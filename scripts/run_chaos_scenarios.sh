--- conflicted
+++ resolved
@@ -177,7 +177,6 @@
   AWS_ENDPOINT="$endpoint" \
   AWS_S3_FORCE_PATH_STYLE=true \
   RUST_LOG=${RUST_LOG:-info} \
-<<<<<<< HEAD
   env \
     SLATEDB_TEST_GARBAGE_COLLECTOR_OPTIONS.MANIFEST_OPTIONS.INTERVAL=0ms \
     SLATEDB_TEST_GARBAGE_COLLECTOR_OPTIONS.MANIFEST_OPTIONS.MIN_AGE=0ms \
@@ -185,9 +184,7 @@
     SLATEDB_TEST_GARBAGE_COLLECTOR_OPTIONS.WAL_OPTIONS.MIN_AGE=0ms \
     SLATEDB_TEST_GARBAGE_COLLECTOR_OPTIONS.COMPACTED_OPTIONS.INTERVAL=0ms \
     SLATEDB_TEST_GARBAGE_COLLECTOR_OPTIONS.COMPACTED_OPTIONS.MIN_AGE=0ms \
-    cargo test --quiet -p slatedb --test db test_concurrent_writers_and_readers -- --nocapture
-=======
-  cargo test --quiet -p slatedb --test db test_concurrent_writers_and_readers -- --nocapture 2>&1 | tee "$logfile"
+    cargo test --quiet -p slatedb --test db test_concurrent_writers_and_readers -- --nocapture 2>&1 | tee "$logfile"
   local status=${PIPESTATUS[0]}
 
   if [ $status -ne 0 ]; then
@@ -206,7 +203,6 @@
 
   rm -f "$logfile"
   return $status
->>>>>>> 4ab17633
 }
 
 # Scenarios
