[package]
name = "slatedb"
version = "0.1.3"
edition = "2021"
description = "A cloud native embedded storage engine built on object storage."
repository = "https://github.com/slatedb/slatedb"
license = "Apache-2.0"
homepage = "https://slatedb.io"
readme = "README.md"

[dependencies]
async-channel = "2.3.1"
async-trait = "0.1.81"
bytes = "1.6.0"
crc32fast = "1.4.0"
crossbeam-channel = "0.5.13"
crossbeam-skiplist = "0.1.3"
fail-parallel = "0.5.1"
flatbuffers = "24.3.25"
futures = "0.3.30"
object_store = "0.10.2"
parking_lot = "0.12.1"
siphasher = "1"
thiserror = "1.0.59"
tokio = { version = "1.37.0", features = ["macros", "sync", "rt", "rt-multi-thread"] }
ulid = "1.1.2"
rand = "0.8.5"
rand_xorshift = "0.3.0"
log = {  version = "0.4.22", features = ["std"] }
once_cell = "1.19.0"
<<<<<<< HEAD
tracing = "0.1.40"
=======
snap = { version = "1.1.1", optional = true }
flate2 = { version = "1.0.31", optional = true }
lz4_flex = { version = "0.11.3", optional = true }
zstd = { version = "0.13.2", optional = true }
>>>>>>> c9d9fa12

[dev-dependencies]
tokio = { version = "1.37.0", features = ["rt-multi-thread"] }
fail-parallel = { version = "0.5.1", features = ["failpoints"] }

[features]
default = ["aws"]
aws = ["object_store/aws"]
db_bench = ["aws"]
compression = ["snappy"]
snappy = ["dep:snap"]
zlib = ["dep:flate2"]
lz4 = ["dep:lz4_flex"]
zstd = ["dep:zstd"]

[[bin]]
name = "compaction-execute-bench"
path = "src/compaction_execute_bench/compaction_execute_bench.rs"<|MERGE_RESOLUTION|>--- conflicted
+++ resolved
@@ -28,14 +28,11 @@
 rand_xorshift = "0.3.0"
 log = {  version = "0.4.22", features = ["std"] }
 once_cell = "1.19.0"
-<<<<<<< HEAD
 tracing = "0.1.40"
-=======
 snap = { version = "1.1.1", optional = true }
 flate2 = { version = "1.0.31", optional = true }
 lz4_flex = { version = "0.11.3", optional = true }
 zstd = { version = "0.13.2", optional = true }
->>>>>>> c9d9fa12
 
 [dev-dependencies]
 tokio = { version = "1.37.0", features = ["rt-multi-thread"] }
