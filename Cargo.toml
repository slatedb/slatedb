[workspace]
resolver = "2"
members = [
    "examples",
    "slatedb",
    "slatedb-bencher",
    "slatedb-cli",
    "slatedb-dst",
    "slatedb-py",
]

[workspace.package]
version = "0.7.0"
edition = "2021"
repository = "https://github.com/slatedb/slatedb"
license = "Apache-2.0"
homepage = "https://slatedb.io"
readme = "README.md"

[profile.bench]
lto = true

[workspace.dependencies]

# dependencies
anyhow = "1.0.99"
async-trait = "0.1.82"
atomic = "0.6.1"
bitflags = "2.9.1"
bytemuck = "1.23.2"
bytes = "1.7.1"
chrono = "0.4.41"
clap = "4.5.44"
crc32fast = "1.5.0"
crossbeam-channel = "0.5.15"
crossbeam-skiplist = "0.1.3"
dotenvy = "0.15.7"
duration-str = { version = "0.11.2", default-features = false }
fail-parallel = "0.5.1"
figment = "0.10.19"
flate2 = "1.1.2"
flatbuffers = "25.2.10"
foyer = "0.18.0"
futures = "0.3.30"
humantime = "2.1.0"
log = "0.4.27"
lz4_flex = "0.11.5"
moka = "0.12.8"
object_store = "0.12.3"
<<<<<<< HEAD
object_store_opendal = "0.52.1"
opendal = { version = "0.53.3", default-features = false }
once_cell = "1.19.0"
=======
object_store_opendal = "0.54.0"
opendal = { version = "0.54.0", default-features = false }
once_cell = "1.21.3"
>>>>>>> d7ca07f3
ouroboros = "0.18"
parking_lot = "0.12.4"
pyo3 = "0.25.1"
pyo3-async-runtimes = "0.25.0"
radix_trie = "0.2.1"
rand = "0.9.2"
rand_xorshift = "0.4.0"
rand_xoshiro = "0.7.0"
serde = "1.0"
serde_json = "1.0.142"
siphasher = "1"
slatedb = { path = "slatedb", version = "0.7.0" }
snap = "1.1.1"
sysinfo = "0.35.2"
thiserror = "1.0.63"
tokio = "1.47.1"
tokio-util = { version = "0.7.16", default-features = false }
tracing = "0.1.40"
tracing-subscriber = { version = "0.3" }
thread_local = "1.1.9"
ulid = "1.2.1"
uuid = "1.18.0"
walkdir = "2.3.3"
zstd = "0.13.2"

# dev dependencies
bincode = "1"
criterion = "0.5.1"
ctor = "0.5.0"
filetime = "0.2"
insta = "1.39.0"
pprof = "0.14.0"
proptest = "1.7.0"
rstest = "0.26.1"
tempfile = "3.20.0"
tokio-test = "0.4.4"

[workspace.lints.rust]
unexpected_cfgs = { level = "allow", check-cfg = [
    # Enables deterministic simulation tests in slatedb-dst
    'cfg(dst)',
    # Enables slow tests
    'cfg(slow)',
    # Enables tokio unstable features, which are required for DST
    # (see slatedb-dst/src/utils.rs for details)
    'cfg(tokio_unstable)'
] }<|MERGE_RESOLUTION|>--- conflicted
+++ resolved
@@ -47,15 +47,9 @@
 lz4_flex = "0.11.5"
 moka = "0.12.8"
 object_store = "0.12.3"
-<<<<<<< HEAD
-object_store_opendal = "0.52.1"
-opendal = { version = "0.53.3", default-features = false }
-once_cell = "1.19.0"
-=======
 object_store_opendal = "0.54.0"
 opendal = { version = "0.54.0", default-features = false }
 once_cell = "1.21.3"
->>>>>>> d7ca07f3
 ouroboros = "0.18"
 parking_lot = "0.12.4"
 pyo3 = "0.25.1"
