--- conflicted
+++ resolved
@@ -41,16 +41,10 @@
 zstd = { version = "0.13.2", optional = true }
 serde = { version = "1.0", features = ["derive"] }
 serde_json = "1.0"
-<<<<<<< HEAD
-moka = { version = "0.12.8", features = ["future"] }
-chrono = "0.4.38"
-foyer = "0.11.2"
-walkdir = "2.3.3"
-=======
 moka = { version = "0.12.8", features = ["future"], optional = true }
 chrono = { version = "0.4.38", features = ["serde"] }
 foyer = { version = "0.11.2", optional = true }
->>>>>>> 2c3acedc
+walkdir = "2.3.3"
 
 [dev-dependencies]
 tokio = { version = "1.40.0", features = ["rt-multi-thread"] }
