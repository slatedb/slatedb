--- conflicted
+++ resolved
@@ -9,11 +9,7 @@
     },
     task::JoinHandle,
 };
-<<<<<<< HEAD
-use tracing::{error, warn};
-=======
-use tracing::{debug, instrument, trace};
->>>>>>> 0468035c
+use tracing::{debug, error, instrument, trace, warn};
 
 use crate::{
     clock::MonotonicClock,
@@ -24,7 +20,7 @@
     oracle::Oracle,
     tablestore::TableStore,
     types::RowEntry,
-    utils::{spawn_bg_task, SendSafely, WatchableOnceCell, WatchableOnceCellReader},
+    utils::{spawn_bg_task, WatchableOnceCell, WatchableOnceCellReader},
     wal_id::WalIdStore,
     SlateDBError,
 };
