use std::collections::{BTreeMap, HashMap, HashSet, VecDeque};
use std::fmt::{Display, Formatter};

use log::{error, info};
use ulid::Ulid;

use crate::db_state::{CoreDbState, SortedRun, SsTableHandle};
use crate::error::SlateDBError;
use crate::manifest::Manifest;
use crate::transactional_object::DirtyObject;

/// Identifier for a compaction input source.
///
/// A `SourceId` distinguishes between two kinds of inputs a compaction can read:
/// an existing compacted sorted run (identified by its run id), or an L0 SSTable
/// (identified by its ULID).
#[derive(Clone, Debug, Hash, PartialEq, Eq)]
pub enum SourceId {
    SortedRun(u32),
    Sst(Ulid),
}

impl Display for SourceId {
    fn fmt(&self, f: &mut Formatter<'_>) -> std::fmt::Result {
        write!(
            f,
            "{}",
            match self {
                SourceId::SortedRun(id) => {
                    format!("{}", *id)
                }
                SourceId::Sst(_) => String::from("l0"),
            }
        )
    }
}

impl SourceId {
    /// Unwraps the source as a Sorted Run id, panicking if it is an L0 SST.
    ///
    /// ## Returns
    /// - The sorted run id.
    ///
    /// ## Panics
    /// - If called on `SourceId::Sst`.
    pub(crate) fn unwrap_sorted_run(&self) -> u32 {
        self.maybe_unwrap_sorted_run()
            .expect("tried to unwrap Sst as Sorted Run")
    }

    /// Returns the sorted run id if this source is a `SortedRun`, otherwise `None`.
    pub(crate) fn maybe_unwrap_sorted_run(&self) -> Option<u32> {
        match self {
            SourceId::SortedRun(id) => Some(*id),
            SourceId::Sst(_) => None,
        }
    }

    /// Returns the SST ULID if this source is an `Sst`, otherwise `None`.
    pub(crate) fn maybe_unwrap_sst(&self) -> Option<Ulid> {
        match self {
            SourceId::SortedRun(_) => None,
            SourceId::Sst(ulid) => Some(*ulid),
        }
    }
}

/// Immutable spec that describes a compaction. Currently, this only holds the
/// input sources and destination SR id for a compaction.
#[derive(Clone, Debug, PartialEq)]
pub struct CompactionSpec {
    /// Input sources for the compaction.
    sources: Vec<SourceId>,
    /// Destination sorted run id for the compaction.
    destination: u32,
}

impl CompactionSpec {
    /// Creates a new compaction spec describing which sources to compact and the destination SR id.
    ///
    /// ## Arguments
    /// - `sources`: Ordered list of sources (L0 SST ULIDs and/or existing SR ids).
    /// - `destination`: Sorted Run id for the compaction output.
    pub fn new(sources: Vec<SourceId>, destination: u32) -> Self {
        Self {
            sources,
            destination,
        }
    }

    /// The sources (input SSTs and sorted runs) for this compaction.
    pub fn sources(&self) -> &Vec<SourceId> {
        &self.sources
    }

    /// The destination sorted run id that will be produced by this compaction.
    pub fn destination(&self) -> u32 {
        self.destination
    }
}

impl Display for CompactionSpec {
    fn fmt(&self, f: &mut Formatter<'_>) -> std::fmt::Result {
        let displayed_sources: Vec<String> =
            self.sources().iter().map(|s| format!("{}", s)).collect();
        write!(f, "{:?} -> {}", displayed_sources, self.destination())
    }
}

/// Lifecycle status for a compaction.
///
/// This is currently tracked in-memory, but not in the .compactions file.
#[derive(Clone, Copy, Debug, PartialEq, Eq)]
pub(crate) enum CompactionStatus {
    /// The compaction has been submitted but not yet started.
    Submitted,
    /// The compaction is currently running.
    Running,
    /// The compaction has finished (successfully or failed).
    Finished,
}

impl CompactionStatus {
    fn active(self) -> bool {
        matches!(
            self,
            CompactionStatus::Submitted | CompactionStatus::Running
        )
    }

    fn finished(self) -> bool {
        matches!(self, CompactionStatus::Finished)
    }
}

/// Canonical, internal record of a compaction.
///
/// A compaction is the unit tracked by the compactor: it has a stable `id` (ULID) and a `spec`
/// (what to compact and where).
#[derive(Clone, Debug, PartialEq)]
pub(crate) struct Compaction {
    /// Stable id (ULID) used to track this compaction across messages and attempts.
    id: Ulid,
    /// What to compact (sources) and where to write (destination).
    spec: CompactionSpec,
    /// Total number of bytes processed so far for this compaction.
    bytes_processed: u64,
    /// Current status for this compaction.
    ///
    /// This is tracked only in memory at the moment.
    status: CompactionStatus,
}

impl Compaction {
    pub(crate) fn new(id: Ulid, spec: CompactionSpec) -> Self {
        Self {
            id,
            spec,
            bytes_processed: 0,
            status: CompactionStatus::Submitted,
        }
    }

    pub(crate) fn with_status(mut self, status: CompactionStatus) -> Self {
        self.status = status;
        self
    }

    /// Returns all sorted run sources for this compaction.
    ///
    /// ## Arguments
    /// - `db_state`: The current core DB state from the manifest.
    pub(crate) fn get_sorted_runs(&self, db_state: &CoreDbState) -> Vec<SortedRun> {
        let srs_by_id: HashMap<u32, &SortedRun> =
            db_state.compacted.iter().map(|sr| (sr.id, sr)).collect();

        self.spec
            .sources()
            .iter()
            .filter_map(|s| s.maybe_unwrap_sorted_run())
            .filter_map(|id| srs_by_id.get(&id).map(|t| (*t).clone()))
            .collect()
    }

    /// Returns all L0 SSTable sources for this compaction.
    ///
    /// ## Arguments
    /// - `db_state`: The current core DB state from the manifest.
    pub(crate) fn get_ssts(&self, db_state: &CoreDbState) -> Vec<SsTableHandle> {
        let ssts_by_id: HashMap<Ulid, &SsTableHandle> = db_state
            .l0
            .iter()
            .map(|sst| (sst.id.unwrap_compacted_id(), sst))
            .collect();

        self.spec
            .sources()
            .iter()
            .filter_map(|s| s.maybe_unwrap_sst())
            .filter_map(|ulid| ssts_by_id.get(&ulid).map(|t| (*t).clone()))
            .collect()
    }

    /// The stable id (ULID) used to track this compaction across messages and attempts.
    pub(crate) fn id(&self) -> Ulid {
        self.id
    }

    /// Returns the immutable compaction spec describing inputs and destination.
    pub(crate) fn spec(&self) -> &CompactionSpec {
        &self.spec
    }

    /// Sets bytes processed so far for this compaction.
    pub(crate) fn set_bytes_processed(&mut self, bytes: u64) {
        self.bytes_processed = bytes;
    }

    /// Gets the bytes processed so far.
    pub(crate) fn bytes_processed(&self) -> u64 {
        self.bytes_processed
    }

    pub(crate) fn status(&self) -> CompactionStatus {
        self.status
    }

    pub(crate) fn set_status(&mut self, status: CompactionStatus) {
        self.status = status;
    }

    pub(crate) fn active(&self) -> bool {
        self.status.active()
    }
}

impl Display for Compaction {
    fn fmt(&self, f: &mut Formatter<'_>) -> std::fmt::Result {
        let displayed_sources: Vec<_> = self
            .spec
            .sources()
            .iter()
            .map(|s| format!("{}", s))
            .collect();
        write!(f, "{:?} -> {}", displayed_sources, self.spec.destination(),)?;
        if self.bytes_processed > 0 {
            write!(f, " ({} bytes processed)", self.bytes_processed)?;
        }
        Ok(())
    }
}

/// Container for compactions tracked by the compactor alongside its epoch.
#[derive(Clone, Debug)]
pub(crate) struct Compactions {
    // The current compactor's epoch.
    pub(crate) compactor_epoch: u64,
    /// The set of recent compactions tracked by this compactor. These may
    /// be pending, in progress, or recently completed (either with success
    /// or failure).
    recent_compactions: BTreeMap<Ulid, Compaction>,
}

impl Compactions {
    pub(crate) fn new(compactor_epoch: u64) -> Self {
        Self {
            compactor_epoch,
            recent_compactions: BTreeMap::new(),
        }
    }

    pub(crate) fn with_compactions(mut self, compactions: Vec<Compaction>) -> Self {
        let recent_compactions = compactions
            .into_iter()
            .map(|c| (c.id(), c))
            .collect::<BTreeMap<Ulid, Compaction>>();
        self.recent_compactions = recent_compactions;
<<<<<<< HEAD
        self.trim();
        self
    }

    /// Inserts a new compaction to be tracked.
=======
        self
    }

>>>>>>> 2a3a1d6d
    #[cfg(test)]
    pub(crate) fn insert(&mut self, compaction: Compaction) {
        self.recent_compactions.insert(compaction.id, compaction);
    }

    #[cfg(test)]
<<<<<<< HEAD
    /// Returns the tracked compaction for the specified id, if any.
=======
>>>>>>> 2a3a1d6d
    pub(crate) fn get(&self, compaction_id: &Ulid) -> Option<&Compaction> {
        self.recent_compactions.get(compaction_id)
    }

<<<<<<< HEAD
    pub(crate) fn get_mut(&mut self, compaction_id: &Ulid) -> Option<&mut Compaction> {
        self.recent_compactions.get_mut(compaction_id)
    }

    /// Returns true if the specified compaction id is being tracked.
=======
>>>>>>> 2a3a1d6d
    #[cfg(test)]
    pub(crate) fn contains(&self, compaction_id: &Ulid) -> bool {
        self.recent_compactions.contains_key(compaction_id)
    }

<<<<<<< HEAD
    /// Returns an iterator over all tracked compactions.
=======
>>>>>>> 2a3a1d6d
    pub(crate) fn iter(&self) -> impl Iterator<Item = &Compaction> {
        self.recent_compactions.values()
    }

<<<<<<< HEAD
    /// Returns an iterator over mutable compactions.
    pub(crate) fn iter_mut(&mut self) -> impl Iterator<Item = &mut Compaction> {
        self.recent_compactions.values_mut()
    }

    /// Returns an iterator over all active (submitted or running) compactions.
    pub(crate) fn iter_active(&self) -> impl Iterator<Item = &Compaction> {
        self.recent_compactions.values().filter(|c| c.active())
    }

    /// Keeps the most recently finished compaction and any active compactions, and removes others.
    pub(crate) fn trim(&mut self) {
        let latest_finished = self
            .recent_compactions
            .iter()
            .rev()
            .find(|(_, c)| c.status().finished())
            .map(|(id, _)| *id);

        self.recent_compactions
            .retain(|id, compaction| compaction.active() || Some(id) == latest_finished.as_ref());
=======
    pub(crate) fn clear(&mut self) {
        self.recent_compactions.clear();
>>>>>>> 2a3a1d6d
    }
}

/// Process-local runtime state owned by the compactor.
///
/// This is the in-memory view that a single compactor task uses to:
/// - keep a fresh `DirtyManifest` (view of `CoreDbState`),
/// - track in-flight compactions by id (ULID).
pub struct CompactorState {
    manifest: DirtyObject<Manifest>,
    compactions: DirtyObject<Compactions>,
}

impl CompactorState {
    /// Creates a new compactor state seeded with the provided dirty manifest and compactions.
    pub(crate) fn new(
        manifest: DirtyObject<Manifest>,
        compactions: DirtyObject<Compactions>,
    ) -> Self {
        assert_eq!(
            manifest.value.compactor_epoch,
            compactions.value.compactor_epoch
        );
        Self {
            manifest,
            compactions,
        }
    }

    /// Returns the current in-memory core DB state derived from the manifest.
    pub(crate) fn db_state(&self) -> &CoreDbState {
        self.manifest.core()
    }

    /// Returns the local dirty manifest that will be written back after compactions.
    pub(crate) fn manifest(&self) -> &DirtyObject<Manifest> {
        &self.manifest
    }

    /// Returns an iterator over all in-flight compactions.
    pub(crate) fn compactions(&self) -> impl Iterator<Item = &Compaction> {
<<<<<<< HEAD
        self.compactions.value.iter_active()
=======
        self.compactions.value.recent_compactions.values()
>>>>>>> 2a3a1d6d
    }

    /// Returns the dirty compactions tracked by this state.
    pub(crate) fn compactions_dirty(&self) -> &DirtyObject<Compactions> {
        &self.compactions
    }

    /// Replaces the tracked dirty compactions with the provided value.
    pub(crate) fn set_compactions(&mut self, compactions: DirtyObject<Compactions>) {
        assert_eq!(
            self.manifest.value.compactor_epoch,
            compactions.value.compactor_epoch
        );
        self.compactions = compactions;
    }

    /// Merges the remote (writer) manifest view into the compactor's local state.
    ///
    /// This preserves local knowledge about compactions already applied (e.g., L0 last
    /// compacted marker, existing compacted runs) while pulling in newly created L0 SSTs
    /// and other writer-updated fields.
    pub(crate) fn merge_remote_manifest(&mut self, mut remote_manifest: DirtyObject<Manifest>) {
        // the writer may have added more l0 SSTs. Add these to our l0 list.
        let my_db_state = self.db_state();
        let last_compacted_l0 = my_db_state.l0_last_compacted;
        let mut merged_l0s = VecDeque::new();
        let writer_l0 = &remote_manifest.core().l0;
        for writer_l0_sst in writer_l0 {
            let writer_l0_id = writer_l0_sst.id.unwrap_compacted_id();
            // todo: this is brittle. we are relying on the l0 list always being updated in
            //       an expected order. We should instead encode the ordering in the l0 SST IDs
            //       and assert that it follows the order
            if match &last_compacted_l0 {
                None => true,
                Some(last_compacted_l0_id) => writer_l0_id != *last_compacted_l0_id,
            } {
                merged_l0s.push_back(writer_l0_sst.clone());
            } else {
                break;
            }
        }

        // write out the merged core db state and manifest
        let merged = CoreDbState {
            initialized: remote_manifest.value.core.initialized,
            l0_last_compacted: my_db_state.l0_last_compacted,
            l0: merged_l0s,
            compacted: my_db_state.compacted.clone(),
            next_wal_sst_id: remote_manifest.value.core.next_wal_sst_id,
            replay_after_wal_id: remote_manifest.value.core.replay_after_wal_id,
            last_l0_clock_tick: remote_manifest.value.core.last_l0_clock_tick,
            last_l0_seq: remote_manifest.value.core.last_l0_seq,
            checkpoints: remote_manifest.value.core.checkpoints.clone(),
            wal_object_store_uri: my_db_state.wal_object_store_uri.clone(),
            recent_snapshot_min_seq: remote_manifest.value.core.recent_snapshot_min_seq,
            sequence_tracker: remote_manifest.value.core.sequence_tracker,
        };
        remote_manifest.value.core = merged;
        self.manifest = remote_manifest;
    }

    /// Validates and registers a newly submitted compaction with this compactor.
    ///
    /// ## Returns
    /// - `Ok(())` if accepted, or [`SlateDBError::InvalidCompaction`] if the compaction conflicts
    ///   with an existing destination or violates destination overwrite rules.
    pub(crate) fn add_compaction(&mut self, compaction: Compaction) -> Result<(), SlateDBError> {
        let spec = compaction.spec();
        if self
            .compactions
            .value
<<<<<<< HEAD
            .iter_active()
=======
            .recent_compactions
            .values()
>>>>>>> 2a3a1d6d
            .map(|c| c.spec())
            .any(|c| c.destination() == spec.destination())
        {
            // we already have an ongoing compaction for this destination
            return Err(SlateDBError::InvalidCompaction);
        }
        if self
            .db_state()
            .compacted
            .iter()
            .any(|sr| sr.id == spec.destination())
            && !spec.sources().iter().any(|src| match src {
                SourceId::SortedRun(sr) => *sr == spec.destination(),
                SourceId::Sst(_) => false,
            })
        {
            // the compaction overwrites an existing sr but doesn't include the sr
            return Err(SlateDBError::InvalidCompaction);
        }
        info!("accepted submitted compaction [compaction={}]", compaction);

        self.compactions
            .value
            .recent_compactions
            .insert(compaction.id(), compaction);
        Ok(())
    }

    /// Marks a compaction finished (called after completion or failure) and trims retained state.
    pub(crate) fn remove_compaction(&mut self, compaction_id: &Ulid) {
<<<<<<< HEAD
        if let Some(compaction) = self
            .compactions
            .value
            .recent_compactions
            .get_mut(compaction_id)
        {
            compaction.set_status(CompactionStatus::Finished);
        }
        self.compactions.value.trim();
=======
        self.compactions
            .value
            .recent_compactions
            .remove(compaction_id);
>>>>>>> 2a3a1d6d
    }

    /// Mutates a running compaction in place if it exists.
    pub(crate) fn update_compaction<F>(&mut self, compaction_id: &Ulid, f: F)
    where
        F: FnOnce(&mut Compaction),
    {
        if let Some(compaction) = self
            .compactions
            .value
            .recent_compactions
            .get_mut(compaction_id)
        {
            f(compaction);
        }
    }

    /// Applies the effects of a finished compaction to the in-memory manifest.
    ///
    /// This removes compacted L0 SSTs and source SRs, inserts the output SR in id-descending
    /// order, updates `l0_last_compacted`, and marks the compaction finished (retaining the most
    /// recent finished compaction for GC; see #1044).
    pub(crate) fn finish_compaction(&mut self, compaction_id: Ulid, output_sr: SortedRun) {
<<<<<<< HEAD
        let mut db_state = self.db_state().clone();
        if let Some(compaction) = self.compactions.value.get_mut(&compaction_id) {
=======
        if let Some(compaction) = self
            .compactions
            .value
            .recent_compactions
            .get(&compaction_id)
        {
>>>>>>> 2a3a1d6d
            let spec = compaction.spec();
            info!("finished compaction [spec={}]", spec);
            // reconstruct l0
            let compaction_l0s: HashSet<Ulid> = spec
                .sources()
                .iter()
                .filter_map(|id| id.maybe_unwrap_sst())
                .collect();
            let compaction_srs: HashSet<u32> = spec
                .sources()
                .iter()
                .chain(std::iter::once(&SourceId::SortedRun(spec.destination())))
                .filter_map(|id| id.maybe_unwrap_sorted_run())
                .collect();
            let new_l0: VecDeque<SsTableHandle> = db_state
                .l0
                .iter()
                .filter_map(|l0| {
                    let l0_id = l0.id.unwrap_compacted_id();
                    if compaction_l0s.contains(&l0_id) {
                        return None;
                    }
                    Some(l0.clone())
                })
                .collect();
            let mut new_compacted = Vec::new();
            let mut inserted = false;
            for compacted in db_state.compacted.iter() {
                if !inserted && output_sr.id >= compacted.id {
                    new_compacted.push(output_sr.clone());
                    inserted = true;
                }
                if !compaction_srs.contains(&compacted.id) {
                    new_compacted.push(compacted.clone());
                }
            }
            if !inserted {
                new_compacted.push(output_sr.clone());
            }
            Self::assert_compacted_srs_in_id_order(&new_compacted);
            let first_source = spec
                .sources()
                .first()
                .expect("illegal: empty compaction spec");
            if let Some(compacted_l0) = first_source.maybe_unwrap_sst() {
                // if there are l0s, the newest must be the first entry in sources
                // TODO: validate that this is the case
                db_state.l0_last_compacted = Some(compacted_l0)
            }
            db_state.l0 = new_l0;
            db_state.compacted = new_compacted;
            self.manifest.value.core = db_state;
<<<<<<< HEAD
            compaction.set_status(CompactionStatus::Finished);
            self.compactions.value.trim();
=======
            if self
                .compactions
                .value
                .recent_compactions
                .remove(&compaction_id)
                .is_none()
            {
                error!(
                    "scheduled compaction not found [compaction_id={}]",
                    compaction_id
                );
            }
>>>>>>> 2a3a1d6d
        } else {
            error!("compaction not found [compaction_id={}]", compaction_id);
        }
    }

    /// Debug assertion that compacted sorted runs are kept in strictly descending id order.
    fn assert_compacted_srs_in_id_order(compacted: &[SortedRun]) {
        let mut last_sr_id = u32::MAX;
        for sr in compacted.iter() {
            assert!(sr.id < last_sr_id);
            last_sr_id = sr.id;
        }
    }
}

#[cfg(test)]
mod tests {
    use std::sync::Arc;
    use std::thread::sleep;
    use std::time::Duration;

    use super::*;
    use crate::checkpoint::Checkpoint;
    use crate::clock::{DefaultSystemClock, SystemClock};
    use crate::compactor_state::SourceId::Sst;
    use crate::config::Settings;
    use crate::db::Db;
    use crate::db_state::SsTableId;
    use crate::manifest::store::test_utils::new_dirty_manifest;
    use crate::manifest::store::{ManifestStore, StoredManifest};
    use crate::transactional_object::test_utils::new_dirty_object;
    use crate::utils::IdGenerator;
    use crate::DbRand;
    use object_store::memory::InMemory;
    use object_store::path::Path;
    use object_store::ObjectStore;
    use tokio::runtime::{Handle, Runtime};

    const PATH: &str = "/test/db";

    #[test]
    fn test_should_register_compaction() {
        // given:
        let rt = build_runtime();
        let (_, _, mut state, system_clock, rand) = build_test_state(rt.handle());

        let compaction_id = rand.rng().gen_ulid(system_clock.as_ref());
        let spec = build_l0_compaction(&state.db_state().l0, 0);
        // when:
        let compaction = Compaction::new(compaction_id, spec.clone());
        state
            .add_compaction(compaction.clone())
            .expect("failed to add compaction");

        // then:
        let mut compactions = state.compactions();
        let expected = Compaction::new(compaction_id, spec.clone());
        assert_eq!(compactions.next().expect("compaction not found"), &expected);
        assert!(compactions.next().is_none());
    }

    #[test]
    fn test_should_update_dbstate_when_compaction_finished() {
        // given:
        let rt = build_runtime();
        let (_, _, mut state, system_clock, rand) = build_test_state(rt.handle());
        let before_compaction = state.db_state().clone();
        let compaction_id = rand.rng().gen_ulid(system_clock.as_ref());
        let spec = build_l0_compaction(&before_compaction.l0, 0);
        let compaction = Compaction::new(compaction_id, spec);
        state
            .add_compaction(compaction.clone())
            .expect("failed to add compaction");

        // when:
        let compacted_ssts = before_compaction.l0.iter().cloned().collect();
        let sr = SortedRun {
            id: 0,
            ssts: compacted_ssts,
        };
        state.finish_compaction(compaction_id, sr.clone());

        // then:
        assert_eq!(
            state.db_state().l0_last_compacted,
            Some(
                before_compaction
                    .l0
                    .front()
                    .unwrap()
                    .id
                    .unwrap_compacted_id()
            )
        );
        assert_eq!(state.db_state().l0.len(), 0);
        assert_eq!(state.db_state().compacted.len(), 1);
        assert_eq!(state.db_state().compacted.first().unwrap().id, sr.id);
        let expected_ids: Vec<SsTableId> = sr.ssts.iter().map(|h| h.id).collect();
        let found_ids: Vec<SsTableId> = state
            .db_state()
            .compacted
            .first()
            .unwrap()
            .ssts
            .iter()
            .map(|h| h.id)
            .collect();
        assert_eq!(expected_ids, found_ids);
    }

    #[test]
    fn test_should_remove_compaction_when_compaction_finished() {
        // given:
        let rt = build_runtime();
        let (_, _, mut state, system_clock, rand) = build_test_state(rt.handle());
        let before_compaction = state.db_state().clone();
        let compaction_id = rand.rng().gen_ulid(system_clock.as_ref());
        let spec = build_l0_compaction(&before_compaction.l0, 0);
        let compaction = Compaction::new(compaction_id, spec);
        state
            .add_compaction(compaction.clone())
            .expect("failed to add compaction");

        // when:
        let compacted_ssts = before_compaction.l0.iter().cloned().collect();
        let sr = SortedRun {
            id: 0,
            ssts: compacted_ssts,
        };
        state.finish_compaction(compaction_id, sr.clone());

        // then:
        assert_eq!(state.compactions().count(), 0)
    }

    #[test]
    fn test_should_merge_db_state_correctly_when_never_compacted() {
        // given:
        let rt = build_runtime();
        let (os, mut sm, mut state, _, _) = build_test_state(rt.handle());
        // open a new db and write another l0
        let db = build_db(os.clone(), rt.handle());
        rt.block_on(db.put(&[b'a'; 16], &[b'b'; 48])).unwrap();
        rt.block_on(db.put(&[b'j'; 16], &[b'k'; 48])).unwrap();
        wait_for_manifest_with_l0_len(&mut sm, rt.handle(), state.db_state().l0.len() + 1);

        // when:
        state.merge_remote_manifest(sm.prepare_dirty().unwrap());

        // then:
        assert!(state.db_state().l0_last_compacted.is_none());
        let expected_merged_l0s: Vec<Ulid> = sm
            .manifest()
            .core
            .l0
            .iter()
            .map(|t| t.id.unwrap_compacted_id())
            .collect();
        let merged_l0s: Vec<Ulid> = state
            .db_state()
            .l0
            .iter()
            .map(|h| h.id.unwrap_compacted_id())
            .collect();
        assert_eq!(expected_merged_l0s, merged_l0s);
    }

    #[test]
    fn test_should_merge_db_state_correctly() {
        // given:
        let rt = build_runtime();
        let (os, mut sm, mut state, system_clock, rand) = build_test_state(rt.handle());
        // compact the last sst
        let original_l0s = &state.db_state().clone().l0;
        let compaction_id = rand.rng().gen_ulid(system_clock.as_ref());
        let spec = CompactionSpec::new(
            vec![Sst(original_l0s.back().unwrap().id.unwrap_compacted_id())],
            0,
        );
        let compaction = Compaction::new(compaction_id, spec);
        state
            .add_compaction(compaction.clone())
            .expect("failed to add compaction");
        state.finish_compaction(
            compaction_id,
            SortedRun {
                id: 0,
                ssts: vec![original_l0s.back().unwrap().clone()],
            },
        );
        // open a new db and write another l0
        let db = build_db(os.clone(), rt.handle());
        rt.block_on(db.put(&[b'a'; 16], &[b'b'; 48])).unwrap();
        rt.block_on(db.put(&[b'j'; 16], &[b'k'; 48])).unwrap();
        wait_for_manifest_with_l0_len(&mut sm, rt.handle(), original_l0s.len() + 1);
        let db_state_before_merge = state.db_state().clone();

        // when:
        state.merge_remote_manifest(sm.prepare_dirty().unwrap());

        // then:
        let db_state = state.db_state();
        let mut expected_merged_l0s: VecDeque<Ulid> = original_l0s
            .iter()
            .map(|h| h.id.unwrap_compacted_id())
            .collect();
        expected_merged_l0s.pop_back();
        let new_l0 = sm
            .manifest()
            .core
            .l0
            .front()
            .unwrap()
            .id
            .unwrap_compacted_id();
        expected_merged_l0s.push_front(new_l0);
        let merged_l0: VecDeque<Ulid> = db_state
            .l0
            .iter()
            .map(|h| h.id.unwrap_compacted_id())
            .collect();
        assert_eq!(merged_l0, expected_merged_l0s);
        assert_eq!(
            compacted_to_description(&db_state.compacted),
            compacted_to_description(&db_state_before_merge.compacted)
        );
        assert_eq!(
            db_state.replay_after_wal_id,
            sm.manifest().core.replay_after_wal_id
        );
        assert_eq!(db_state.next_wal_sst_id, sm.manifest().core.next_wal_sst_id);
    }

    #[test]
    fn test_should_merge_db_state_correctly_when_all_l0_compacted() {
        // given:
        let rt = build_runtime();
        let (os, mut sm, mut state, system_clock, rand) = build_test_state(rt.handle());
        // compact the last sst
        let original_l0s = &state.db_state().clone().l0;
        let compaction_id = rand.rng().gen_ulid(system_clock.as_ref());

        let spec = CompactionSpec::new(
            original_l0s
                .iter()
                .map(|h| Sst(h.id.unwrap_compacted_id()))
                .collect(),
            0,
        );
        let compaction = Compaction::new(compaction_id, spec);
        state
            .add_compaction(compaction.clone())
            .expect("failed to add compaction");
        state.finish_compaction(
            compaction_id,
            SortedRun {
                id: 0,
                ssts: original_l0s.clone().into(),
            },
        );
        assert_eq!(state.db_state().l0.len(), 0);
        // open a new db and write another l0
        let db = build_db(os.clone(), rt.handle());
        rt.block_on(db.put(&[b'a'; 16], &[b'b'; 48])).unwrap();
        rt.block_on(db.put(&[b'j'; 16], &[b'k'; 48])).unwrap();
        wait_for_manifest_with_l0_len(&mut sm, rt.handle(), original_l0s.len() + 1);

        // when:
        state.merge_remote_manifest(sm.prepare_dirty().unwrap());

        // then:
        let db_state = state.db_state();
        let mut expected_merged_l0s = VecDeque::new();
        let new_l0 = sm
            .manifest()
            .core
            .l0
            .front()
            .unwrap()
            .id
            .unwrap_compacted_id();
        expected_merged_l0s.push_front(new_l0);
        let merged_l0: VecDeque<Ulid> = db_state
            .l0
            .iter()
            .map(|h| h.id.unwrap_compacted_id())
            .collect();
        assert_eq!(merged_l0, expected_merged_l0s);
    }

    #[test]
    fn test_should_merge_db_state_with_new_checkpoints() {
        // given:
        let manifest = new_dirty_manifest();
        let compactions = new_dirty_compactions(manifest.value.compactor_epoch);
        let mut state = CompactorState::new(manifest, compactions);
        // mimic an externally added checkpoint
        let mut dirty = new_dirty_manifest();
        let checkpoint = Checkpoint {
            id: uuid::Uuid::new_v4(),
            manifest_id: 1,
            expire_time: None,
            create_time: DefaultSystemClock::default().now(),
            name: None,
        };
        dirty.value.core.checkpoints.push(checkpoint.clone());

        // when:
        state.merge_remote_manifest(dirty);

        // then:
        assert_eq!(vec![checkpoint], state.db_state().checkpoints);
    }

    #[test]
    fn test_should_submit_correct_compaction() {
        // given:
        let rt = build_runtime();
        let (_os, mut _sm, mut state, system_clock, rand) = build_test_state(rt.handle());
        // compact the last sst
        let original_l0s = &state.db_state().clone().l0;
        let compaction_id = rand.rng().gen_ulid(system_clock.as_ref());
        let spec = CompactionSpec::new(
            original_l0s
                .iter()
                .enumerate()
                .filter(|(i, _e)| i > &2usize)
                .map(|(_i, x)| Sst(x.id.unwrap_compacted_id()))
                .collect::<Vec<SourceId>>(),
            0,
        );
        let compaction = Compaction::new(compaction_id, spec);
        let result = state.add_compaction(compaction.clone());

        // then:
        assert!(result.is_ok());
    }

    #[test]
    fn test_source_boundary_compaction() {
        // given:
        let rt = build_runtime();
        let (_os, mut _sm, mut state, system_clock, rand) = build_test_state(rt.handle());
        let original_l0s = &state.db_state().clone().l0;
        let original_srs = &state.db_state().clone().compacted;
        // L0: from 4th onward (index > 2)
        let l0_sources = original_l0s
            .iter()
            .skip(3)
            .map(|h| SourceId::Sst(h.id.unwrap_compacted_id()));

        // SRs: first 3 (index < 3)
        let sr_sources = original_srs
            .iter()
            .take(3)
            .map(|sr| SourceId::SortedRun(sr.id));

        // If you need both:
        let sources: Vec<SourceId> = l0_sources.chain(sr_sources).collect();

        let compaction_id = rand.rng().gen_ulid(system_clock.as_ref());
        let spec = CompactionSpec::new(sources, 0);
        let compaction = Compaction::new(compaction_id, spec);
        let result = state.add_compaction(compaction.clone());

        // or simply:
        assert!(result.is_ok());
    }

    // test helpers

    fn new_dirty_compactions(compactor_epoch: u64) -> DirtyObject<Compactions> {
        new_dirty_object(1u64, Compactions::new(compactor_epoch))
    }

    fn run_for<T, F>(duration: Duration, mut f: F) -> Option<T>
    where
        F: FnMut() -> Option<T>,
    {
        let clock = DefaultSystemClock::default();
        let start = clock.now();
        while clock
            .now()
            .signed_duration_since(start)
            .to_std()
            .expect("duration < 0 not allowed")
            < duration
        {
            let maybe_result = f();
            if maybe_result.is_some() {
                return maybe_result;
            }
            sleep(Duration::from_millis(100));
        }
        None
    }

    #[derive(PartialEq, Debug)]
    struct SortedRunDescription {
        id: u32,
        ssts: Vec<SsTableId>,
    }

    fn build_runtime() -> Runtime {
        tokio::runtime::Builder::new_multi_thread()
            .enable_all()
            .build()
            .unwrap()
    }

    fn compacted_to_description(compacted: &[SortedRun]) -> Vec<SortedRunDescription> {
        compacted.iter().map(sorted_run_to_description).collect()
    }

    fn sorted_run_to_description(sr: &SortedRun) -> SortedRunDescription {
        SortedRunDescription {
            id: sr.id,
            ssts: sr.ssts.iter().map(|h| h.id).collect(),
        }
    }

    fn wait_for_manifest_with_l0_len(
        stored_manifest: &mut StoredManifest,
        tokio_handle: &Handle,
        len: usize,
    ) {
        run_for(Duration::from_secs(30), || {
            let manifest = tokio_handle.block_on(stored_manifest.refresh()).unwrap();
            if manifest.core.l0.len() == len {
                return Some(manifest.core.clone());
            }
            None
        })
        .expect("no manifest found with l0 len");
    }

    fn build_l0_compaction(ssts: &VecDeque<SsTableHandle>, dst: u32) -> CompactionSpec {
        let sources = ssts
            .iter()
            .map(|h| SourceId::Sst(h.id.unwrap_compacted_id()))
            .collect();
        CompactionSpec::new(sources, dst)
    }

    fn build_db(os: Arc<dyn ObjectStore>, tokio_handle: &Handle) -> Db {
        let opts = Settings {
            l0_sst_size_bytes: 256,
            // make sure to run with the compactor disabled. The tests will explicitly
            // manage compaction execution and assert the associated state mutations.
            compactor_options: None,
            ..Default::default()
        };
        tokio_handle
            .block_on(Db::builder(PATH, os.clone()).with_settings(opts).build())
            .unwrap()
    }

    #[allow(clippy::type_complexity)]
    fn build_test_state(
        tokio_handle: &Handle,
    ) -> (
        Arc<dyn ObjectStore>,
        StoredManifest,
        CompactorState,
        Arc<dyn SystemClock>,
        Arc<DbRand>,
    ) {
        let os: Arc<dyn ObjectStore> = Arc::new(InMemory::new());
        let db = build_db(os.clone(), tokio_handle);
        let l0_count: u64 = 5;
        for i in 0..l0_count {
            tokio_handle
                .block_on(db.put(&[b'a' + i as u8; 16], &[b'b' + i as u8; 48]))
                .unwrap();
            tokio_handle
                .block_on(db.put(&[b'j' + i as u8; 16], &[b'k' + i as u8; 48]))
                .unwrap();
        }
        tokio_handle.block_on(db.close()).unwrap();
        let system_clock: Arc<dyn SystemClock> = Arc::new(DefaultSystemClock::new());
        let rand: Arc<DbRand> = Arc::new(DbRand::default());

        let manifest_store = Arc::new(ManifestStore::new(&Path::from(PATH), os.clone()));
        let stored_manifest = tokio_handle
            .block_on(StoredManifest::load(
                manifest_store,
                Arc::new(DefaultSystemClock::new()),
            ))
            .unwrap();
        let compactions = new_dirty_compactions(stored_manifest.manifest().compactor_epoch);
        let state = CompactorState::new(stored_manifest.prepare_dirty().unwrap(), compactions);
        (os, stored_manifest, state, system_clock, rand)
    }
}<|MERGE_RESOLUTION|>--- conflicted
+++ resolved
@@ -275,53 +275,36 @@
             .map(|c| (c.id(), c))
             .collect::<BTreeMap<Ulid, Compaction>>();
         self.recent_compactions = recent_compactions;
-<<<<<<< HEAD
-        self.trim();
         self
     }
 
     /// Inserts a new compaction to be tracked.
-=======
-        self
-    }
-
->>>>>>> 2a3a1d6d
     #[cfg(test)]
     pub(crate) fn insert(&mut self, compaction: Compaction) {
         self.recent_compactions.insert(compaction.id, compaction);
     }
 
     #[cfg(test)]
-<<<<<<< HEAD
     /// Returns the tracked compaction for the specified id, if any.
-=======
->>>>>>> 2a3a1d6d
     pub(crate) fn get(&self, compaction_id: &Ulid) -> Option<&Compaction> {
         self.recent_compactions.get(compaction_id)
     }
 
-<<<<<<< HEAD
     pub(crate) fn get_mut(&mut self, compaction_id: &Ulid) -> Option<&mut Compaction> {
         self.recent_compactions.get_mut(compaction_id)
     }
 
     /// Returns true if the specified compaction id is being tracked.
-=======
->>>>>>> 2a3a1d6d
     #[cfg(test)]
     pub(crate) fn contains(&self, compaction_id: &Ulid) -> bool {
         self.recent_compactions.contains_key(compaction_id)
     }
 
-<<<<<<< HEAD
     /// Returns an iterator over all tracked compactions.
-=======
->>>>>>> 2a3a1d6d
     pub(crate) fn iter(&self) -> impl Iterator<Item = &Compaction> {
         self.recent_compactions.values()
     }
 
-<<<<<<< HEAD
     /// Returns an iterator over mutable compactions.
     pub(crate) fn iter_mut(&mut self) -> impl Iterator<Item = &mut Compaction> {
         self.recent_compactions.values_mut()
@@ -343,10 +326,6 @@
 
         self.recent_compactions
             .retain(|id, compaction| compaction.active() || Some(id) == latest_finished.as_ref());
-=======
-    pub(crate) fn clear(&mut self) {
-        self.recent_compactions.clear();
->>>>>>> 2a3a1d6d
     }
 }
 
@@ -388,11 +367,7 @@
 
     /// Returns an iterator over all in-flight compactions.
     pub(crate) fn compactions(&self) -> impl Iterator<Item = &Compaction> {
-<<<<<<< HEAD
         self.compactions.value.iter_active()
-=======
-        self.compactions.value.recent_compactions.values()
->>>>>>> 2a3a1d6d
     }
 
     /// Returns the dirty compactions tracked by this state.
@@ -464,12 +439,7 @@
         if self
             .compactions
             .value
-<<<<<<< HEAD
             .iter_active()
-=======
-            .recent_compactions
-            .values()
->>>>>>> 2a3a1d6d
             .map(|c| c.spec())
             .any(|c| c.destination() == spec.destination())
         {
@@ -500,7 +470,6 @@
 
     /// Marks a compaction finished (called after completion or failure) and trims retained state.
     pub(crate) fn remove_compaction(&mut self, compaction_id: &Ulid) {
-<<<<<<< HEAD
         if let Some(compaction) = self
             .compactions
             .value
@@ -510,12 +479,6 @@
             compaction.set_status(CompactionStatus::Finished);
         }
         self.compactions.value.trim();
-=======
-        self.compactions
-            .value
-            .recent_compactions
-            .remove(compaction_id);
->>>>>>> 2a3a1d6d
     }
 
     /// Mutates a running compaction in place if it exists.
@@ -539,17 +502,8 @@
     /// order, updates `l0_last_compacted`, and marks the compaction finished (retaining the most
     /// recent finished compaction for GC; see #1044).
     pub(crate) fn finish_compaction(&mut self, compaction_id: Ulid, output_sr: SortedRun) {
-<<<<<<< HEAD
         let mut db_state = self.db_state().clone();
         if let Some(compaction) = self.compactions.value.get_mut(&compaction_id) {
-=======
-        if let Some(compaction) = self
-            .compactions
-            .value
-            .recent_compactions
-            .get(&compaction_id)
-        {
->>>>>>> 2a3a1d6d
             let spec = compaction.spec();
             info!("finished compaction [spec={}]", spec);
             // reconstruct l0
@@ -602,23 +556,8 @@
             db_state.l0 = new_l0;
             db_state.compacted = new_compacted;
             self.manifest.value.core = db_state;
-<<<<<<< HEAD
             compaction.set_status(CompactionStatus::Finished);
             self.compactions.value.trim();
-=======
-            if self
-                .compactions
-                .value
-                .recent_compactions
-                .remove(&compaction_id)
-                .is_none()
-            {
-                error!(
-                    "scheduled compaction not found [compaction_id={}]",
-                    compaction_id
-                );
-            }
->>>>>>> 2a3a1d6d
         } else {
             error!("compaction not found [compaction_id={}]", compaction_id);
         }
