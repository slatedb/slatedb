use std::collections::{HashMap, HashSet, VecDeque};
use std::fmt::{Display, Formatter};

use tracing::info;
use ulid::Ulid;
use uuid::Uuid;

use crate::compactor_state::CompactionStatus::Submitted;
use crate::db_state::{CoreDbState, SortedRun, SsTableHandle};
use crate::error::SlateDBError;
use crate::manifest::store::DirtyManifest;

#[derive(Clone, Debug, Hash, PartialEq, Eq)]
pub(crate) enum SourceId {
    SortedRun(u32),
    Sst(Ulid),
}

impl Display for SourceId {
    fn fmt(&self, f: &mut Formatter<'_>) -> std::fmt::Result {
        write!(
            f,
            "{}",
            match self {
                SourceId::SortedRun(id) => {
                    format!("{}", *id)
                }
                SourceId::Sst(_) => String::from("l0"),
            }
        )
    }
}

impl SourceId {
    pub(crate) fn unwrap_sorted_run(&self) -> u32 {
        self.maybe_unwrap_sorted_run()
            .expect("tried to unwrap Sst as Sorted Run")
    }

    pub(crate) fn maybe_unwrap_sorted_run(&self) -> Option<u32> {
        match self {
            SourceId::SortedRun(id) => Some(*id),
            SourceId::Sst(_) => None,
        }
    }

    pub(crate) fn maybe_unwrap_sst(&self) -> Option<Ulid> {
        match self {
            SourceId::SortedRun(_) => None,
            SourceId::Sst(ulid) => Some(*ulid),
        }
    }
}

#[derive(Clone, Debug, PartialEq)]
pub(crate) enum CompactionStatus {
    Submitted,
    #[allow(dead_code)]
    InProgress,
}

#[derive(Clone, Debug, PartialEq)]
pub struct Compaction {
    pub(crate) status: CompactionStatus,
    pub(crate) sources: Vec<SourceId>,
    pub(crate) destination: u32,
}

impl Display for Compaction {
    fn fmt(&self, f: &mut Formatter<'_>) -> std::fmt::Result {
        let displayed_sources: Vec<_> = self.sources.iter().map(|s| format!("{}", s)).collect();
        write!(
            f,
            "{:?} -> {}: {:?}",
            displayed_sources, self.destination, self.status
        )
    }
}

impl Compaction {
    pub(crate) fn new(sources: Vec<SourceId>, destination: u32) -> Self {
        Self {
            status: Submitted,
            sources,
            destination,
        }
    }
}

pub struct CompactorState {
    manifest: DirtyManifest,
    compactions: HashMap<Uuid, Compaction>,
}

impl CompactorState {
    pub(crate) fn db_state(&self) -> &CoreDbState {
        &self.manifest.core
    }

    pub(crate) fn manifest(&self) -> &DirtyManifest {
        &self.manifest
    }

    pub(crate) fn num_compactions(&self) -> usize {
        self.compactions.len()
    }

    pub(crate) fn compactions(&self) -> Vec<Compaction> {
        self.compactions.values().cloned().collect()
    }

    pub(crate) fn new(manifest: DirtyManifest) -> Self {
        Self {
            manifest,
            compactions: HashMap::<Uuid, Compaction>::new(),
        }
    }

    pub(crate) fn submit_compaction(
        &mut self,
        compaction: Compaction,
    ) -> Result<Uuid, SlateDBError> {
        // todo: validate the compaction here
        //       https://github.com/slatedb/slatedb/issues/96
        if self
            .compactions
            .values()
            .any(|c| c.destination == compaction.destination)
        {
            // we already have an ongoing compaction for this destination
            return Err(SlateDBError::InvalidCompaction);
        }
        if self
            .db_state()
            .compacted
            .iter()
            .any(|sr| sr.id == compaction.destination)
        {
            // the compaction overwrites an existing sr but doesn't include the sr
            if !compaction.sources.iter().any(|src| match src {
                SourceId::SortedRun(sr) => *sr == compaction.destination,
                SourceId::Sst(_) => false,
            }) {
                return Err(SlateDBError::InvalidCompaction);
            }
        }
        info!("accepted submitted compaction: {:?}", compaction);
        let id = crate::utils::uuid();
        self.compactions.insert(id, compaction);
        Ok(id)
    }

    pub(crate) fn merge_remote_manifest(&mut self, mut remote_manifest: DirtyManifest) {
        // the writer may have added more l0 SSTs. Add these to our l0 list.
        let my_db_state = self.db_state();
        let last_compacted_l0 = my_db_state.l0_last_compacted;
        let mut merged_l0s = VecDeque::new();
        let writer_l0 = &remote_manifest.core.l0;
        for writer_l0_sst in writer_l0 {
            let writer_l0_id = writer_l0_sst.id.unwrap_compacted_id();
            // todo: this is brittle. we are relying on the l0 list always being updated in
            //       an expected order. We should instead encode the ordering in the l0 SST IDs
            //       and assert that it follows the order
            if match &last_compacted_l0 {
                None => true,
                Some(last_compacted_l0_id) => writer_l0_id != *last_compacted_l0_id,
            } {
                merged_l0s.push_back(writer_l0_sst.clone());
            } else {
                break;
            }
        }

        // write out the merged core db state and manifest
        let merged = CoreDbState {
            initialized: remote_manifest.core.initialized,
            l0_last_compacted: my_db_state.l0_last_compacted,
            l0: merged_l0s,
            compacted: my_db_state.compacted.clone(),
            next_wal_sst_id: remote_manifest.core.next_wal_sst_id,
            replay_after_wal_id: remote_manifest.core.replay_after_wal_id,
            last_l0_clock_tick: remote_manifest.core.last_l0_clock_tick,
            last_l0_seq: remote_manifest.core.last_l0_seq,
            checkpoints: remote_manifest.core.checkpoints.clone(),
            wal_object_store_uri: my_db_state.wal_object_store_uri.clone(),
        };
        remote_manifest.core = merged;
        self.manifest = remote_manifest;
    }

    pub(crate) fn finish_failed_compaction(&mut self, id: Uuid) {
        self.compactions.remove(&id);
    }

    pub(crate) fn finish_compaction(&mut self, id: Uuid, output_sr: SortedRun) {
        if let Some(compaction) = self.compactions.get(&id) {
            info!("finished compaction: {:?}", compaction);
            // reconstruct l0
            let compaction_l0s: HashSet<Ulid> = compaction
                .sources
                .iter()
                .filter_map(|id| id.maybe_unwrap_sst())
                .collect();
            let compaction_srs: HashSet<u32> = compaction
                .sources
                .iter()
                .chain(std::iter::once(&SourceId::SortedRun(
                    compaction.destination,
                )))
                .filter_map(|id| id.maybe_unwrap_sorted_run())
                .collect();
            let mut db_state = self.db_state().clone();
            let new_l0: VecDeque<SsTableHandle> = db_state
                .l0
                .iter()
                .filter_map(|l0| {
                    let l0_id = l0.id.unwrap_compacted_id();
                    if compaction_l0s.contains(&l0_id) {
                        return None;
                    }
                    Some(l0.clone())
                })
                .collect();
            let mut new_compacted = Vec::new();
            let mut inserted = false;
            for compacted in db_state.compacted.iter() {
                if !inserted && output_sr.id >= compacted.id {
                    new_compacted.push(output_sr.clone());
                    inserted = true;
                }
                if !compaction_srs.contains(&compacted.id) {
                    new_compacted.push(compacted.clone());
                }
            }
            if !inserted {
                new_compacted.push(output_sr.clone());
            }
            Self::assert_compacted_srs_in_id_order(&new_compacted);
            let first_source = compaction
                .sources
                .first()
                .expect("illegal: empty compaction");
            if let Some(compacted_l0) = first_source.maybe_unwrap_sst() {
                // if there are l0s, the newest must be the first entry in sources
                // TODO: validate that this is the case
                db_state.l0_last_compacted = Some(compacted_l0)
            }
            db_state.l0 = new_l0;
            db_state.compacted = new_compacted;
            self.manifest.core = db_state;
            self.compactions.remove(&id);
        }
    }

    fn assert_compacted_srs_in_id_order(compacted: &[SortedRun]) {
        let mut last_sr_id = u32::MAX;
        for sr in compacted.iter() {
            assert!(sr.id < last_sr_id);
            last_sr_id = sr.id;
        }
    }
}

#[cfg(test)]
mod tests {
    use std::sync::Arc;
    use std::thread::sleep;
    use std::time::Duration;

    use super::*;
    use crate::checkpoint::Checkpoint;
    use crate::clock::{DefaultSystemClock, SystemClock};
    use crate::compactor_state::CompactionStatus::Submitted;
    use crate::compactor_state::SourceId::Sst;
    use crate::config::Settings;
    use crate::db::Db;
    use crate::db_state::SsTableId;
    use crate::manifest::store::test_utils::new_dirty_manifest;
    use crate::manifest::store::{ManifestStore, StoredManifest};
    use object_store::memory::InMemory;
    use object_store::path::Path;
    use object_store::ObjectStore;
    use tokio::runtime::{Handle, Runtime};

    const PATH: &str = "/test/db";

    #[test]
    fn test_should_register_compaction_as_submitted() {
        // given:
        let rt = build_runtime();
        let (_, _, mut state) = build_test_state(rt.handle());

        // when:
        state
            .submit_compaction(build_l0_compaction(&state.db_state().l0, 0))
            .unwrap();

        // then:
        assert_eq!(state.compactions().len(), 1);
        assert_eq!(state.compactions().first().unwrap().status, Submitted);
    }

    #[test]
    fn test_should_update_dbstate_when_compaction_finished() {
        // given:
        let rt = build_runtime();
        let (_, _, mut state) = build_test_state(rt.handle());
        let before_compaction = state.db_state().clone();
        let compaction = build_l0_compaction(&before_compaction.l0, 0);
        let id = state.submit_compaction(compaction).unwrap();

        // when:
        let compacted_ssts = before_compaction.l0.iter().cloned().collect();
        let sr = SortedRun {
            id: 0,
            ssts: compacted_ssts,
        };
        state.finish_compaction(id, sr.clone());

        // then:
        assert_eq!(
            state.db_state().l0_last_compacted,
            Some(
                before_compaction
                    .l0
                    .front()
                    .unwrap()
                    .id
                    .unwrap_compacted_id()
            )
        );
        assert_eq!(state.db_state().l0.len(), 0);
        assert_eq!(state.db_state().compacted.len(), 1);
        assert_eq!(state.db_state().compacted.first().unwrap().id, sr.id);
        let expected_ids: Vec<SsTableId> = sr.ssts.iter().map(|h| h.id).collect();
        let found_ids: Vec<SsTableId> = state
            .db_state()
            .compacted
            .first()
            .unwrap()
            .ssts
            .iter()
            .map(|h| h.id)
            .collect();
        assert_eq!(expected_ids, found_ids);
    }

    #[test]
    fn test_should_remove_compaction_when_compaction_finished() {
        // given:
        let rt = build_runtime();
        let (_, _, mut state) = build_test_state(rt.handle());
        let before_compaction = state.db_state().clone();
        let compaction = build_l0_compaction(&before_compaction.l0, 0);
        let id = state.submit_compaction(compaction).unwrap();

        // when:
        let compacted_ssts = before_compaction.l0.iter().cloned().collect();
        let sr = SortedRun {
            id: 0,
            ssts: compacted_ssts,
        };
        state.finish_compaction(id, sr.clone());

        // then:
        assert_eq!(state.compactions().len(), 0)
    }

    #[test]
    fn test_should_merge_db_state_correctly_when_never_compacted() {
        // given:
        let rt = build_runtime();
        let (os, mut sm, mut state) = build_test_state(rt.handle());
        // open a new db and write another l0
        let db = build_db(os.clone(), rt.handle());
        rt.block_on(db.put(&[b'a'; 16], &[b'b'; 48])).unwrap();
        rt.block_on(db.put(&[b'j'; 16], &[b'k'; 48])).unwrap();
        wait_for_manifest_with_l0_len(&mut sm, rt.handle(), state.db_state().l0.len() + 1);

        // when:
        state.merge_remote_manifest(sm.prepare_dirty());

        // then:
        assert!(state.db_state().l0_last_compacted.is_none());
        let expected_merged_l0s: Vec<Ulid> = sm
            .manifest()
            .core
            .l0
            .iter()
            .map(|t| t.id.unwrap_compacted_id())
            .collect();
        let merged_l0s: Vec<Ulid> = state
            .db_state()
            .l0
            .iter()
            .map(|h| h.id.unwrap_compacted_id())
            .collect();
        assert_eq!(expected_merged_l0s, merged_l0s);
    }

    #[test]
    fn test_should_merge_db_state_correctly() {
        // given:
        let rt = build_runtime();
        let (os, mut sm, mut state) = build_test_state(rt.handle());
        // compact the last sst
        let original_l0s = &state.db_state().clone().l0;
        let id = state
            .submit_compaction(Compaction::new(
                vec![Sst(original_l0s.back().unwrap().id.unwrap_compacted_id())],
                0,
            ))
            .unwrap();
        state.finish_compaction(
            id,
            SortedRun {
                id: 0,
                ssts: vec![original_l0s.back().unwrap().clone()],
            },
        );
        // open a new db and write another l0
        let db = build_db(os.clone(), rt.handle());
        rt.block_on(db.put(&[b'a'; 16], &[b'b'; 48])).unwrap();
        rt.block_on(db.put(&[b'j'; 16], &[b'k'; 48])).unwrap();
        wait_for_manifest_with_l0_len(&mut sm, rt.handle(), original_l0s.len() + 1);
        let db_state_before_merge = state.db_state().clone();

        // when:
        state.merge_remote_manifest(sm.prepare_dirty());

        // then:
        let db_state = state.db_state();
        let mut expected_merged_l0s: VecDeque<Ulid> = original_l0s
            .iter()
            .map(|h| h.id.unwrap_compacted_id())
            .collect();
        expected_merged_l0s.pop_back();
        let new_l0 = sm
            .manifest()
            .core
            .l0
            .front()
            .unwrap()
            .id
            .unwrap_compacted_id();
        expected_merged_l0s.push_front(new_l0);
        let merged_l0: VecDeque<Ulid> = db_state
            .l0
            .iter()
            .map(|h| h.id.unwrap_compacted_id())
            .collect();
        assert_eq!(merged_l0, expected_merged_l0s);
        assert_eq!(
            compacted_to_description(&db_state.compacted),
            compacted_to_description(&db_state_before_merge.compacted)
        );
        assert_eq!(
            db_state.replay_after_wal_id,
            sm.manifest().core.replay_after_wal_id
        );
        assert_eq!(db_state.next_wal_sst_id, sm.manifest().core.next_wal_sst_id);
    }

    #[test]
    fn test_should_merge_db_state_correctly_when_all_l0_compacted() {
        // given:
        let rt = build_runtime();
        let (os, mut sm, mut state) = build_test_state(rt.handle());
        // compact the last sst
        let original_l0s = &state.db_state().clone().l0;
        let id = state
            .submit_compaction(Compaction::new(
                original_l0s
                    .iter()
                    .map(|h| Sst(h.id.unwrap_compacted_id()))
                    .collect(),
                0,
            ))
            .unwrap();
        state.finish_compaction(
            id,
            SortedRun {
                id: 0,
                ssts: original_l0s.clone().into(),
            },
        );
        assert_eq!(state.db_state().l0.len(), 0);
        // open a new db and write another l0
        let db = build_db(os.clone(), rt.handle());
        rt.block_on(db.put(&[b'a'; 16], &[b'b'; 48])).unwrap();
        rt.block_on(db.put(&[b'j'; 16], &[b'k'; 48])).unwrap();
        wait_for_manifest_with_l0_len(&mut sm, rt.handle(), original_l0s.len() + 1);

        // when:
        state.merge_remote_manifest(sm.prepare_dirty());

        // then:
        let db_state = state.db_state();
        let mut expected_merged_l0s = VecDeque::new();
        let new_l0 = sm
            .manifest()
            .core
            .l0
            .front()
            .unwrap()
            .id
            .unwrap_compacted_id();
        expected_merged_l0s.push_front(new_l0);
        let merged_l0: VecDeque<Ulid> = db_state
            .l0
            .iter()
            .map(|h| h.id.unwrap_compacted_id())
            .collect();
        assert_eq!(merged_l0, expected_merged_l0s);
    }

    #[test]
    fn test_should_merge_db_state_with_new_checkpoints() {
        // given:
        let mut state = CompactorState::new(new_dirty_manifest());
        // mimic an externally added checkpoint
        let mut dirty = new_dirty_manifest();
        let checkpoint = Checkpoint {
            id: crate::utils::uuid(),
            manifest_id: 1,
            expire_time: None,
            create_time: DefaultSystemClock::default().now(),
        };
        dirty.core.checkpoints.push(checkpoint.clone());

        // when:
        state.merge_remote_manifest(dirty);

        // then:
        assert_eq!(vec![checkpoint], state.db_state().checkpoints);
    }

    // test helpers

    fn run_for<T, F>(duration: Duration, mut f: F) -> Option<T>
    where
        F: FnMut() -> Option<T>,
    {
        let now = DefaultSystemClock::default().now();
        while now.elapsed().unwrap() < duration {
            let maybe_result = f();
            if maybe_result.is_some() {
                return maybe_result;
            }
            sleep(Duration::from_millis(100));
        }
        None
    }

    #[derive(PartialEq, Debug)]
    struct SortedRunDescription {
        id: u32,
        ssts: Vec<SsTableId>,
    }

    fn build_runtime() -> Runtime {
        tokio::runtime::Builder::new_multi_thread()
            .enable_all()
            .build()
            .unwrap()
    }

    fn compacted_to_description(compacted: &[SortedRun]) -> Vec<SortedRunDescription> {
        compacted.iter().map(sorted_run_to_description).collect()
    }

    fn sorted_run_to_description(sr: &SortedRun) -> SortedRunDescription {
        SortedRunDescription {
            id: sr.id,
            ssts: sr.ssts.iter().map(|h| h.id).collect(),
        }
    }

    fn wait_for_manifest_with_l0_len(
        stored_manifest: &mut StoredManifest,
        tokio_handle: &Handle,
        len: usize,
    ) {
        run_for(Duration::from_secs(30), || {
            let manifest = tokio_handle.block_on(stored_manifest.refresh()).unwrap();
            if manifest.core.l0.len() == len {
                return Some(manifest.core.clone());
            }
            None
        })
        .expect("no manifest found with l0 len");
    }

    fn build_l0_compaction(ssts: &VecDeque<SsTableHandle>, dst: u32) -> Compaction {
        let sources = ssts
            .iter()
            .map(|h| SourceId::Sst(h.id.unwrap_compacted_id()))
            .collect();
        Compaction::new(sources, dst)
    }

    fn build_db(os: Arc<dyn ObjectStore>, tokio_handle: &Handle) -> Db {
        let opts = Settings {
            l0_sst_size_bytes: 256,
<<<<<<< HEAD
            // Disable compactor to prevent it from compacting L0s unpredictably
=======
            // make sure to run with the compactor disabled. The tests will explicitly
            // manage compaction execution and assert the associated state mutations.
>>>>>>> 5aaa4c8e
            compactor_options: None,
            ..Default::default()
        };
        tokio_handle
            .block_on(Db::builder(PATH, os.clone()).with_settings(opts).build())
            .unwrap()
    }

    fn build_test_state(
        tokio_handle: &Handle,
    ) -> (Arc<dyn ObjectStore>, StoredManifest, CompactorState) {
        let os: Arc<dyn ObjectStore> = Arc::new(InMemory::new());
        let db = build_db(os.clone(), tokio_handle);
        let l0_count: u64 = 5;
        for i in 0..l0_count {
            tokio_handle
                .block_on(db.put(&[b'a' + i as u8; 16], &[b'b' + i as u8; 48]))
                .unwrap();
            tokio_handle
                .block_on(db.put(&[b'j' + i as u8; 16], &[b'k' + i as u8; 48]))
                .unwrap();
        }
        tokio_handle.block_on(db.close()).unwrap();
        let manifest_store = Arc::new(ManifestStore::new(&Path::from(PATH), os.clone()));
        let stored_manifest = tokio_handle
            .block_on(StoredManifest::load(manifest_store))
            .unwrap();
        let state = CompactorState::new(stored_manifest.prepare_dirty());
        (os, stored_manifest, state)
    }
}<|MERGE_RESOLUTION|>--- conflicted
+++ resolved
@@ -602,12 +602,8 @@
     fn build_db(os: Arc<dyn ObjectStore>, tokio_handle: &Handle) -> Db {
         let opts = Settings {
             l0_sst_size_bytes: 256,
-<<<<<<< HEAD
-            // Disable compactor to prevent it from compacting L0s unpredictably
-=======
             // make sure to run with the compactor disabled. The tests will explicitly
             // manage compaction execution and assert the associated state mutations.
->>>>>>> 5aaa4c8e
             compactor_options: None,
             ..Default::default()
         };
