--- conflicted
+++ resolved
@@ -1577,7 +1577,6 @@
     }
 
     #[tokio::test]
-<<<<<<< HEAD
     async fn test_scan_prefix_returns_matching_keys() {
         let object_store: Arc<dyn ObjectStore> = Arc::new(InMemory::new());
         let kv_store = Db::builder("/tmp/test_scan_prefix", object_store)
@@ -1642,7 +1641,9 @@
         assert_eq!(iter.next().await.unwrap(), None);
 
         kv_store.close().await.unwrap();
-=======
+    }
+
+    #[tokio::test]
     async fn test_resolve_object_store_local_prefix_store_writes_to_path() {
         let temp_dir = tempfile::tempdir().unwrap();
         let prefix_path = temp_dir.path().join("prefix-store");
@@ -1660,7 +1661,6 @@
         let expected_path = prefix_path.join("nested").join("file.txt");
         let stored = tokio::fs::read(&expected_path).await.unwrap();
         assert_eq!(stored, payload.to_vec());
->>>>>>> acd56272
     }
 
     #[test]
