--- conflicted
+++ resolved
@@ -237,16 +237,12 @@
             .expect("write notifier closed");
 
         // TODO: this can be modified as awaiting the last_durable_seq watermark & fatal error.
-<<<<<<< HEAD
-        let mut durable_watcher = rx
+
+      let mut durable_watcher = rx
             .await?
             .map_slatedb_err(self.state.read().error_reader(), |e| e)?;
-=======
-
-        let mut durable_watcher = rx.await??;
-
->>>>>>> 4e542478
-        if options.await_durable {
+
+      if options.await_durable {
             durable_watcher.await_value().await?;
         }
 
