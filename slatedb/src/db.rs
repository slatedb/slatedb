//! This module provides the core database functionality for SlateDB.
//! It provides methods for reading and writing to the database, as well as for flushing the database to disk.
//!
//! The `Db` struct represents a database.
//!
//! # Examples
//!
//! Basic usage of the `Db` struct:
//!
//! ```
//! use slatedb::{Db, Error};
//! use slatedb::object_store::memory::InMemory;
//! use std::sync::Arc;
//!
//! #[tokio::main]
//! async fn main() -> Result<(), Error> {
//!     let object_store = Arc::new(InMemory::new());
//!     let db = Db::open("test_db", object_store).await?;
//!     Ok(())
//! }
//! ```

use std::ops::RangeBounds;
use std::sync::Arc;

use bytes::Bytes;
use fail_parallel::FailPointRegistry;
use object_store::path::Path;
use object_store::registry::{DefaultObjectStoreRegistry, ObjectStoreRegistry};
use object_store::ObjectStore;

use crate::compactor::COMPACTOR_TASK_NAME;
use crate::db_transaction::DBTransaction;
use crate::dispatcher::MessageHandlerExecutor;
use crate::garbage_collector::GC_TASK_NAME;
use crate::transaction_manager::IsolationLevel;
use parking_lot::RwLock;
use std::time::Duration;
use tokio::sync::mpsc::UnboundedSender;

use crate::batch::WriteBatch;
use crate::batch_write::{WriteBatchMessage, WRITE_BATCH_TASK_NAME};
use crate::bytes_range::BytesRange;
use crate::cached_object_store::CachedObjectStore;
use crate::clock::MonotonicClock;
use crate::clock::{LogicalClock, SystemClock};
use crate::config::{
    FlushOptions, FlushType, MergeOptions, PreloadLevel, PutOptions, ReadOptions, ScanOptions,
    Settings, WriteOptions,
};
use crate::db_iter::DbIterator;
use crate::db_read::DbRead;
use crate::db_snapshot::DbSnapshot;
use crate::db_state::{DbState, SsTableId};
use crate::db_stats::DbStats;
use crate::error::SlateDBError;
use crate::manifest::store::FenceableManifest;
use crate::mem_table::WritableKVTable;
use crate::mem_table_flush::{MemtableFlushMsg, MEMTABLE_FLUSHER_TASK_NAME};
use crate::oracle::{DbOracle, Oracle};
use crate::paths::PathResolver;
use crate::rand::DbRand;
use crate::reader::Reader;
use crate::sst_iter::SstIteratorOptions;
use crate::stats::StatRegistry;
use crate::tablestore::TableStore;
use crate::transaction_manager::TransactionManager;
use crate::utils::{MonotonicSeq, SendSafely};
use crate::wal_buffer::{WalBufferManager, WAL_BUFFER_TASK_NAME};
use crate::wal_replay::{WalReplayIterator, WalReplayOptions};
use log::{info, trace, warn};

pub mod builder;
use crate::manifest::Manifest;
use crate::transactional_object::DirtyObject;
pub use builder::DbBuilder;

pub(crate) struct DbInner {
    pub(crate) state: Arc<RwLock<DbState>>,
    pub(crate) settings: Settings,
    pub(crate) table_store: Arc<TableStore>,
    pub(crate) memtable_flush_notifier: UnboundedSender<MemtableFlushMsg>,
    pub(crate) write_notifier: UnboundedSender<WriteBatchMessage>,
    pub(crate) db_stats: DbStats,
    pub(crate) stat_registry: Arc<StatRegistry>,
    #[allow(dead_code)]
    pub(crate) fp_registry: Arc<FailPointRegistry>,
    /// A clock which is guaranteed to be monotonic. it's previous value is
    /// stored in the manifest and WAL, will be updated after WAL replay.
    pub(crate) mono_clock: Arc<MonotonicClock>,
    pub(crate) system_clock: Arc<dyn SystemClock>,
    pub(crate) rand: Arc<DbRand>,
    pub(crate) oracle: Arc<DbOracle>,
    pub(crate) reader: Reader,
    /// [`wal_buffer`] manages the in-memory WAL buffer, it manages the flushing
    /// of the WAL buffer to the remote storage.
    pub(crate) wal_buffer: Arc<WalBufferManager>,
    pub(crate) wal_enabled: bool,
    /// [`txn_manager`] tracks all the live transactions and related metadata.
    pub(crate) txn_manager: Arc<TransactionManager>,
}

impl DbInner {
    pub async fn new(
        settings: Settings,
        logical_clock: Arc<dyn LogicalClock>,
        system_clock: Arc<dyn SystemClock>,
        rand: Arc<DbRand>,
        table_store: Arc<TableStore>,
        manifest: DirtyObject<Manifest>,
        memtable_flush_notifier: UnboundedSender<MemtableFlushMsg>,
        write_notifier: UnboundedSender<WriteBatchMessage>,
        stat_registry: Arc<StatRegistry>,
        fp_registry: Arc<FailPointRegistry>,
        merge_operator: Option<crate::merge_operator::MergeOperatorType>,
    ) -> Result<Self, SlateDBError> {
        // both last_seq and last_committed_seq will be updated after WAL replay.
        let last_l0_seq = manifest.core().last_l0_seq;
        let last_seq = MonotonicSeq::new(last_l0_seq);
        let last_committed_seq = MonotonicSeq::new(last_l0_seq);
        let last_remote_persisted_seq = MonotonicSeq::new(last_l0_seq);
        let oracle = Arc::new(DbOracle::new(
            last_seq,
            last_committed_seq,
            last_remote_persisted_seq,
        ));

        let mono_clock = Arc::new(MonotonicClock::new(
            logical_clock,
            manifest.core().last_l0_clock_tick,
        ));

        // state are mostly manifest, including IMM, L0, etc.
        let state = Arc::new(RwLock::new(DbState::new(manifest)));

        let db_stats = DbStats::new(stat_registry.as_ref());
        let wal_enabled = DbInner::wal_enabled_in_options(&settings);

        let reader = Reader {
            table_store: table_store.clone(),
            db_stats: db_stats.clone(),
            mono_clock: mono_clock.clone(),
            oracle: oracle.clone(),
            merge_operator,
        };

        let recent_flushed_wal_id = state.read().state().core().replay_after_wal_id;
        let wal_buffer = Arc::new(WalBufferManager::new(
            state.clone(),
            state.clone(),
            db_stats.clone(),
            recent_flushed_wal_id,
            oracle.clone(),
            table_store.clone(),
            mono_clock.clone(),
            settings.l0_sst_size_bytes,
            settings.flush_interval,
        ));

        let txn_manager = Arc::new(TransactionManager::new(rand.clone()));

        let db_inner = Self {
            state,
            settings,
            oracle,
            wal_enabled,
            table_store,
            memtable_flush_notifier,
            wal_buffer,
            write_notifier,
            db_stats,
            mono_clock,
            system_clock,
            rand,
            stat_registry,
            fp_registry,
            reader,
            txn_manager,
        };
        Ok(db_inner)
    }

    /// Get the value for a given key.
    pub async fn get_with_options<K: AsRef<[u8]>>(
        &self,
        key: K,
        options: &ReadOptions,
    ) -> Result<Option<Bytes>, SlateDBError> {
        self.db_stats.get_requests.inc();
        self.check_closed()?;
        let db_state = self.state.read().view();
        self.reader
            .get_with_options(key, options, &db_state, None, None)
            .await
    }

    pub async fn scan_with_options(
        &self,
        range: BytesRange,
        options: &ScanOptions,
    ) -> Result<DbIterator, SlateDBError> {
        self.db_stats.scan_requests.inc();
        self.check_closed()?;
        let db_state = self.state.read().view();
        self.reader
            .scan_with_options(range, options, &db_state, None, None, None)
            .await
    }

    /// Fences all writers with an older epoch than the provided `manifest` by flushing
    /// an empty WAL file that acts as a barrier. Any parallel old writers will fail with
    /// `SlateDBError::Fenced` when trying to "re-write" this file.
    async fn fence_writers(
        &self,
        manifest: &mut FenceableManifest,
        next_wal_id: u64,
    ) -> Result<(), SlateDBError> {
        let mut empty_wal_id = next_wal_id;

        loop {
            let empty_wal = WritableKVTable::new();
            match self
                .flush_imm_table(
                    &SsTableId::Wal(empty_wal_id),
                    empty_wal.table().clone(),
                    false,
                )
                .await
            {
                Ok(_) => {
                    return Ok(());
                }
                Err(SlateDBError::Fenced) => {
                    manifest.refresh().await?;
                    self.state
                        .write()
                        .merge_remote_manifest(manifest.prepare_dirty()?);
                    empty_wal_id += 1;
                }
                Err(e) => {
                    return Err(e);
                }
            }
        }
    }

    #[allow(unused_variables)]
    pub(crate) fn wal_enabled_in_options(settings: &Settings) -> bool {
        #[cfg(feature = "wal_disable")]
        return settings.wal_enabled;
        #[cfg(not(feature = "wal_disable"))]
        return true;
    }

    pub async fn write_with_options(
        &self,
        batch: WriteBatch,
        options: &WriteOptions,
    ) -> Result<(), SlateDBError> {
        self.check_closed()?;
        if batch.ops.is_empty() {
            return Ok(());
        }
        // record write batch and number of operations
        self.db_stats.write_batch_count.inc();
        self.db_stats.write_ops.add(batch.ops.len() as u64);

        let (tx, rx) = tokio::sync::oneshot::channel();
        let batch_msg = WriteBatchMessage {
            batch,
            options: options.clone(),
            done: tx,
        };

        self.maybe_apply_backpressure().await?;
        self.write_notifier
            .send_safely(self.state.read().closed_result_reader(), batch_msg)?;

        // TODO: this can be modified as awaiting the last_durable_seq watermark & fatal error.

        let mut durable_watcher = rx.await??;

        if options.await_durable {
            durable_watcher.await_value().await?;
        }

        Ok(())
    }

    #[inline]
    pub(crate) async fn maybe_apply_backpressure(&self) -> Result<(), SlateDBError> {
        loop {
            let (wal_size_bytes, imm_memtable_size_bytes) = {
                let wal_size_bytes = self.wal_buffer.estimated_bytes()?;
                let imm_memtable_size_bytes = {
                    let guard = self.state.read();
                    // Exclude active memtable to avoid a write lock.
                    guard
                        .state()
                        .imm_memtable
                        .iter()
                        .map(|imm| {
                            let metadata = imm.table().metadata();
                            self.table_store.estimate_encoded_size(
                                metadata.entry_num,
                                metadata.entries_size_in_bytes,
                            )
                        })
                        .sum::<usize>()
                };
                (wal_size_bytes, imm_memtable_size_bytes)
            };
            let total_mem_size_bytes = wal_size_bytes + imm_memtable_size_bytes;

            trace!(
                "checking backpressure [total_mem_size_bytes={}, wal_size_bytes={}, imm_memtable_size_bytes={}, max_unflushed_bytes={}]",
                total_mem_size_bytes,
                wal_size_bytes,
                imm_memtable_size_bytes,
                self.settings.max_unflushed_bytes,
            );

            if total_mem_size_bytes >= self.settings.max_unflushed_bytes {
                self.db_stats.backpressure_count.inc();
                warn!(
                    "unflushed memtable size exceeds max_unflushed_bytes. applying backpressure. [total_mem_size_bytes={}, wal_size_bytes={}, imm_memtable_size_bytes={}, max_unflushed_bytes={}]",
                    total_mem_size_bytes,
                    wal_size_bytes,
                    imm_memtable_size_bytes,
                    self.settings.max_unflushed_bytes,
                );

                let maybe_oldest_unflushed_memtable = {
                    let guard = self.state.read();
                    guard.state().imm_memtable.back().cloned()
                };

                let maybe_oldest_unflushed_wal = self.wal_buffer.oldest_unflushed_wal();

                // There is a window of time after mem_size_bytes is larger than max_unflushed_bytes
                // but before we get the memtable and wal table. During that time, if the memtable and/or
                // wal table are fully flushed out, we should short circuit since the select! will always
                // time out.
                if maybe_oldest_unflushed_memtable.is_none() && maybe_oldest_unflushed_wal.is_none()
                {
                    continue;
                }

                let await_flush_memtable = async {
                    if let Some(oldest_unflushed_memtable) = maybe_oldest_unflushed_memtable {
                        oldest_unflushed_memtable.await_flush_to_l0().await
                    } else {
                        std::future::pending().await
                    }
                };

                let await_flush_wal = async {
                    if let Some(oldest_unflushed_wal) = maybe_oldest_unflushed_wal {
                        oldest_unflushed_wal.await_durable().await
                    } else {
                        std::future::pending().await
                    }
                };

                self.flush_immutable_memtables().await?;

                let timeout_fut = self.system_clock.sleep(Duration::from_secs(30));

                tokio::select! {
                    result = await_flush_memtable => result?,
                    result = await_flush_wal => result?,
                    _ = timeout_fut => {
                        warn!("backpressure timeout: waited 30s, no memtable/WAL flushed yet");
                    }
                };
            } else {
                break;
            }
        }
        Ok(())
    }

    pub(crate) async fn flush_wals(&self) -> Result<(), SlateDBError> {
        self.wal_buffer.flush().await
    }

    // use to manually flush memtables
    async fn flush_immutable_memtables(&self) -> Result<(), SlateDBError> {
        let (tx, rx) = tokio::sync::oneshot::channel();
        self.memtable_flush_notifier.send_safely(
            self.state.read().closed_result_reader(),
            MemtableFlushMsg::FlushImmutableMemtables { sender: Some(tx) },
        )?;
        rx.await?
    }

    pub(crate) async fn flush_memtables(&self) -> Result<(), SlateDBError> {
        {
            let last_flushed_wal_id = self.wal_buffer.recent_flushed_wal_id();
            let mut guard = self.state.write();
            if !guard.memtable().is_empty() {
                guard.freeze_memtable(last_flushed_wal_id)?;
                true
            } else {
                false
            }
        };

        self.flush_immutable_memtables().await
    }

    async fn replay_wal(&self) -> Result<(), SlateDBError> {
        let sst_iter_options = SstIteratorOptions {
            max_fetch_tasks: 1,
            blocks_to_fetch: 256,
            cache_blocks: false,
            eager_spawn: true,
        };

        let replay_options = WalReplayOptions {
            sst_batch_size: 4,
            min_memtable_bytes: self.settings.l0_sst_size_bytes,
            max_memtable_bytes: usize::MAX,
            sst_iter_options,
        };

        let db_state = self.state.read().state().core().clone();
        let mut replay_iter =
            WalReplayIterator::new(&db_state, replay_options, Arc::clone(&self.table_store))
                .await?;

        while let Some(replayed_table) = replay_iter.next().await? {
            self.maybe_apply_backpressure().await?;
            self.replay_memtable(replayed_table)?;
        }

        // last_committed_seq is updated as WAL is replayed. after replay,
        // the last_committed_seq is considered same as the last_remote_persisted_seq.
        assert!(
            self.oracle.last_remote_persisted_seq.load() <= self.oracle.last_committed_seq.load()
        );
        self.oracle
            .last_remote_persisted_seq
            .store(self.oracle.last_committed_seq());
        Ok(())
    }

    async fn preload_cache(
        &self,
        cached_obj_store: &CachedObjectStore,
        path_resolver: &PathResolver,
    ) -> Result<(), SlateDBError> {
        let current_state = self.state.read().state();
        let max_cache_size = self
            .settings
            .object_store_cache_options
            .max_cache_size_bytes
            .unwrap_or(usize::MAX);

        match self
            .settings
            .object_store_cache_options
            .preload_disk_cache_on_startup
        {
            Some(PreloadLevel::AllSst) => {
                // Preload both L0 and compacted SSTs
                let l0_count = current_state.manifest.core().l0.len();
                let compacted_count: usize = current_state
                    .manifest
                    .core()
                    .compacted
                    .iter()
                    .map(|level| level.ssts.len())
                    .sum();
                let total_capacity = l0_count + compacted_count;

                let mut all_sst_paths: Vec<object_store::path::Path> =
                    Vec::with_capacity(total_capacity);

                // Add L0 SSTs
                all_sst_paths.extend(
                    current_state
                        .manifest
                        .core()
                        .l0
                        .iter()
                        .map(|sst_handle| path_resolver.table_path(&sst_handle.id)),
                );

                // Add compacted SSTs
                all_sst_paths.extend(
                    current_state
                        .manifest
                        .core()
                        .compacted
                        .iter()
                        .flat_map(|level| &level.ssts)
                        .map(|sst_handle| path_resolver.table_path(&sst_handle.id)),
                );

                if !all_sst_paths.is_empty() {
                    if let Err(e) = cached_obj_store
                        .load_files_to_cache(all_sst_paths, max_cache_size)
                        .await
                    {
                        warn!("Failed to preload all SSTs to cache: {:?}", e);
                    }
                }
            }
            Some(PreloadLevel::L0Sst) => {
                // Preload only L0 SSTs
                let l0_sst_paths: Vec<object_store::path::Path> = current_state
                    .manifest
                    .core()
                    .l0
                    .iter()
                    .map(|sst_handle| path_resolver.table_path(&sst_handle.id))
                    .collect();

                if !l0_sst_paths.is_empty() {
                    if let Err(e) = cached_obj_store
                        .load_files_to_cache(l0_sst_paths, max_cache_size)
                        .await
                    {
                        warn!("failed to preload L0 SSTs to cache [error={:?}]", e);
                    }
                }
            }
            None => {
                // No preloading
            }
        }
        Ok(())
    }

    /// Returns an error if the database has been closed.
    ///
    /// ## Returns
    /// - `Ok(())` if the DB is still open.
    /// - `Err(SlateDBError::Closed)` if the DB was closed successfully
    ///   (state.closed_result_reader() returns Ok(())).
    /// - `Err(e)` if the DB was closed with an error, where `e` is the error
    ///   (state.closed_result_reader() returns Err(e)).
    pub(crate) fn check_closed(&self) -> Result<(), SlateDBError> {
        let closed_result_reader = {
            let state = self.state.read();
            state.closed_result_reader()
        };
        if let Some(result) = closed_result_reader.read() {
            return match result {
                Ok(()) => Err(SlateDBError::Closed),
                Err(e) => Err(e.clone()),
            };
        }
        Ok(())
    }
}

pub struct Db {
    pub(crate) inner: Arc<DbInner>,
    task_executor: Arc<MessageHandlerExecutor>,
}

impl Db {
    /// Open a new database with default options.
    ///
    /// ## Arguments
    /// - `path`: the path to the database
    /// - `object_store`: the object store to use for the database
    ///
    /// ## Returns
    /// - `Db`: the database
    ///
    /// ## Errors
    /// - `Error`: if there was an error opening the database
    ///
    /// ## Examples
    ///
    /// ```
    /// use slatedb::{Db, Error};
    /// use slatedb::object_store::memory::InMemory;
    /// use std::sync::Arc;
    ///
    /// #[tokio::main]
    /// async fn main() -> Result<(), Error> {
    ///     let object_store = Arc::new(InMemory::new());
    ///     let db = Db::open("test_db", object_store).await?;
    ///     Ok(())
    /// }
    /// ```
    pub async fn open<P: Into<Path>>(
        path: P,
        object_store: Arc<dyn ObjectStore>,
    ) -> Result<Self, crate::Error> {
        // Use the builder API internally
        Self::builder(path, object_store).build().await
    }

    /// Creates a new builder for a database at the given path.
    ///
    /// ## Arguments
    /// - `path`: the path to the database
    /// - `object_store`: the object store to use for the database
    ///
    /// ## Returns
    /// - `DbBuilder`: the builder to initialize the database
    ///
    /// ## Examples
    ///
    /// ```
    /// use slatedb::{Db, Error};
    /// use slatedb::object_store::memory::InMemory;
    /// use std::sync::Arc;
    ///
    /// #[tokio::main]
    /// async fn main() -> Result<(), Error> {
    ///     let object_store = Arc::new(InMemory::new());
    ///     let db = Db::builder("/tmp/test_db", object_store)
    ///         .build()
    ///         .await?;
    ///     Ok(())
    /// }
    /// ```
    pub fn builder<P: Into<Path>>(path: P, object_store: Arc<dyn ObjectStore>) -> DbBuilder<P> {
        DbBuilder::new(path, object_store)
    }

    /// Close the database.
    ///
    /// ## Returns
    /// - `Result<(), Error>`: if there was an error closing the database
    ///
    /// ## Examples
    ///
    /// ```
    /// use slatedb::{Db, Error};
    /// use slatedb::object_store::{ObjectStore, memory::InMemory};
    /// use std::sync::Arc;
    ///
    /// #[tokio::main]
    /// async fn main() -> Result<(), Error> {
    ///     let object_store: Arc<dyn ObjectStore> = Arc::new(InMemory::new());
    ///     let db = Db::open("test_db", object_store).await?;
    ///     db.close().await?;
    ///     Ok(())
    /// }
    /// ```
    pub async fn close(&self) -> Result<(), crate::Error> {
        if let Err(e) = self.task_executor.shutdown_task(COMPACTOR_TASK_NAME).await {
            warn!("failed to shutdown compactor task [error={:?}]", e);
        }

        if let Err(e) = self.task_executor.shutdown_task(GC_TASK_NAME).await {
            warn!("failed to shutdown garbage collector task [error={:?}]", e);
        }

        if let Err(e) = self
            .task_executor
            .shutdown_task(WRITE_BATCH_TASK_NAME)
            .await
        {
            warn!("failed to shutdown writer task [error={:?}]", e);
        }

        if let Err(e) = self.task_executor.shutdown_task(WAL_BUFFER_TASK_NAME).await {
            warn!("failed to shutdown wal writer task [error={:?}]", e);
        }

        if let Err(e) = self
            .task_executor
            .shutdown_task(MEMTABLE_FLUSHER_TASK_NAME)
            .await
        {
            warn!("failed to shutdown memtable writer task [error={:?}]", e);
        }

        self.inner.state.write().closed_result().write(Ok(()));
        info!("db closed");
        Ok(())
    }

    /// Create a snapshot of the database.
    ///
    /// ## Returns
    /// - `Result<Arc<DbSnapshot>, Error>`: the snapshot of the database, it represents
    ///   a consistent view of the database at the time of the snapshot.
    ///
    /// ## Examples
    ///
    /// ```
    /// use slatedb::{Db, Error};
    /// use slatedb::object_store::{ObjectStore, memory::InMemory};
    /// use std::sync::Arc;
    /// use bytes::Bytes;
    ///
    /// #[tokio::main]
    /// async fn main() -> Result<(), Error> {
    ///     let object_store = Arc::new(InMemory::new());
    ///     let db = Db::open("test_db", object_store).await?;
    ///
    ///     // Write some data and create a snapshot
    ///     db.put(b"key1", b"value1").await?;
    ///     let snapshot = db.snapshot().await?;
    ///
    ///     // Snapshot provides read-only access to database state
    ///     let value = snapshot.get(b"key1").await?;
    ///     assert_eq!(value, Some(Bytes::from(b"value1".as_ref())));
    ///
    ///     // Write more data to original database
    ///     db.put(b"key2", b"value2").await?;
    ///
    ///     // Snapshot still sees old state, original db sees new data
    ///     assert_eq!(snapshot.get(b"key2").await?, None);
    ///     assert_eq!(db.get(b"key2").await?, Some(Bytes::from(b"value2".as_ref())));
    ///
    ///     Ok(())
    /// }
    /// ```
    pub async fn snapshot(&self) -> Result<Arc<DbSnapshot>, crate::Error> {
        self.inner.check_closed()?;
        let seq = self.inner.oracle.last_committed_seq();
        let snapshot = DbSnapshot::new(self.inner.clone(), self.inner.txn_manager.clone(), seq);
        Ok(snapshot)
    }

    /// Get a value from the database with default read options.
    ///
    /// The `Bytes` object returned contains a slice of an entire
    /// 4 KiB block. The block will be held in memory as long as the
    /// caller holds a reference to the `Bytes` object. Consider
    /// copying the data if you need to hold it for a long time.
    ///
    /// ## Arguments
    /// - `key`: the key to get
    ///
    /// ## Returns
    /// - `Result<Option<Bytes>, Error>`:
    ///     - `Some(Bytes)`: the value if it exists
    ///     - `None`: if the value does not exist
    ///
    /// ## Errors
    /// - `Error`: if there was an error getting the value
    ///
    /// ## Examples
    ///
    /// ```
    /// use slatedb::{Db, Error};
    /// use slatedb::object_store::{ObjectStore, memory::InMemory};
    /// use std::sync::Arc;
    ///
    /// #[tokio::main]
    /// async fn main() -> Result<(), Error> {
    ///     let object_store: Arc<dyn ObjectStore> = Arc::new(InMemory::new());
    ///     let db = Db::open("test_db", object_store).await?;
    ///     db.put(b"key", b"value").await?;
    ///     assert_eq!(db.get(b"key").await?, Some("value".into()));
    ///     Ok(())
    /// }
    /// ```
    pub async fn get<K: AsRef<[u8]> + Send>(&self, key: K) -> Result<Option<Bytes>, crate::Error> {
        self.get_with_options(key, &ReadOptions::default()).await
    }

    /// Get a value from the database with custom read options.
    ///
    /// The `Bytes` object returned contains a slice of an entire
    /// 4 KiB block. The block will be held in memory as long as the
    /// caller holds a reference to the `Bytes` object. Consider
    /// copying the data if you need to hold it for a long time.
    ///
    /// ## Arguments
    /// - `key`: the key to get
    /// - `options`: the read options to use (Note that [`ReadOptions::read_level`] has no effect for readers, which
    ///   can only observe committed state).
    ///
    /// ## Returns
    /// - `Result<Option<Bytes>, Error>`:
    ///   - `Some(Bytes)`: the value if it exists
    ///   - `None`: if the value does not exist
    ///
    /// ## Errors
    /// - `Error`: if there was an error getting the value
    ///
    /// ## Examples
    ///
    /// ```
    /// use slatedb::{Db, config::ReadOptions, Error};
    /// use slatedb::object_store::{ObjectStore, memory::InMemory};
    /// use std::sync::Arc;
    ///
    /// #[tokio::main]
    /// async fn main() -> Result<(), Error> {
    ///     let object_store: Arc<dyn ObjectStore> = Arc::new(InMemory::new());
    ///     let db = Db::open("test_db", object_store).await?;
    ///     db.put(b"key", b"value").await?;
    ///     assert_eq!(db.get_with_options(b"key", &ReadOptions::default()).await?, Some("value".into()));
    ///     Ok(())
    /// }
    /// ```
    pub async fn get_with_options<K: AsRef<[u8]> + Send>(
        &self,
        key: K,
        options: &ReadOptions,
    ) -> Result<Option<Bytes>, crate::Error> {
        self.inner
            .get_with_options(key, options)
            .await
            .map_err(Into::into)
    }

    /// Scan a range of keys using the default scan options.
    ///
    /// returns a `DbIterator`
    ///
    /// ## Errors
    /// - `Error`: if there was an error scanning the range of keys
    ///
    /// ## Returns
    /// - `Result<DbIterator, Error>`: An iterator with the results of the scan
    ///
    /// ## Examples
    ///
    /// ```
    /// use slatedb::{Db, Error};
    /// use slatedb::object_store::{ObjectStore, memory::InMemory};
    /// use std::sync::Arc;
    ///
    /// #[tokio::main]
    /// async fn main() -> Result<(), Error> {
    ///     let object_store: Arc<dyn ObjectStore> = Arc::new(InMemory::new());
    ///     let db = Db::open("test_db", object_store).await?;
    ///     db.put(b"a", b"a_value").await?;
    ///     db.put(b"b", b"b_value").await?;
    ///
    ///     let mut iter = db.scan("a".."b").await?;
    ///     assert_eq!(Some((b"a", b"a_value").into()), iter.next().await?);
    ///     assert_eq!(None, iter.next().await?);
    ///     Ok(())
    /// }
    /// ```
    pub async fn scan<K, T>(&self, range: T) -> Result<DbIterator, crate::Error>
    where
        K: AsRef<[u8]> + Send,
        T: RangeBounds<K> + Send,
    {
        self.scan_with_options(range, &ScanOptions::default()).await
    }

    /// Scan a range of keys with the provided options.
    ///
    /// returns a `DbIterator`
    ///
    /// ## Errors
    /// - `Error`: if there was an error scanning the range of keys
    ///
    /// ## Examples
    ///
    /// ```
    /// use slatedb::{Db, config::ScanOptions, config::DurabilityLevel, Error};
    /// use slatedb::object_store::{ObjectStore, memory::InMemory};
    /// use std::sync::Arc;
    ///
    /// #[tokio::main]
    /// async fn main() -> Result<(), Error> {
    ///     let object_store: Arc<dyn ObjectStore> = Arc::new(InMemory::new());
    ///     let db = Db::open("test_db", object_store).await?;
    ///     db.put(b"a", b"a_value").await?;
    ///     db.put(b"b", b"b_value").await?;
    ///
    ///     let mut iter = db.scan_with_options("a".."b", &ScanOptions {
    ///         durability_filter: DurabilityLevel::Memory,
    ///         ..ScanOptions::default()
    ///     }).await?;
    ///     assert_eq!(Some((b"a", b"a_value").into()), iter.next().await?);
    ///     assert_eq!(None, iter.next().await?);
    ///     Ok(())
    /// }
    /// ```
    pub async fn scan_with_options<K, T>(
        &self,
        range: T,
        options: &ScanOptions,
    ) -> Result<DbIterator, crate::Error>
    where
        K: AsRef<[u8]> + Send,
        T: RangeBounds<K> + Send,
    {
        let start = range
            .start_bound()
            .map(|b| Bytes::copy_from_slice(b.as_ref()));
        let end = range
            .end_bound()
            .map(|b| Bytes::copy_from_slice(b.as_ref()));
        let range = (start, end);
        self.inner
            .scan_with_options(BytesRange::from(range), options)
            .await
            .map_err(Into::into)
    }

    /// Write a value into the database with default `WriteOptions`.
    ///
    /// ## Arguments
    /// - `key`: the key to write
    /// - `value`: the value to write
    ///
    /// ## Errors
    /// - `Error`: if there was an error writing the value.
    ///
    /// ## Examples
    ///
    /// ```
    /// use slatedb::{Db, Error};
    /// use slatedb::object_store::{ObjectStore, memory::InMemory};
    /// use std::sync::Arc;
    ///
    /// #[tokio::main]
    /// async fn main() -> Result<(), Error> {
    ///     let object_store: Arc<dyn ObjectStore> = Arc::new(InMemory::new());
    ///     let db = Db::open("test_db", object_store).await?;
    ///     db.put(b"key", b"value").await?;
    ///     Ok(())
    /// }
    /// ```
    pub async fn put<K, V>(&self, key: K, value: V) -> Result<(), crate::Error>
    where
        K: AsRef<[u8]>,
        V: AsRef<[u8]>,
    {
        let mut batch = WriteBatch::new();
        batch.put(key, value);
        self.write(batch).await
    }

    /// Write a value into the database with custom `PutOptions` and `WriteOptions`.
    ///
    /// ## Arguments
    /// - `key`: the key to write
    /// - `value`: the value to write
    /// - `put_opts`: the put options to use
    /// - `write_opts`: the write options to use
    ///
    /// ## Errors
    /// - `Error`: if there was an error writing the value.
    ///
    /// ## Examples
    ///
    /// ```
    /// use slatedb::{Db, config::{PutOptions, WriteOptions}, Error};
    /// use slatedb::object_store::{ObjectStore, memory::InMemory};
    /// use std::sync::Arc;
    ///
    /// #[tokio::main]
    /// async fn main() -> Result<(), Error> {
    ///     let object_store: Arc<dyn ObjectStore> = Arc::new(InMemory::new());
    ///     let db = Db::open("test_db", object_store).await?;
    ///     db.put_with_options(b"key", b"value", &PutOptions::default(), &WriteOptions::default()).await?;
    ///     Ok(())
    /// }
    /// ```
    pub async fn put_with_options<K, V>(
        &self,
        key: K,
        value: V,
        put_opts: &PutOptions,
        write_opts: &WriteOptions,
    ) -> Result<(), crate::Error>
    where
        K: AsRef<[u8]>,
        V: AsRef<[u8]>,
    {
        let mut batch = WriteBatch::new();
        batch.put_with_options(key, value, put_opts);
        self.write_with_options(batch, write_opts).await
    }

    /// Delete a key from the database with default `WriteOptions`.
    ///
    /// ## Arguments
    /// - `key`: the key to delete
    ///
    /// ## Errors
    /// - `Error`: if there was an error deleting the key.
    ///
    /// ## Examples
    ///
    /// ```
    /// use slatedb::{Db, Error};
    /// use slatedb::object_store::{ObjectStore, memory::InMemory};
    /// use std::sync::Arc;
    ///
    /// #[tokio::main]
    /// async fn main() -> Result<(), Error> {
    ///     let object_store: Arc<dyn ObjectStore> = Arc::new(InMemory::new());
    ///     let db = Db::open("test_db", object_store).await?;
    ///     db.delete(b"key").await?;
    ///     Ok(())
    /// }
    /// ```
    pub async fn delete<K: AsRef<[u8]>>(&self, key: K) -> Result<(), crate::Error> {
        let mut batch = WriteBatch::new();
        batch.delete(key.as_ref());
        self.write(batch).await
    }

    /// Delete a key from the database with custom `WriteOptions`.
    ///
    /// ## Arguments
    /// - `key`: the key to delete
    /// - `options`: the write options to use
    ///
    /// ## Errors
    /// - `Error`: if there was an error deleting the key.
    ///
    /// ## Examples
    ///
    /// ```
    /// use slatedb::{Db, config::WriteOptions, Error};
    /// use slatedb::object_store::{ObjectStore, memory::InMemory};
    /// use std::sync::Arc;
    ///
    /// #[tokio::main]
    /// async fn main() -> Result<(), Error> {
    ///     let object_store: Arc<dyn ObjectStore> = Arc::new(InMemory::new());
    ///     let db = Db::open("test_db", object_store).await?;
    ///     db.delete_with_options(b"key", &WriteOptions::default()).await?;
    ///     Ok(())
    /// }
    /// ```
    pub async fn delete_with_options<K: AsRef<[u8]>>(
        &self,
        key: K,
        options: &WriteOptions,
    ) -> Result<(), crate::Error> {
        let mut batch = WriteBatch::new();
        batch.delete(key);
        self.write_with_options(batch, options).await
    }

    /// Merge a value into the database with default `MergeOptions` and `WriteOptions`.
    ///
    /// Merge operations allow applications to bypass the traditional read/modify/write cycle
    /// by expressing partial updates using an associative operator. The merge operator must
    /// be configured when opening the database.
    ///
    /// ## Arguments
    /// - `key`: the key to merge into
    /// - `value`: the merge operand to apply
    ///
    /// ## Errors
    /// - `Error`: if there was an error merging the value, or if no merge operator is configured.
    ///
    /// ## Examples
    ///
    /// ```
    /// use slatedb::{Db, Error, MergeOperator, MergeOperatorError};
    /// use slatedb::object_store::{ObjectStore, memory::InMemory};
    /// use std::sync::Arc;
    /// use bytes::Bytes;
    ///
    /// struct StringConcatMergeOperator;
    ///
    /// impl MergeOperator for StringConcatMergeOperator {
    ///     fn merge(&self, _key: &Bytes, existing_value: Option<Bytes>, value: Bytes) -> Result<Bytes, MergeOperatorError> {
    ///         let mut result = existing_value.unwrap_or_default().as_ref().to_vec();
    ///         result.extend_from_slice(&value);
    ///         Ok(Bytes::from(result))
    ///     }
    /// }
    ///
    /// #[tokio::main]
    /// async fn main() -> Result<(), Error> {
    ///     let object_store: Arc<dyn ObjectStore> = Arc::new(InMemory::new());
    ///     let db = Db::builder("test_db", object_store)
    ///         .with_merge_operator(Arc::new(StringConcatMergeOperator))
    ///         .build()
    ///         .await?;
    ///     db.merge(b"key", b"value").await?;
    ///     Ok(())
    /// }
    /// ```
    pub async fn merge<K, V>(&self, key: K, value: V) -> Result<(), crate::Error>
    where
        K: AsRef<[u8]>,
        V: AsRef<[u8]>,
    {
        let mut batch = WriteBatch::new();
        batch.merge(key, value);
        self.write(batch).await
    }

    /// Merge a value into the database with custom `MergeOptions` and `WriteOptions`.
    ///
    /// Merge operations allow applications to bypass the traditional read/modify/write cycle
    /// by expressing partial updates using an associative operator. The merge operator must
    /// be configured when opening the database.
    ///
    /// ## Arguments
    /// - `key`: the key to merge into
    /// - `value`: the merge operand to apply
    /// - `merge_opts`: the merge options to use
    /// - `write_opts`: the write options to use
    ///
    /// ## Errors
    /// - `Error`: if there was an error merging the value, or if no merge operator is configured.
    ///
    /// ## Examples
    ///
    /// ```
    /// use slatedb::{Db, Error, MergeOperator, MergeOperatorError, config::{MergeOptions, WriteOptions}};
    /// use slatedb::object_store::{ObjectStore, memory::InMemory};
    /// use std::sync::Arc;
    /// use bytes::Bytes;
    ///
    /// struct StringConcatMergeOperator;
    ///
    /// impl MergeOperator for StringConcatMergeOperator {
    ///     fn merge(&self, _key: &Bytes, existing_value: Option<Bytes>, value: Bytes) -> Result<Bytes, MergeOperatorError> {
    ///         let mut result = existing_value.unwrap_or_default().as_ref().to_vec();
    ///         result.extend_from_slice(&value);
    ///         Ok(Bytes::from(result))
    ///     }
    /// }
    ///
    /// #[tokio::main]
    /// async fn main() -> Result<(), Error> {
    ///     let object_store: Arc<dyn ObjectStore> = Arc::new(InMemory::new());
    ///     let db = Db::builder("test_db", object_store)
    ///         .with_merge_operator(Arc::new(StringConcatMergeOperator))
    ///         .build()
    ///         .await?;
    ///     db.merge_with_options(
    ///         b"key",
    ///         b"value",
    ///         &MergeOptions::default(),
    ///         &WriteOptions::default()
    ///     ).await?;
    ///     Ok(())
    /// }
    /// ```
    pub async fn merge_with_options<K, V>(
        &self,
        key: K,
        value: V,
        merge_opts: &MergeOptions,
        write_opts: &WriteOptions,
    ) -> Result<(), crate::Error>
    where
        K: AsRef<[u8]>,
        V: AsRef<[u8]>,
    {
        let mut batch = WriteBatch::new();
        batch.merge_with_options(key, value, merge_opts);
        self.write_with_options(batch, write_opts).await
    }

    /// Write a batch of put/delete operations atomically to the database. Batch writes
    /// block other gets and writes until the batch is written to the WAL (or memtable if
    /// WAL is disabled).
    ///
    /// ## Arguments
    /// - `batch`: the batch of put/delete operations to write
    ///
    /// ## Errors
    /// - `Error`: if there was an error writing the batch.
    ///
    /// ## Examples
    ///
    /// ```
    /// use slatedb::{WriteBatch, Db, Error};
    /// use slatedb::object_store::{ObjectStore, memory::InMemory};
    /// use std::sync::Arc;
    ///
    /// #[tokio::main]
    /// async fn main() -> Result<(), Error> {
    ///     let object_store: Arc<dyn ObjectStore> = Arc::new(InMemory::new());
    ///     let db = Db::open("test_db", object_store).await?;
    ///
    ///     let mut batch = WriteBatch::new();
    ///     batch.put(b"key1", b"value1");
    ///     batch.put(b"key2", b"value2");
    ///     batch.delete(b"key1");
    ///     db.write(batch).await?;
    ///
    ///     Ok(())
    /// }
    /// ```
    pub async fn write(&self, batch: WriteBatch) -> Result<(), crate::Error> {
        self.write_with_options(batch, &WriteOptions::default())
            .await
    }

    /// Write a batch of put/delete operations atomically to the database. Batch writes
    /// block other gets and writes until the batch is written to the WAL (or memtable if
    /// WAL is disabled).
    ///
    /// ## Arguments
    /// - `batch`: the batch of put/delete operations to write
    /// - `options`: the write options to use
    ///
    /// ## Errors
    /// - `Error`: if there was an error writing the batch.
    ///
    /// ## Examples
    ///
    /// ```
    /// use slatedb::{WriteBatch, Db, config::WriteOptions, Error};
    /// use slatedb::object_store::{ObjectStore, memory::InMemory};
    /// use std::sync::Arc;
    ///
    /// #[tokio::main]
    /// async fn main() -> Result<(), Error> {
    ///     let object_store: Arc<dyn ObjectStore> = Arc::new(InMemory::new());
    ///     let db = Db::open("test_db", object_store).await?;
    ///
    ///     let mut batch = WriteBatch::new();
    ///     batch.put(b"key1", b"value1");
    ///     batch.put(b"key2", b"value2");
    ///     batch.delete(b"key1");
    ///     db.write_with_options(batch, &WriteOptions::default()).await?;
    ///
    ///     Ok(())
    /// }
    /// ```
    pub async fn write_with_options(
        &self,
        batch: WriteBatch,
        options: &WriteOptions,
    ) -> Result<(), crate::Error> {
        self.inner
            .write_with_options(batch, options)
            .await
            .map_err(Into::into)
    }

    /// Flush in-memory writes to disk. This function blocks until the in-memory
    /// data has been durably written to object storage.
    ///
    /// If WAL is enabled, this method is equivalent to:
    /// `flush_with_options(FlushOptions { flush_type: FlushType::Wal })`
    ///
    /// If WAL is disabled, this method is equivalent to:
    /// `flush_with_options(FlushOptions { flush_type: FlushType::Memtable })`.
    ///
    /// ## Errors
    /// - `Error`: if there was an error flushing the database
    ///
    /// ## Examples
    ///
    /// ```
    /// use slatedb::{Db, Error};
    /// use slatedb::object_store::{ObjectStore, memory::InMemory};
    /// use std::sync::Arc;
    ///
    /// #[tokio::main]
    /// async fn main() -> Result<(), Error> {
    ///     let object_store: Arc<dyn ObjectStore> = Arc::new(InMemory::new());
    ///     let db = Db::open("test_db", object_store).await?;
    ///     db.flush().await?;
    ///     Ok(())
    /// }
    /// ```
    pub async fn flush(&self) -> Result<(), crate::Error> {
        if self.inner.wal_enabled {
            self.flush_with_options(FlushOptions {
                flush_type: FlushType::Wal,
            })
            .await
        } else {
            self.flush_with_options(FlushOptions {
                flush_type: FlushType::MemTable,
            })
            .await
        }
    }

    /// Flush in-memory writes to disk with custom options.
    ///
    /// An error will be returned if `options.flush_type` is `FlushType::Wal` and the WAL
    /// is disabled.
    ///
    /// `FlushType::Memtable` is allowed even if WAL is enabled.
    ///
    /// ## Arguments
    /// - `options`: the flush options
    ///
    /// ## Returns
    /// - `Result<(), crate::Error>`: the result of the flush operation.
    ///
    /// ## Errors
    /// - `Error`: if there was an error flushing the database
    ///
    /// ## Examples
    ///
    /// ```
    /// use slatedb::{Db, Error};
    /// use slatedb::config::{FlushOptions, FlushType};
    /// use slatedb::object_store::{ObjectStore, memory::InMemory};
    /// use std::sync::Arc;
    ///
    /// #[tokio::main]
    /// async fn main() -> Result<(), Error> {
    ///     let object_store: Arc<dyn ObjectStore> = Arc::new(InMemory::new());
    ///     let db = Db::open("test_db", object_store).await?;
    ///     db.flush_with_options(FlushOptions {
    ///         flush_type: FlushType::Wal,
    ///     })
    ///     .await?;
    ///     Ok(())
    /// }
    /// ```
    pub async fn flush_with_options(&self, options: FlushOptions) -> Result<(), crate::Error> {
        match options.flush_type {
            FlushType::Wal => {
                if self.inner.wal_enabled {
                    self.inner.flush_wals().await
                } else {
                    Err(SlateDBError::WalDisabled)
                }
            }
            FlushType::MemTable => self.inner.flush_memtables().await,
        }
        .map_err(Into::into)
    }

    /// Get the metrics registry for the database.
    pub fn metrics(&self) -> Arc<StatRegistry> {
        self.inner.stat_registry.clone()
    }

    /// Begin a new transaction with the specified isolation level.
    ///
    /// ## Arguments
    /// - `isolation_level`: the isolation level for the transaction
    ///
    /// ## Returns
    /// - `Result<DBTransaction, crate::Error>`: the transaction handle
    ///
    /// ## Examples
    ///
    /// ```rust
    /// use slatedb::{Db, IsolationLevel};
    /// use slatedb::object_store::memory::InMemory;
    /// use std::sync::Arc;
    ///
    /// #[tokio::main]
    /// async fn main() -> Result<(), slatedb::Error> {
    ///     let object_store = Arc::new(InMemory::new());
    ///     let db = Db::open("test_db", object_store).await?;
    ///     let txn = db.begin(IsolationLevel::SerializableSnapshot).await?;
    ///     Ok(())
    /// }
    /// ```
    pub async fn begin(
        &self,
        isolation_level: IsolationLevel,
    ) -> Result<DBTransaction, crate::Error> {
        self.inner.check_closed()?;
        let seq = self.inner.oracle.last_committed_seq();
        let txn = DBTransaction::new(
            self.inner.clone(),
            self.inner.txn_manager.clone(),
            seq,
            isolation_level,
        );
        Ok(txn)
    }

    /// Resolve an object store from a URL.
    ///
    /// ## Arguments
    /// - `url`: the URL to resolve, for example `s3://my-bucket/my-prefix`.
    ///
    /// ## Returns
    /// - `Result<Arc<dyn ObjectStore>, crate::Error>`: the resolved object store
    pub fn resolve_object_store(url: &str) -> Result<Arc<dyn ObjectStore>, crate::Error> {
        let registry = DefaultObjectStoreRegistry::new();
        let url = url
            .try_into()
            .map_err(|e| SlateDBError::InvalidObjectStoreURL(url.to_string(), e))?;
        let (object_store, _) = registry.resolve(&url).map_err(SlateDBError::from)?;
        Ok(object_store)
    }
}

#[async_trait::async_trait]
impl DbRead for Db {
    async fn get_with_options<K: AsRef<[u8]> + Send>(
        &self,
        key: K,
        options: &ReadOptions,
    ) -> Result<Option<Bytes>, crate::Error> {
        self.get_with_options(key, options).await
    }

    async fn scan_with_options<K, T>(
        &self,
        range: T,
        options: &ScanOptions,
    ) -> Result<DbIterator, crate::Error>
    where
        K: AsRef<[u8]> + Send,
        T: RangeBounds<K> + Send,
    {
        self.scan_with_options(range, options).await
    }
}

#[cfg(test)]
mod tests {
    use async_trait::async_trait;
    use chrono::TimeDelta;
    #[cfg(feature = "test-util")]
    use chrono::{TimeZone, Utc};
    use fail_parallel::FailPointRegistry;
    use std::collections::BTreeMap;
    use std::collections::Bound::Included;
    use std::sync::atomic::{AtomicBool, Ordering};
    use std::time::Duration;

    use super::*;
    use crate::cached_object_store::stats::{
        OBJECT_STORE_CACHE_PART_ACCESS, OBJECT_STORE_CACHE_PART_HITS,
    };
    use crate::cached_object_store::{CachedObjectStore, FsCacheStorage};
    use crate::cached_object_store_stats::CachedObjectStoreStats;
    use crate::clock::DefaultSystemClock;
    #[cfg(feature = "test-util")]
    use crate::clock::MockSystemClock;
    use crate::config::DurabilityLevel::{Memory, Remote};
    use crate::config::{
<<<<<<< HEAD
        CompactorOptions, ObjectStoreCacheOptions, Settings, SizeTieredCompactionSchedulerOptions,
        Ttl,
=======
        CompactorOptions, DurabilityLevel, GarbageCollectorDirectoryOptions,
        GarbageCollectorOptions, ObjectStoreCacheOptions, Settings,
        SizeTieredCompactionSchedulerOptions, Ttl,
>>>>>>> 0554fb18
    };
    use crate::db::builder::GarbageCollectorBuilder;
    use crate::db_state::CoreDbState;
    use crate::db_stats::IMMUTABLE_MEMTABLE_FLUSHES;
    use crate::iter::KeyValueIterator;
    use crate::manifest::store::{ManifestStore, StoredManifest};
    use crate::object_stores::ObjectStores;
    use crate::proptest_util::arbitrary;
    use crate::proptest_util::sample;
    use crate::rand::DbRand;
    #[cfg(feature = "test-util")]
    use crate::seq_tracker::FindOption;
    use crate::size_tiered_compaction::SizeTieredCompactionSchedulerSupplier;
    use crate::sst::SsTableFormat;
    use crate::sst_iter::{SstIterator, SstIteratorOptions};
    use crate::test_utils::{assert_iterator, OnDemandCompactionSchedulerSupplier, TestClock};
    use crate::types::RowEntry;
    use crate::{proptest_util, test_utils, CloseReason, KeyValue};
    use futures::{future, future::join_all, StreamExt};
    use object_store::memory::InMemory;
    use object_store::ObjectStore;
    use proptest::test_runner::{TestRng, TestRunner};
    use tokio::runtime::Runtime;
    use tracing::info;

    #[tokio::test]
    async fn test_put_get_delete() {
        let object_store: Arc<dyn ObjectStore> = Arc::new(InMemory::new());
        let kv_store = Db::builder("/tmp/test_kv_store", object_store)
            .with_settings(test_db_options(0, 1024, None))
            .build()
            .await
            .unwrap();

        let key = b"test_key";
        let value = b"test_value";
        kv_store.put(key, value).await.unwrap();
        kv_store.flush().await.unwrap();

        assert_eq!(
            kv_store.get(key).await.unwrap(),
            Some(Bytes::from_static(value))
        );
        kv_store.delete(key).await.unwrap();
        assert_eq!(None, kv_store.get(key).await.unwrap());
        kv_store.close().await.unwrap();
    }

    #[test]
    fn test_get_after_put() {
        let mut runner = new_proptest_runner(None);
        let runtime = Runtime::new().unwrap();

        let table = sample::table(runner.rng(), 1000, 10);
        let db_options = test_db_options(0, 1024, None);
        let db = runtime.block_on(build_database_from_table(&table, db_options, true));

        runner
            .run(
                &(arbitrary::bytes(100), arbitrary::bytes(100)),
                |(key, value)| {
                    runtime.block_on(async {
                        if !key.is_empty() {
                            db.put_with_options(
                                &key,
                                &value,
                                &PutOptions::default(),
                                &WriteOptions {
                                    await_durable: false,
                                },
                            )
                            .await
                            .unwrap();
                            assert_eq!(
                                Some(value),
                                db.get_with_options(
                                    &key,
                                    &ReadOptions {
                                        durability_filter: Memory,
                                        dirty: false,
                                        cache_blocks: true,
                                    }
                                )
                                .await
                                .unwrap()
                            );
                        }
                    });
                    Ok(())
                },
            )
            .unwrap();
    }

    #[tokio::test]
    async fn test_no_flush_interval() {
        let object_store: Arc<dyn ObjectStore> = Arc::new(InMemory::new());
        let db_options_no_flush_interval = {
            let mut db_options = test_db_options(0, 1024, None);
            db_options.flush_interval = None;
            db_options
        };
        let kv_store = Db::builder("/tmp/test_kv_store", object_store)
            .with_settings(db_options_no_flush_interval)
            .build()
            .await
            .unwrap();
        let key = b"test_key";
        let value = b"test_value";

        kv_store
            .put_with_options(
                key,
                value,
                &PutOptions::default(),
                &WriteOptions {
                    await_durable: false,
                },
            )
            .await
            .unwrap();

        // a sanity check: the wal contains the most recent write
        assert_ne!(kv_store.inner.wal_buffer.estimated_bytes().unwrap(), 0);

        // and a flush() should clear it
        kv_store.flush().await.unwrap();
        assert_eq!(kv_store.inner.wal_buffer.estimated_bytes().unwrap(), 0);
    }

    #[tokio::test]
    async fn test_get_with_default_ttl_and_read_uncommitted() {
        let clock = Arc::new(TestClock::new());
        let ttl = 100;

        let object_store: Arc<dyn ObjectStore> = Arc::new(InMemory::new());
        let kv_store = Db::builder("/tmp/test_kv_store", object_store)
            .with_settings(test_db_options_with_ttl(0, 1024, None, Some(ttl)))
            .with_logical_clock(clock.clone())
            .build()
            .await
            .unwrap();

        let key = b"test_key";
        let value = b"test_value";

        // insert at t=0
        kv_store.put(key, value).await.unwrap();

        // advance clock to t=99 --> still returned
        clock.ticker.store(99, Ordering::SeqCst);
        assert_eq!(
            Some(Bytes::from_static(value)),
            kv_store
                .get_with_options(key, &ReadOptions::new().with_durability_filter(Memory))
                .await
                .unwrap(),
        );

        // advance clock to t=100 --> no longer returned
        clock.ticker.store(100, Ordering::SeqCst);
        assert_eq!(
            None,
            kv_store
                .get_with_options(key, &ReadOptions::new().with_durability_filter(Memory))
                .await
                .unwrap(),
        );

        kv_store.close().await.unwrap();
    }

    #[tokio::test]
    async fn test_get_with_row_override_ttl_and_read_uncommitted() {
        let clock = Arc::new(TestClock::new());
        let default_ttl = 100;

        let object_store: Arc<dyn ObjectStore> = Arc::new(InMemory::new());
        let kv_store = Db::builder("/tmp/test_kv_store", object_store)
            .with_settings(test_db_options_with_ttl(0, 1024, None, Some(default_ttl)))
            .with_logical_clock(clock.clone())
            .build()
            .await
            .unwrap();

        let key = b"test_key";
        let value = b"test_value";

        // insert at t=0 with row-level override of 50 for ttl
        kv_store
            .put_with_options(
                key,
                value,
                &PutOptions {
                    ttl: Ttl::ExpireAfter(50),
                },
                &WriteOptions::default(),
            )
            .await
            .unwrap();

        // advance clock to t=49 --> still returned
        clock.ticker.store(49, Ordering::SeqCst);
        assert_eq!(
            Some(Bytes::from_static(value)),
            kv_store
                .get_with_options(key, &ReadOptions::new().with_durability_filter(Memory))
                .await
                .unwrap(),
        );

        // advance clock to t=50 --> no longer returned
        clock.ticker.store(50, Ordering::SeqCst);
        assert_eq!(
            None,
            kv_store
                .get_with_options(key, &ReadOptions::new().with_durability_filter(Memory))
                .await
                .unwrap(),
        );

        kv_store.close().await.unwrap();
    }

    #[tokio::test]
    async fn test_get_with_default_ttl_and_read_committed() {
        let clock = Arc::new(TestClock::new());
        let ttl = 100;

        let object_store: Arc<dyn ObjectStore> = Arc::new(InMemory::new());
        let kv_store = Db::builder("/tmp/test_kv_store", object_store)
            .with_settings(test_db_options_with_ttl(0, 1024, None, Some(ttl)))
            .with_logical_clock(clock.clone())
            .build()
            .await
            .unwrap();

        let key = b"test_key";
        let key_other = b"time_advancing_key";
        let value = b"test_value";

        // insert at t=0
        kv_store.put(key, value).await.unwrap();

        // advance clock to t=99 --> still returned
        clock.ticker.store(99, Ordering::SeqCst);
        kv_store.put(key_other, value).await.unwrap(); // fake data to advance clock
        kv_store.flush().await.unwrap();
        assert_eq!(
            Some(Bytes::from_static(value)),
            kv_store
                .get_with_options(key, &ReadOptions::new().with_durability_filter(Remote))
                .await
                .unwrap(),
        );

        // advance clock to t=100 without flushing --> still returned
        clock.ticker.store(100, Ordering::SeqCst);
        assert_eq!(
            Some(Bytes::from_static(value)),
            kv_store
                .get_with_options(key, &ReadOptions::new().with_durability_filter(Remote))
                .await
                .unwrap(),
        );

        // advance durable clock time to t=100 by flushing -- no longer returned
        kv_store.put(key_other, value).await.unwrap(); // fake data to advance clock
        kv_store.flush().await.unwrap();
        assert_eq!(
            None,
            kv_store
                .get_with_options(key, &ReadOptions::new().with_durability_filter(Remote))
                .await
                .unwrap(),
        );

        kv_store.close().await.unwrap();
    }

    #[tokio::test]
    #[cfg(feature = "wal_disable")]
    async fn test_get_with_durability_level_when_wal_disabled() {
        let object_store: Arc<dyn ObjectStore> = Arc::new(InMemory::new());
        let mut options = test_db_options(0, 1024 * 1024, None);
        options.wal_enabled = false;
        let db = Db::builder("/tmp/test_kv_store", object_store)
            .with_settings(options)
            .build()
            .await
            .unwrap();
        let put_options = PutOptions::default();
        let write_options = WriteOptions {
            await_durable: false,
        };
        let get_memory_options = ReadOptions::new().with_durability_filter(Memory);
        let get_remote_options = ReadOptions::new().with_durability_filter(Remote);

        db.put_with_options(b"foo", b"bar", &put_options, &write_options)
            .await
            .unwrap();
        let val_bytes = Bytes::copy_from_slice(b"bar");
        assert_eq!(
            None,
            db.get_with_options(b"foo", &get_remote_options)
                .await
                .unwrap()
        );
        assert_eq!(
            Some(val_bytes.clone()),
            db.get_with_options(b"foo", &get_memory_options)
                .await
                .unwrap()
        );
        db.flush().await.unwrap();
        assert_eq!(
            Some(val_bytes.clone()),
            db.get_with_options(b"foo", &get_remote_options)
                .await
                .unwrap()
        );
        assert_eq!(
            Some(val_bytes.clone()),
            db.get_with_options(b"foo", &get_memory_options)
                .await
                .unwrap()
        );
    }

    #[tokio::test]
    #[cfg(feature = "wal_disable")]
    async fn test_find_with_multiple_repeated_keys() {
        let object_store: Arc<dyn ObjectStore> = Arc::new(InMemory::new());
        let mut options = test_db_options(0, 1024 * 1024, None);
        options.wal_enabled = false;
        let db = Db::builder("/tmp/test_kv_store", object_store)
            .with_settings(options)
            .build()
            .await
            .unwrap();

        // write enough rows with the same key that we yield an L0 SST with multiple blocks
        let mut last_val: String = "foo".to_string();
        for x in 0..4096 {
            let val = format!("val{}", x);
            db.put_with_options(
                b"key",
                val.as_bytes(),
                &PutOptions {
                    ttl: Default::default(),
                },
                &WriteOptions {
                    await_durable: false,
                },
            )
            .await
            .unwrap();
            last_val = val;
            if db
                .inner
                .state
                .write()
                .memtable()
                .metadata()
                .entries_size_in_bytes
                > (SsTableFormat::default().block_size * 3)
            {
                break;
            }
        }
        assert_eq!(
            Some(Bytes::copy_from_slice(last_val.as_bytes())),
            db.get_with_options(b"key", &ReadOptions::new().with_durability_filter(Memory))
                .await
                .unwrap()
        );
        db.flush().await.unwrap();

        let state = db.inner.state.read().view();
        assert_eq!(1, state.state.manifest.core().l0.len());
        let sst = state.state.manifest.core().l0.front().unwrap();
        let index = db.inner.table_store.read_index(sst).await.unwrap();
        assert!(index.borrow().block_meta().len() >= 3);
        assert_eq!(
            Some(Bytes::copy_from_slice(last_val.as_bytes())),
            db.get(b"key").await.unwrap()
        );
        db.close().await.unwrap();
    }

    #[tokio::test]
    async fn test_get_with_row_override_ttl_and_read_committed() {
        let clock = Arc::new(TestClock::new());
        let ttl = 100;

        let object_store: Arc<dyn ObjectStore> = Arc::new(InMemory::new());
        let kv_store = Db::builder("/tmp/test_kv_store", object_store)
            .with_settings(test_db_options_with_ttl(0, 1024, None, Some(ttl)))
            .with_logical_clock(clock.clone())
            .build()
            .await
            .unwrap();

        let key = b"test_key";
        let key_other = b"time_advancing_key";
        let value = b"test_value";

        // insert at t=0 with row-level override of 50 for ttl
        kv_store
            .put_with_options(
                key,
                value,
                &PutOptions {
                    ttl: Ttl::ExpireAfter(50),
                },
                &WriteOptions::default(),
            )
            .await
            .unwrap();

        // advance clock to t=49 --> still returned
        clock.ticker.store(49, Ordering::SeqCst);
        kv_store.put(key_other, value).await.unwrap(); // fake data to advance clock
        kv_store.flush().await.unwrap();
        assert_eq!(
            Some(Bytes::from_static(value)),
            kv_store
                .get_with_options(key, &ReadOptions::new().with_durability_filter(Remote))
                .await
                .unwrap(),
        );

        // advance clock to t=50 without flushing --> still returned
        clock.ticker.store(50, Ordering::SeqCst);
        assert_eq!(
            Some(Bytes::from_static(value)),
            kv_store
                .get_with_options(key, &ReadOptions::new().with_durability_filter(Remote))
                .await
                .unwrap(),
        );

        // advance durable clock time to t=100 by flushing -- no longer returned
        kv_store.put(key_other, value).await.unwrap(); // fake data to advance clock
        kv_store.flush().await.unwrap();
        assert_eq!(
            None,
            kv_store
                .get_with_options(key, &ReadOptions::new().with_durability_filter(Remote))
                .await
                .unwrap(),
        );

        kv_store.close().await.unwrap();
    }

    #[tokio::test]
    async fn test_scan_with_default_ttl_and_read_uncommitted() {
        let clock = Arc::new(TestClock::new());
        let ttl = 100;

        let object_store: Arc<dyn ObjectStore> = Arc::new(InMemory::new());
        let kv_store = Db::builder("/tmp/test_kv_store", object_store)
            .with_settings(test_db_options_with_ttl(0, 1024, None, Some(ttl)))
            .with_logical_clock(clock.clone())
            .build()
            .await
            .unwrap();

        // insert keys at t=0
        kv_store.put(b"key1", b"value1").await.unwrap();
        kv_store.put(b"key2", b"value2").await.unwrap();
        kv_store.put(b"key3", b"value3").await.unwrap();

        // advance clock to t=99 --> still returned
        clock.ticker.store(99, Ordering::SeqCst);
        let mut iter = kv_store
            .scan_with_options(
                &b"key1"[..]..&b"key4"[..],
                &ScanOptions::new().with_durability_filter(Memory),
            )
            .await
            .unwrap();

        let kv = iter.next().await.unwrap().unwrap();
        assert_eq!(kv.key.as_ref(), b"key1");
        assert_eq!(kv.value.as_ref(), b"value1");

        let kv = iter.next().await.unwrap().unwrap();
        assert_eq!(kv.key.as_ref(), b"key2");
        assert_eq!(kv.value.as_ref(), b"value2");

        let kv = iter.next().await.unwrap().unwrap();
        assert_eq!(kv.key.as_ref(), b"key3");
        assert_eq!(kv.value.as_ref(), b"value3");

        assert_eq!(iter.next().await.unwrap(), None);

        // advance clock to t=100 --> no longer returned
        clock.ticker.store(100, Ordering::SeqCst);
        let mut iter = kv_store
            .scan_with_options(
                &b"key1"[..]..&b"key4"[..],
                &ScanOptions::new().with_durability_filter(Memory),
            )
            .await
            .unwrap();

        assert_eq!(iter.next().await.unwrap(), None);

        kv_store.close().await.unwrap();
    }

    #[tokio::test]
    async fn test_scan_with_row_override_ttl_and_read_uncommitted() {
        let clock = Arc::new(TestClock::new());
        let default_ttl = 100;

        let object_store: Arc<dyn ObjectStore> = Arc::new(InMemory::new());
        let kv_store = Db::builder("/tmp/test_kv_store", object_store)
            .with_settings(test_db_options_with_ttl(0, 1024, None, Some(default_ttl)))
            .with_logical_clock(clock.clone())
            .build()
            .await
            .unwrap();

        // insert keys at t=0 with different TTL overrides
        kv_store
            .put_with_options(
                b"key1",
                b"value1",
                &PutOptions {
                    ttl: Ttl::ExpireAfter(50),
                },
                &WriteOptions::default(),
            )
            .await
            .unwrap();
        kv_store
            .put_with_options(
                b"key2",
                b"value2",
                &PutOptions {
                    ttl: Ttl::ExpireAfter(75),
                },
                &WriteOptions::default(),
            )
            .await
            .unwrap();
        kv_store
            .put_with_options(
                b"key3",
                b"value3",
                &PutOptions {
                    ttl: Ttl::ExpireAfter(100),
                },
                &WriteOptions::default(),
            )
            .await
            .unwrap();

        // advance clock to t=49 --> all still returned
        clock.ticker.store(49, Ordering::SeqCst);
        let mut iter = kv_store
            .scan_with_options(
                &b"key1"[..]..&b"key4"[..],
                &ScanOptions::new().with_durability_filter(Memory),
            )
            .await
            .unwrap();

        assert_eq!(iter.next().await.unwrap().unwrap().key.as_ref(), b"key1");
        assert_eq!(iter.next().await.unwrap().unwrap().key.as_ref(), b"key2");
        assert_eq!(iter.next().await.unwrap().unwrap().key.as_ref(), b"key3");
        assert_eq!(iter.next().await.unwrap(), None);

        // advance clock to t=50 --> key1 expired, key2 and key3 still returned
        clock.ticker.store(50, Ordering::SeqCst);
        let mut iter = kv_store
            .scan_with_options(
                &b"key1"[..]..&b"key4"[..],
                &ScanOptions::new().with_durability_filter(Memory),
            )
            .await
            .unwrap();

        assert_eq!(iter.next().await.unwrap().unwrap().key.as_ref(), b"key2");
        assert_eq!(iter.next().await.unwrap().unwrap().key.as_ref(), b"key3");
        assert_eq!(iter.next().await.unwrap(), None);

        // advance clock to t=75 --> key1 and key2 expired, only key3 returned
        clock.ticker.store(75, Ordering::SeqCst);
        let mut iter = kv_store
            .scan_with_options(
                &b"key1"[..]..&b"key4"[..],
                &ScanOptions::new().with_durability_filter(Memory),
            )
            .await
            .unwrap();

        assert_eq!(iter.next().await.unwrap().unwrap().key.as_ref(), b"key3");
        assert_eq!(iter.next().await.unwrap(), None);

        // advance clock to t=100 --> all expired
        clock.ticker.store(100, Ordering::SeqCst);
        let mut iter = kv_store
            .scan_with_options(
                &b"key1"[..]..&b"key4"[..],
                &ScanOptions::new().with_durability_filter(Memory),
            )
            .await
            .unwrap();

        assert_eq!(iter.next().await.unwrap(), None);

        kv_store.close().await.unwrap();
    }

    #[tokio::test]
    async fn test_scan_with_default_ttl_and_read_committed() {
        let clock = Arc::new(TestClock::new());
        let ttl = 100;

        let object_store: Arc<dyn ObjectStore> = Arc::new(InMemory::new());
        let kv_store = Db::builder("/tmp/test_kv_store", object_store)
            .with_settings(test_db_options_with_ttl(0, 1024, None, Some(ttl)))
            .with_logical_clock(clock.clone())
            .build()
            .await
            .unwrap();

        let key_other = b"time_advancing_key";

        // insert keys at t=0
        kv_store.put(b"key1", b"value1").await.unwrap();
        kv_store.put(b"key2", b"value2").await.unwrap();
        kv_store.put(b"key3", b"value3").await.unwrap();

        // advance clock to t=99 --> still returned
        clock.ticker.store(99, Ordering::SeqCst);
        kv_store.put(key_other, b"value").await.unwrap(); // fake data to advance clock
        kv_store.flush().await.unwrap();

        let mut iter = kv_store
            .scan_with_options(
                &b"key1"[..]..&b"key4"[..],
                &ScanOptions::new().with_durability_filter(Remote),
            )
            .await
            .unwrap();

        assert_eq!(iter.next().await.unwrap().unwrap().key.as_ref(), b"key1");
        assert_eq!(iter.next().await.unwrap().unwrap().key.as_ref(), b"key2");
        assert_eq!(iter.next().await.unwrap().unwrap().key.as_ref(), b"key3");
        assert_eq!(iter.next().await.unwrap(), None);

        // advance clock to t=100 without flushing --> still returned
        clock.ticker.store(100, Ordering::SeqCst);
        let mut iter = kv_store
            .scan_with_options(
                &b"key1"[..]..&b"key4"[..],
                &ScanOptions::new().with_durability_filter(Remote),
            )
            .await
            .unwrap();

        assert_eq!(iter.next().await.unwrap().unwrap().key.as_ref(), b"key1");
        assert_eq!(iter.next().await.unwrap().unwrap().key.as_ref(), b"key2");
        assert_eq!(iter.next().await.unwrap().unwrap().key.as_ref(), b"key3");
        assert_eq!(iter.next().await.unwrap(), None);

        // advance durable clock time to t=100 by flushing -- no longer returned
        kv_store.put(key_other, b"value").await.unwrap(); // fake data to advance clock
        kv_store.flush().await.unwrap();

        let mut iter = kv_store
            .scan_with_options(
                &b"key1"[..]..&b"key4"[..],
                &ScanOptions::new().with_durability_filter(Remote),
            )
            .await
            .unwrap();

        assert_eq!(iter.next().await.unwrap(), None);

        kv_store.close().await.unwrap();
    }

    #[tokio::test]
    async fn test_scan_with_row_override_ttl_and_read_committed() {
        let clock = Arc::new(TestClock::new());
        let default_ttl = 100;

        let object_store: Arc<dyn ObjectStore> = Arc::new(InMemory::new());
        let kv_store = Db::builder("/tmp/test_kv_store", object_store)
            .with_settings(test_db_options_with_ttl(0, 1024, None, Some(default_ttl)))
            .with_logical_clock(clock.clone())
            .build()
            .await
            .unwrap();

        let key_other = b"time_advancing_key";

        // insert keys at t=0 with row-level TTL overrides
        kv_store
            .put_with_options(
                b"key1",
                b"value1",
                &PutOptions {
                    ttl: Ttl::ExpireAfter(50),
                },
                &WriteOptions::default(),
            )
            .await
            .unwrap();
        kv_store
            .put_with_options(
                b"key2",
                b"value2",
                &PutOptions {
                    ttl: Ttl::ExpireAfter(75),
                },
                &WriteOptions::default(),
            )
            .await
            .unwrap();

        // advance clock to t=49 --> all still returned
        clock.ticker.store(49, Ordering::SeqCst);
        kv_store.put(key_other, b"value").await.unwrap(); // fake data to advance clock
        kv_store.flush().await.unwrap();

        let mut iter = kv_store
            .scan_with_options(
                &b"key1"[..]..&b"key3"[..],
                &ScanOptions::new().with_durability_filter(Remote),
            )
            .await
            .unwrap();

        assert_eq!(iter.next().await.unwrap().unwrap().key.as_ref(), b"key1");
        assert_eq!(iter.next().await.unwrap().unwrap().key.as_ref(), b"key2");
        assert_eq!(iter.next().await.unwrap(), None);

        // advance clock to t=50 without flushing --> still returned (durable clock hasn't advanced)
        clock.ticker.store(50, Ordering::SeqCst);
        let mut iter = kv_store
            .scan_with_options(
                &b"key1"[..]..&b"key3"[..],
                &ScanOptions::new().with_durability_filter(Remote),
            )
            .await
            .unwrap();

        assert_eq!(iter.next().await.unwrap().unwrap().key.as_ref(), b"key1");
        assert_eq!(iter.next().await.unwrap().unwrap().key.as_ref(), b"key2");
        assert_eq!(iter.next().await.unwrap(), None);

        // advance durable clock time to t=50 by flushing -- key1 expired
        kv_store.put(key_other, b"value").await.unwrap(); // fake data to advance clock
        kv_store.flush().await.unwrap();

        let mut iter = kv_store
            .scan_with_options(
                &b"key1"[..]..&b"key3"[..],
                &ScanOptions::new().with_durability_filter(Remote),
            )
            .await
            .unwrap();

        assert_eq!(iter.next().await.unwrap().unwrap().key.as_ref(), b"key2");
        assert_eq!(iter.next().await.unwrap(), None);

        // advance durable clock time to t=75 by flushing -- both keys expired
        clock.ticker.store(75, Ordering::SeqCst);
        kv_store.put(key_other, b"value").await.unwrap(); // fake data to advance clock
        kv_store.flush().await.unwrap();

        let mut iter = kv_store
            .scan_with_options(
                &b"key1"[..]..&b"key3"[..],
                &ScanOptions::new().with_durability_filter(Remote),
            )
            .await
            .unwrap();

        assert_eq!(iter.next().await.unwrap(), None);

        kv_store.close().await.unwrap();
    }

    #[tokio::test]
    async fn test_get_with_object_store_cache_metrics() {
        let object_store: Arc<dyn ObjectStore> = Arc::new(InMemory::new());
        let mut opts = test_db_options(0, 1024, None);
        let temp_dir = tempfile::Builder::new()
            .prefix("objstore_cache_test_")
            .tempdir()
            .unwrap();

        opts.object_store_cache_options.root_folder = Some(temp_dir.keep());
        opts.object_store_cache_options.part_size_bytes = 1024;
        let kv_store = Db::builder(
            "/tmp/test_kv_store_with_cache_metrics",
            object_store.clone(),
        )
        .with_settings(opts)
        .build()
        .await
        .unwrap();

        let access_count0 = kv_store
            .metrics()
            .lookup(OBJECT_STORE_CACHE_PART_ACCESS)
            .unwrap()
            .get();
        let key = b"test_key";
        let value = b"test_value";
        kv_store.put(key, value).await.unwrap();
        kv_store.flush().await.unwrap();

        let got = kv_store.get(key).await.unwrap();
        let access_count1 = kv_store
            .metrics()
            .lookup(OBJECT_STORE_CACHE_PART_ACCESS)
            .unwrap()
            .get();
        assert_eq!(got, Some(Bytes::from_static(value)));
        assert!(access_count1 > 0);
        assert!(access_count1 >= access_count0);
        assert!(
            kv_store
                .metrics()
                .lookup(OBJECT_STORE_CACHE_PART_HITS)
                .unwrap()
                .get()
                >= 1
        );
    }

    async fn test_object_store_cache_helper(
        cache_puts_enabled: bool,
        db_path: &str,
        expected_cache_parts: Vec<(&str, usize)>,
    ) -> (Arc<CachedObjectStore>, Db) {
        let object_store: Arc<dyn ObjectStore> = Arc::new(InMemory::new());
        let mut opts = test_db_options(0, 1024, None);
        // disable manifest polling to avoid caching manifests non-deterministically
        opts.manifest_poll_interval = Duration::from_millis(u64::MAX);
        let temp_dir = tempfile::Builder::new()
            .prefix("objstore_cache_test_")
            .tempdir()
            .unwrap();

        let stats_registry = StatRegistry::new();
        let cache_stats = Arc::new(CachedObjectStoreStats::new(&stats_registry));
        let part_size = 1024;
        info!("temp_dir: {:?}", temp_dir.path());

        let cache_storage = Arc::new(FsCacheStorage::new(
            temp_dir.keep(),
            None,
            None,
            cache_stats.clone(),
            Arc::new(DefaultSystemClock::new()),
            Arc::new(DbRand::default()),
        ));

        let cached_object_store = CachedObjectStore::new(
            object_store.clone(),
            cache_storage,
            part_size,
            cache_puts_enabled,
            cache_stats.clone(),
        )
        .unwrap();

        let kv_store = Db::builder(db_path, cached_object_store.clone())
            .with_settings(opts)
            .build()
            .await
            .unwrap();
        let key = b"test_key";
        let value = b"test_value";
        kv_store.put(key, value).await.unwrap();
        kv_store.flush().await.unwrap();

        // Verify cache behavior
        for (path, expected_parts) in expected_cache_parts {
            let entry = cached_object_store
                .cache_storage
                .entry(&object_store::path::Path::from(path), part_size);
            assert_eq!(
                entry.cached_parts().await.unwrap().len(),
                expected_parts,
                "Path: {}",
                path
            );
        }

        (cached_object_store, kv_store)
    }

    #[tokio::test]
    async fn test_get_with_object_store_cache_stored_files() {
        let expected_cache_parts =
            vec![
            ("tmp/test_kv_store_with_cache_stored_files/manifest/00000000000000000001.manifest", 0),
            ("tmp/test_kv_store_with_cache_stored_files/manifest/00000000000000000002.manifest", 0),
            // 1 part is cached because of wal_replay after fencing (which reads the SST, thereby caching it)
            ("tmp/test_kv_store_with_cache_stored_files/wal/00000000000000000001.sst", 1),
            ("tmp/test_kv_store_with_cache_stored_files/wal/00000000000000000002.sst", 0),
        ];

        let (_cached_object_store, kv_store) = test_object_store_cache_helper(
            false, // cache_puts disabled
            "/tmp/test_kv_store_with_cache_stored_files",
            expected_cache_parts,
        )
        .await;

        kv_store.close().await.unwrap();
    }

    #[tokio::test]
    async fn test_get_with_object_store_cache_put_caching_enabled() {
        let expected_cache_parts =
            vec![
            ("tmp/test_kv_store_with_put_cache_enabled/manifest/00000000000000000001.manifest", 1),
            ("tmp/test_kv_store_with_put_cache_enabled/manifest/00000000000000000002.manifest", 1),
            ("tmp/test_kv_store_with_put_cache_enabled/wal/00000000000000000001.sst", 1),
            ("tmp/test_kv_store_with_put_cache_enabled/wal/00000000000000000002.sst", 1),
        ];

        let (_cached_object_store, kv_store) = test_object_store_cache_helper(
            true, // cache_puts enabled
            "/tmp/test_kv_store_with_put_cache_enabled",
            expected_cache_parts,
        )
        .await;

        kv_store.close().await.unwrap();
    }

    async fn build_database_from_table(
        table: &BTreeMap<Bytes, Bytes>,
        db_options: Settings,
        await_durable: bool,
    ) -> Db {
        let object_store: Arc<dyn ObjectStore> = Arc::new(InMemory::new());
        let db = Db::builder("/tmp/test_kv_store", object_store)
            .with_settings(db_options)
            .build()
            .await
            .unwrap();

        test_utils::seed_database(&db, table, false).await.unwrap();

        if await_durable {
            db.flush().await.unwrap();
        }

        db
    }

    #[tokio::test]
    async fn test_should_allow_iterating_behind_box_dyn() {
        #[async_trait]
        trait IteratorSupplier {
            async fn iterator(&self) -> Box<dyn IteratorTrait>;
        }

        struct DbHolder {
            db: Db,
        }

        #[async_trait]
        impl IteratorSupplier for DbHolder {
            async fn iterator(&self) -> Box<dyn IteratorTrait> {
                let range = BytesRange::new_empty();
                let iter = self
                    .db
                    .inner
                    .scan_with_options(range, &ScanOptions::default())
                    .await
                    .unwrap();
                Box::new(iter)
            }
        }

        #[async_trait]
        trait IteratorTrait {
            async fn next(&mut self) -> Result<Option<KeyValue>, crate::Error>;
        }

        #[async_trait]
        impl IteratorTrait for DbIterator {
            async fn next(&mut self) -> Result<Option<KeyValue>, crate::Error> {
                DbIterator::next(self).await
            }
        }

        let db_options = test_db_options(0, 1024, None);
        let object_store: Arc<dyn ObjectStore> = Arc::new(InMemory::new());
        let db = Db::builder("/tmp/test_kv_store", object_store)
            .with_settings(db_options)
            .build()
            .await
            .unwrap();
        let db_holder = DbHolder { db };
        let mut boxed = db_holder.iterator().await;
        let next = boxed.next().await;
        assert_eq!(next.unwrap(), None);
    }

    async fn assert_records_in_range(
        table: &BTreeMap<Bytes, Bytes>,
        db: &Db,
        scan_options: &ScanOptions,
        range: BytesRange,
    ) {
        let mut iter = db
            .inner
            .scan_with_options(range.clone(), scan_options)
            .await
            .unwrap();
        test_utils::assert_ranged_db_scan(table, range, &mut iter).await;
    }

    #[test]
    fn test_scan_returns_records_in_range() {
        let mut runner = new_proptest_runner(None);
        let table = sample::table(runner.rng(), 1000, 5);

        let runtime = Runtime::new().unwrap();
        let db_options = test_db_options(0, 1024, None);
        let db = runtime.block_on(build_database_from_table(&table, db_options, true));

        runner
            .run(&arbitrary::nonempty_range(10), |range| {
                runtime.block_on(assert_records_in_range(
                    &table,
                    &db,
                    &ScanOptions::default(),
                    range,
                ));
                Ok(())
            })
            .unwrap();
    }

    fn new_proptest_runner(rng_seed: Option<[u8; 32]>) -> TestRunner {
        proptest_util::runner::new(file!(), rng_seed)
    }

    #[test]
    fn test_scan_returns_uncommitted_records_if_read_level_uncommitted() {
        let mut runner = new_proptest_runner(None);
        let table = sample::table(runner.rng(), 1000, 5);

        let runtime = Runtime::new().unwrap();
        let mut db_options = test_db_options(0, 1024, None);
        db_options.flush_interval = Some(Duration::from_secs(5));
        let db = runtime.block_on(build_database_from_table(&table, db_options, false));

        runner
            .run(&arbitrary::nonempty_range(10), |range| {
                let scan_options = ScanOptions {
                    durability_filter: Memory,
                    ..ScanOptions::default()
                };
                runtime.block_on(assert_records_in_range(&table, &db, &scan_options, range));
                Ok(())
            })
            .unwrap();
    }

    #[test]
    fn test_seek_outside_of_range_returns_invalid_argument() {
        let mut runner = new_proptest_runner(None);
        let table = sample::table(runner.rng(), 1000, 10);

        let runtime = Runtime::new().unwrap();
        let db_options = test_db_options(0, 1024, None);
        let db = runtime.block_on(build_database_from_table(&table, db_options, true));

        runner
            .run(
                &(arbitrary::nonempty_bytes(10), arbitrary::rng()),
                |(arbitrary_key, mut rng)| {
                    runtime.block_on(assert_out_of_bound_seek_returns_invalid_argument(
                        &db,
                        &mut rng,
                        arbitrary_key,
                    ));
                    Ok(())
                },
            )
            .unwrap();

        async fn assert_out_of_bound_seek_returns_invalid_argument(
            db: &Db,
            rng: &mut TestRng,
            arbitrary_key: Bytes,
        ) {
            let mut iter = db
                .scan_with_options(..arbitrary_key.clone(), &ScanOptions::default())
                .await
                .unwrap();

            let lower_bounded_range = BytesRange::from(arbitrary_key.clone()..);
            let value = sample::bytes_in_range(rng, &lower_bounded_range);
            let err = iter.seek(value.clone()).await.unwrap_err();
            assert!(
                err.to_string()
                    .contains("cannot seek to a key outside the iterator range"),
                "{}",
                err
            );

            let mut iter = db
                .scan_with_options(arbitrary_key.clone().., &ScanOptions::default())
                .await
                .unwrap();

            let upper_bounded_range = BytesRange::from(..arbitrary_key.clone());
            let value = sample::bytes_in_range(rng, &upper_bounded_range);
            let err = iter.seek(value.clone()).await.unwrap_err();
            assert!(
                err.to_string()
                    .contains("cannot seek to a key outside the iterator range"),
                "{}",
                err
            );
        }
    }

    #[test]
    fn test_seek_fast_forwards_iterator() {
        let mut runner = new_proptest_runner(None);
        let table = sample::table(runner.rng(), 1000, 10);

        let runtime = Runtime::new().unwrap();
        let db_options = test_db_options(0, 1024, None);
        let db = runtime.block_on(build_database_from_table(&table, db_options, true));

        runner
            .run(
                &(arbitrary::nonempty_range(5), arbitrary::rng()),
                |(range, mut rng)| {
                    runtime.block_on(assert_seek_fast_forwards_iterator(
                        &table, &db, &range, &mut rng,
                    ));
                    Ok(())
                },
            )
            .unwrap();

        async fn assert_seek_fast_forwards_iterator(
            table: &BTreeMap<Bytes, Bytes>,
            db: &Db,
            scan_range: &BytesRange,
            rng: &mut TestRng,
        ) {
            let mut iter = db
                .inner
                .scan_with_options(scan_range.clone(), &ScanOptions::default())
                .await
                .unwrap();

            let seek_key = sample::bytes_in_range(rng, scan_range);
            iter.seek(seek_key.clone()).await.unwrap();

            let seek_range = BytesRange::new(Included(seek_key), scan_range.end_bound().cloned());
            test_utils::assert_ranged_db_scan(table, seek_range, &mut iter).await;
        }
    }

    #[tokio::test]
    async fn test_write_batch() {
        let object_store: Arc<dyn ObjectStore> = Arc::new(InMemory::new());
        let kv_store = Db::builder("/tmp/test_kv_store", object_store)
            .with_settings(test_db_options(0, 1024, None))
            .build()
            .await
            .unwrap();

        // Create a new WriteBatch
        let mut batch = WriteBatch::new();
        batch.put(b"key1", b"value1");
        batch.put(b"key2", b"value2");
        batch.delete(b"key1");

        // Write the batch
        kv_store.write(batch).await.expect("write batch failed");

        // Read back keys
        assert_eq!(kv_store.get(b"key1").await.unwrap(), None);
        assert_eq!(
            kv_store.get(b"key2").await.unwrap(),
            Some(Bytes::from_static(b"value2"))
        );

        kv_store.close().await.unwrap();
    }

    #[cfg(feature = "wal_disable")]
    #[tokio::test]
    async fn test_write_batch_without_wal() {
        let object_store: Arc<dyn ObjectStore> = Arc::new(InMemory::new());
        // Use a very small l0 size to force flushes so await is notified
        let mut options = test_db_options(0, 8, None);

        // Disable WAL
        options.wal_enabled = false;

        let kv_store = Db::builder("/tmp/test_kv_store_without_wal", object_store.clone())
            .with_settings(options)
            .build()
            .await
            .unwrap();

        // Create a new WriteBatch
        let mut batch = WriteBatch::new();
        batch.put(b"key1", b"value1");
        batch.put(b"key2", b"value2");
        batch.delete(b"key1");

        // Write the batch
        kv_store.write(batch).await.expect("write batch failed");

        // Read back keys
        assert_eq!(kv_store.get(b"key1").await.unwrap(), None);
        assert_eq!(kv_store.get(b"key2").await.unwrap(), Some("value2".into()));

        kv_store.close().await.unwrap();
    }

    #[tokio::test]
    async fn test_write_batch_with_empty_key() {
        let mut batch = WriteBatch::new();
        let result = std::panic::catch_unwind(move || {
            batch.put(b"", b"value");
        });
        assert!(
            result.is_err(),
            "Expected panic when using empty key in put operation"
        );

        let mut batch = WriteBatch::new();
        let result = std::panic::catch_unwind(move || {
            batch.delete(b"");
        });
        assert!(
            result.is_err(),
            "Expected panic when using empty key in delete operation"
        );
    }

    /// Test that batch writes are atomic. Test does the following:
    ///
    /// - A set of, say 100 keys, 1-100
    /// - Two tasks writing, one writing value to be same key, and other
    ///   writing it to be key*2.
    /// - We wait for both to complete.
    /// - Assert that either all values are same as key, or all values key*2.
    /// - Repeat above loop few times.
    ///
    /// _Note: This test is non-deterministic because it depends on the async
    /// runtime to schedule the tasks in a way that the writes are concurrent._
    #[tokio::test]
    async fn test_concurrent_batch_writes_consistency() {
        let object_store: Arc<dyn ObjectStore> = Arc::new(InMemory::new());
        let compaction_scheduler = Arc::new(SizeTieredCompactionSchedulerSupplier::new(
            SizeTieredCompactionSchedulerOptions::default(),
        ));
        let kv_store = Arc::new(
            Db::builder("/tmp/test_concurrent_kv_store", object_store)
                .with_settings(test_db_options(
                    0,
                    1024,
                    // Enable compactor to prevent l0 from filling up and
                    // applying backpressure indefinitely.
                    Some(CompactorOptions {
                        poll_interval: Duration::from_millis(100),
                        max_sst_size: 256,
                        max_concurrent_compactions: 1,
                        manifest_update_timeout: Duration::from_secs(300),
                    }),
                ))
                .with_compaction_scheduler_supplier(compaction_scheduler)
                .build()
                .await
                .unwrap(),
        );

        const NUM_KEYS: usize = 100;
        const NUM_ROUNDS: usize = 20;

        for _ in 0..NUM_ROUNDS {
            // Write two tasks that write to the same keys
            let task1 = {
                let store = kv_store.clone();
                tokio::spawn(async move {
                    let mut batch = WriteBatch::new();
                    for key in 1..=NUM_KEYS {
                        batch.put(key.to_be_bytes(), key.to_be_bytes());
                    }
                    store.write(batch).await.expect("write batch failed");
                })
            };

            let task2 = {
                let store = kv_store.clone();
                tokio::spawn(async move {
                    let mut batch = WriteBatch::new();
                    for key in 1..=NUM_KEYS {
                        let value = (key * 2).to_be_bytes();
                        batch.put(key.to_be_bytes(), value);
                    }
                    store.write(batch).await.expect("write batch failed");
                })
            };

            // Wait for both tasks to complete
            join_all(vec![task1, task2]).await;

            // Ensure consistency: all values must be either key or key * 2
            let mut all_key = true;
            let mut all_key2 = true;

            for key in 1..=NUM_KEYS {
                let value = kv_store.get(key.to_be_bytes()).await.unwrap();
                let value = value.expect("Value should exist");

                if value.as_ref() != key.to_be_bytes() {
                    all_key = false;
                }
                if value.as_ref() != (key * 2).to_be_bytes() {
                    all_key2 = false;
                }
            }

            // Assert that the result is consistent: either all key or all key * 2
            assert!(
                all_key || all_key2,
                "Inconsistent state: not all values match either key or key * 2"
            );
        }

        kv_store.close().await.unwrap();
    }

    #[tokio::test]
    #[cfg(feature = "wal_disable")]
    async fn test_disable_wal_after_wal_enabled() {
        let object_store: Arc<dyn ObjectStore> = Arc::new(InMemory::new());
        let path = "/tmp/test_kv_store";
        // open a db and write a wal entry
        let options = test_db_options(0, 32, None);
        let db = Db::builder(path, object_store.clone())
            .with_settings(options)
            .build()
            .await
            .unwrap();
        db.put(&[b'a'; 4], &[b'j'; 4]).await.unwrap();
        db.put(&[b'b'; 4], &[b'k'; 4]).await.unwrap();
        db.close().await.unwrap();

        // open a db with wal disabled and write a memtable
        let mut options = test_db_options(0, 32, None);
        options.wal_enabled = false;
        let db = Db::builder(path, object_store.clone())
            .with_settings(options.clone())
            .build()
            .await
            .unwrap();
        db.delete_with_options(
            &[b'b'; 4],
            &WriteOptions {
                await_durable: false,
            },
        )
        .await
        .unwrap();
        db.put(&[b'a'; 4], &[b'z'; 64]).await.unwrap();
        db.close().await.unwrap();

        // ensure we don't overwrite the values we just put on a reload
        let db = Db::builder(path, object_store.clone())
            .with_settings(options.clone())
            .build()
            .await
            .unwrap();
        let val = db.get(&[b'a'; 4]).await.unwrap();
        assert_eq!(val.unwrap(), Bytes::copy_from_slice(&[b'z'; 64]));
        let val = db.get(&[b'b'; 4]).await.unwrap();
        assert!(val.is_none());
    }

    #[cfg(feature = "wal_disable")]
    #[tokio::test]
    async fn test_wal_disabled() {
        use crate::{test_utils::assert_iterator, types::RowEntry};

        let clock = Arc::new(TestClock::new());
        let mut options = test_db_options(0, 256, None);
        options.wal_enabled = false;
        let object_store: Arc<dyn ObjectStore> = Arc::new(InMemory::new());
        let path = Path::from("/tmp/test_kv_store");
        let sst_format = SsTableFormat::default();
        let table_store = Arc::new(TableStore::new(
            ObjectStores::new(object_store.clone(), None),
            sst_format,
            path.clone(),
            None,
        ));
        let db = Db::builder(path.clone(), object_store.clone())
            .with_settings(options)
            .with_logical_clock(clock.clone())
            .build()
            .await
            .unwrap();
        let manifest_store = Arc::new(ManifestStore::new(
            &path,
            object_store.clone(),
            Arc::new(DefaultSystemClock::new()),
        ));
        let mut stored_manifest = StoredManifest::load(manifest_store.clone()).await.unwrap();
        let write_options = WriteOptions {
            await_durable: false,
        };

        db.put_with_options(
            &[b'a'; 32],
            &[b'j'; 32],
            &PutOptions::default(),
            &write_options,
        )
        .await
        .unwrap();
        db.delete_with_options(&[b'b'; 31], &write_options)
            .await
            .unwrap();

        // ensure the memtable's size is greater than l0_sst_size_bytes, or
        // the memtable will not be flushed to l0, and the test will hang
        // at this put_with_options call.
        let write_options = WriteOptions {
            await_durable: true,
        };
        clock.ticker.store(10, Ordering::SeqCst);
        db.put_with_options(
            &[b'c'; 32],
            &[b'l'; 32],
            &PutOptions::default(),
            &write_options,
        )
        .await
        .unwrap();

        let state = wait_for_manifest_condition(
            &mut stored_manifest,
            |s| !s.l0.is_empty(),
            Duration::from_secs(30),
        )
        .await;
        assert_eq!(state.l0.len(), 1);

        let l0 = state.l0.front().unwrap();
        let mut iter = SstIterator::new_borrowed_initialized(
            ..,
            l0,
            table_store.clone(),
            SstIteratorOptions::default(),
        )
        .await
        .unwrap()
        .expect("Expected Some(iter) but got None");
        assert_iterator(
            &mut iter,
            vec![
                RowEntry::new_value(&[b'a'; 32], &[b'j'; 32], 1).with_create_ts(0),
                RowEntry::new_tombstone(&[b'b'; 31], 2).with_create_ts(0),
                RowEntry::new_value(&[b'c'; 32], &[b'l'; 32], 3).with_create_ts(10),
            ],
        )
        .await;
    }

    #[tokio::test]
    async fn test_put_flushes_memtable() {
        let object_store: Arc<dyn ObjectStore> = Arc::new(InMemory::new());
        let path = "/tmp/test_kv_store";
        let kv_store = Db::builder(path, object_store.clone())
            .with_settings(test_db_options(0, 256, None))
            .build()
            .await
            .unwrap();
        let clock = Arc::new(DefaultSystemClock::new());
        let manifest_store = Arc::new(ManifestStore::new(
            &Path::from(path),
            object_store.clone(),
            clock.clone(),
        ));
        let mut stored_manifest = StoredManifest::load(manifest_store.clone()).await.unwrap();
        let sst_format = SsTableFormat {
            min_filter_keys: 10,
            ..SsTableFormat::default()
        };
        let table_store = Arc::new(TableStore::new(
            ObjectStores::new(object_store.clone(), None),
            sst_format,
            path,
            None,
        ));

        // Write data a few times such that each loop results in a memtable flush
        let mut last_wal_id = 0;
        for i in 0..3 {
            let key = [b'a' + i; 16];
            let value = [b'b' + i; 50];
            kv_store.put(&key, &value).await.unwrap();
            let key = [b'j' + i; 16];
            let value = [b'k' + i; 50];
            kv_store.put(&key, &value).await.unwrap();
            let db_state = wait_for_manifest_condition(
                &mut stored_manifest,
                |s| s.replay_after_wal_id > last_wal_id,
                Duration::from_secs(30),
            )
            .await;

            // 2 wal per iteration.
            assert_eq!(db_state.replay_after_wal_id, (i as u64) * 2 + 2);
            last_wal_id = db_state.replay_after_wal_id
        }

        let manifest = stored_manifest.refresh().await.unwrap();
        let l0 = &manifest.core.l0;
        assert_eq!(l0.len(), 3);
        let sst_iter_options = SstIteratorOptions::default();

        for i in 0u8..3u8 {
            let sst1 = l0.get(2 - i as usize).unwrap();
            let mut iter = SstIterator::new_borrowed_initialized(
                ..,
                sst1,
                table_store.clone(),
                sst_iter_options,
            )
            .await
            .unwrap()
            .expect("Expected Some(iter) but got None");
            let kv = iter.next().await.unwrap().unwrap();
            assert_eq!(kv.key.as_ref(), [b'a' + i; 16]);
            assert_eq!(kv.value.as_ref(), [b'b' + i; 50]);
            let kv = iter.next().await.unwrap().unwrap();
            assert_eq!(kv.key.as_ref(), [b'j' + i; 16]);
            assert_eq!(kv.value.as_ref(), [b'k' + i; 50]);
            let kv = iter.next().await.unwrap();
            assert!(kv.is_none());
        }
        assert!(
            kv_store
                .metrics()
                .lookup(IMMUTABLE_MEMTABLE_FLUSHES)
                .unwrap()
                .get()
                > 0
        );
    }

    #[tokio::test]
    async fn test_flush_memtable_with_wal_enabled() {
        let object_store: Arc<dyn ObjectStore> = Arc::new(InMemory::new());
        let path = "/tmp/test_flush_with_options";
        let mut options = test_db_options(0, 256, None);
        options.flush_interval = Some(Duration::from_secs(u64::MAX));
        let kv_store = Db::builder(path, object_store.clone())
            .with_settings(options)
            .build()
            .await
            .unwrap();

        let manifest_store = Arc::new(ManifestStore::new(
            &Path::from(path),
            object_store.clone(),
            Arc::new(DefaultSystemClock::new()),
        ));
        let mut stored_manifest = StoredManifest::load(manifest_store.clone()).await.unwrap();
        let sst_format = SsTableFormat {
            min_filter_keys: 10,
            ..SsTableFormat::default()
        };
        let table_store = Arc::new(TableStore::new(
            ObjectStores::new(object_store.clone(), None),
            sst_format,
            path,
            None,
        ));

        // Write some data to populate the memtable
        let key1 = b"test_key_1";
        let value1 = b"test_value_1";
        kv_store
            .put_with_options(
                key1,
                value1,
                &PutOptions::default(),
                &WriteOptions {
                    await_durable: false,
                },
            )
            .await
            .unwrap();

        let key2 = b"test_key_2";
        let value2 = b"test_value_2";
        kv_store
            .put_with_options(
                key2,
                value2,
                &PutOptions::default(),
                &WriteOptions {
                    await_durable: false,
                },
            )
            .await
            .unwrap();

        // Get initial state
        let initial_manifest = stored_manifest.refresh().await.unwrap();
        let initial_l0_count = initial_manifest.core.l0.len();

        let initial_flush_count = kv_store
            .metrics()
            .lookup(IMMUTABLE_MEMTABLE_FLUSHES)
            .unwrap()
            .get();

        // Flush memtable using flush_with_options
        kv_store
            .flush_with_options(FlushOptions {
                flush_type: FlushType::MemTable,
            })
            .await
            .unwrap();

        // Wait for the flush to complete and manifest to be updated
        let db_state = wait_for_manifest_condition(
            &mut stored_manifest,
            |s| s.l0.len() > initial_l0_count,
            Duration::from_secs(30),
        )
        .await;

        // Verify that a new SST was created in L0
        assert_eq!(db_state.l0.len(), initial_l0_count + 1);

        // Verify that the flush metrics were updated
        let final_flush_count = kv_store
            .metrics()
            .lookup(IMMUTABLE_MEMTABLE_FLUSHES)
            .unwrap()
            .get();
        assert!(final_flush_count > initial_flush_count);

        // Verify that the WAL has not been flushed
        let recent_flushed_wal_id = kv_store.inner.wal_buffer.recent_flushed_wal_id();
        assert_eq!(recent_flushed_wal_id, 0);

        // Verify that the data is still accessible after flush
        let retrieved_value1 = kv_store.get(key1).await.unwrap().unwrap();
        assert_eq!(retrieved_value1.as_ref(), value1);

        let retrieved_value2 = kv_store.get(key2).await.unwrap().unwrap();
        assert_eq!(retrieved_value2.as_ref(), value2);

        // Verify the data exists in the newly created SST
        let latest_sst = db_state.l0.back().unwrap();
        let sst_iter_options = SstIteratorOptions::default();
        let mut iter = SstIterator::new_borrowed_initialized(
            ..,
            latest_sst,
            table_store.clone(),
            sst_iter_options,
        )
        .await
        .unwrap()
        .expect("Expected Some(iter) but got None");

        // Collect all key-value pairs from the SST
        let mut found_keys = std::collections::HashSet::new();
        while let Some(kv) = iter.next().await.unwrap() {
            found_keys.insert(kv.key.to_vec());
        }

        // Verify our keys are in the SST
        assert!(found_keys.contains(key1.as_slice()));
        assert!(found_keys.contains(key2.as_slice()));
    }

    #[cfg(feature = "test-util")]
    async fn test_sequence_tracker_persisted_across_flush_and_reload_impl(wal_enabled: bool) {
        let object_store: Arc<dyn ObjectStore> = Arc::new(InMemory::new());
        let path = "/tmp/test_sequence_tracker_flush";
        let mut settings = test_db_options(0, 256, None);
        settings.flush_interval = None;
        #[cfg(feature = "wal_disable")]
        {
            settings.wal_enabled = wal_enabled;
        }
        #[cfg(not(feature = "wal_disable"))]
        let _ = wal_enabled;
        let logical_clock = Arc::new(TestClock::new());
        let system_clock = Arc::new(MockSystemClock::new());

        let kv_store = Db::builder(path, object_store.clone())
            .with_settings(settings.clone())
            .with_system_clock(system_clock.clone())
            .with_logical_clock(logical_clock.clone())
            .build()
            .await
            .unwrap();

        let manifest_store = Arc::new(ManifestStore::new(
            &Path::from(path),
            object_store.clone(),
            Arc::new(DefaultSystemClock::new()),
        ));
        let mut stored_manifest = StoredManifest::load(manifest_store.clone()).await.unwrap();
        let write_options = WriteOptions {
            await_durable: false,
        };
        let put_options = PutOptions::default();

        let timestamps_ms = [0_i64, 60_000, 120_000];
        for (idx, ts) in timestamps_ms.iter().enumerate() {
            logical_clock.ticker.store(*ts, Ordering::SeqCst);
            system_clock.set(*ts);
            let key = format!("key-{idx}").into_bytes();
            let value = format!("value-{idx}").into_bytes();
            kv_store
                .put_with_options(&key, &value, &put_options, &write_options)
                .await
                .unwrap();
        }

        kv_store
            .flush_with_options(FlushOptions {
                flush_type: FlushType::MemTable,
            })
            .await
            .unwrap();

        let target_ts = Utc.timestamp_opt(120, 0).single().unwrap();
        let persisted_state = wait_for_manifest_condition(
            &mut stored_manifest,
            move |core| {
                core.sequence_tracker
                    .find_seq(target_ts, FindOption::RoundDown)
                    == Some(3)
            },
            Duration::from_secs(5),
        )
        .await;

        let tracker = persisted_state.sequence_tracker.clone();
        let live_tracker = kv_store
            .inner
            .state
            .read()
            .state()
            .core()
            .sequence_tracker
            .clone();
        assert_eq!(tracker, live_tracker);

        let seq1_ts = tracker.find_ts(1, FindOption::RoundDown).unwrap();
        assert_eq!(seq1_ts.timestamp(), 0);

        let seq2_ts = tracker.find_ts(2, FindOption::RoundDown).unwrap();
        assert_eq!(seq2_ts.timestamp(), 60);

        let seq3_ts = tracker.find_ts(3, FindOption::RoundDown).unwrap();
        assert_eq!(seq3_ts.timestamp(), 120);

        let ts_lookup = Utc.timestamp_opt(60, 0).single().unwrap();
        assert_eq!(tracker.find_seq(ts_lookup, FindOption::RoundDown), Some(2));

        kv_store.close().await.unwrap();

        let reopened = Db::builder(path, object_store.clone())
            .with_settings(settings)
            .with_system_clock(system_clock.clone())
            .with_logical_clock(logical_clock.clone())
            .build()
            .await
            .unwrap();

        let reopened_tracker = reopened
            .inner
            .state
            .read()
            .state()
            .core()
            .sequence_tracker
            .clone();
        assert_eq!(tracker, reopened_tracker);

        reopened.close().await.unwrap();
    }

    #[tokio::test]
    #[cfg(feature = "test-util")]
    async fn test_sequence_tracker_persisted_across_flush_and_reload_wal_enabled() {
        test_sequence_tracker_persisted_across_flush_and_reload_impl(true).await;
    }

    #[tokio::test]
    #[cfg(all(feature = "test-util", feature = "wal_disable"))]
    async fn test_sequence_tracker_persisted_across_flush_and_reload_wal_disabled() {
        test_sequence_tracker_persisted_across_flush_and_reload_impl(false).await;
    }

    #[cfg(feature = "test-util")]
    #[tokio::test(flavor = "multi_thread", worker_threads = 2)]
    async fn test_sequence_tracker_not_ahead_of_last_l0_seq_when_flush_races_with_writes() {
        let fp_registry = Arc::new(FailPointRegistry::new());
        let object_store: Arc<dyn ObjectStore> = Arc::new(InMemory::new());
        let mut settings = test_db_options(0, 512, None);
        settings.flush_interval = None;

        let system_clock = Arc::new(MockSystemClock::new());
        let db = Db::builder(
            "/tmp/test_sequence_tracker_flush_race",
            object_store.clone(),
        )
        .with_settings(settings)
        .with_system_clock(system_clock.clone())
        .with_fp_registry(fp_registry.clone())
        .build()
        .await
        .unwrap();

        let write_options = WriteOptions {
            await_durable: false,
        };

        async fn put_with_timestamp(
            db: &Db,
            system_clock: &Arc<MockSystemClock>,
            idx: usize,
            write_options: &WriteOptions,
        ) {
            system_clock.set((idx as i64) * 60_000);
            let key = format!("race-key-{idx}").into_bytes();
            let value = format!("race-value-{idx}").into_bytes();
            db.put_with_options(&key, &value, &PutOptions::default(), write_options)
                .await
                .unwrap();
        }

        put_with_timestamp(&db, &system_clock, 0, &write_options).await;
        put_with_timestamp(&db, &system_clock, 1, &write_options).await;

        fail_parallel::cfg(fp_registry.clone(), "flush-memtable-to-l0", "pause").unwrap();

        let flush_handle = {
            let inner = Arc::clone(&db.inner);
            tokio::spawn(async move { inner.flush_memtables().await })
        };

        let mut froze_memtable = false;
        for _ in 0..200 {
            {
                let guard = db.inner.state.read();
                if !guard.state().imm_memtable.is_empty() {
                    froze_memtable = true;
                    break;
                }
            }
            tokio::time::sleep(Duration::from_millis(10)).await;
        }
        assert!(froze_memtable, "memtable was not frozen before flush");

        put_with_timestamp(&db, &system_clock, 2, &write_options).await;
        put_with_timestamp(&db, &system_clock, 3, &write_options).await;

        fail_parallel::cfg(fp_registry.clone(), "flush-memtable-to-l0", "off").unwrap();

        flush_handle.await.unwrap().unwrap();

        {
            let guard = db.inner.state.read();
            assert!(guard.state().imm_memtable.is_empty());
        }

        let manifest_state = {
            let guard = db.inner.state.read();
            guard.state().manifest.core().clone()
        };
        let last_l0_seq = manifest_state.last_l0_seq;
        assert!(
            last_l0_seq >= 2,
            "expected flushed memtable to advance last_l0_seq"
        );

        assert!(
            manifest_state
                .sequence_tracker
                .find_ts(last_l0_seq + 1, FindOption::RoundUp)
                .is_none(),
            "sequence tracker should not advance beyond last_l0_seq (last_l0_seq={})",
            last_l0_seq
        );

        db.close().await.unwrap();
    }

    #[tokio::test]
    async fn test_flush_with_options_wal() {
        let fp_registry = Arc::new(FailPointRegistry::new());
        let object_store: Arc<dyn ObjectStore> = Arc::new(InMemory::new());
        let path = "/tmp/test_flush_with_options_wal";
        let mut options = test_db_options(0, 1024, None);
        // Larger memtable to avoid memtable flushes
        options.flush_interval = Some(Duration::from_secs(u64::MAX));
        // Fail all memtable writes before the DB starts, so we can be sure that
        // only the WAL is flushed.
        fail_parallel::cfg(
            fp_registry.clone(),
            "write-compacted-sst-io-error",
            "return",
        )
        .unwrap();
        let kv_store = Db::builder(path, object_store.clone())
            .with_settings(options)
            .with_fp_registry(fp_registry.clone())
            .build()
            .await
            .unwrap();

        // Write some data to populate the WAL buffer
        let key1 = b"wal_test_key_1";
        let value1 = b"wal_test_value_1";
        kv_store
            .put_with_options(
                key1,
                value1,
                &PutOptions::default(),
                &WriteOptions {
                    await_durable: false,
                },
            )
            .await
            .unwrap();

        let key2 = b"wal_test_key_2";
        let value2 = b"wal_test_value_2";
        kv_store
            .put_with_options(
                key2,
                value2,
                &PutOptions::default(),
                &WriteOptions {
                    await_durable: false,
                },
            )
            .await
            .unwrap();

        // Get initial WAL ID to verify flush occurred
        let initial_wal_id = kv_store.inner.wal_buffer.recent_flushed_wal_id();

        // Flush WAL using flush_with_options - this should succeed without error
        let flush_result = kv_store
            .flush_with_options(FlushOptions {
                flush_type: FlushType::Wal,
            })
            .await;

        // Verify the flush operation completed successfully
        assert!(flush_result.is_ok(), "WAL flush should succeed");

        // Verify that the data is still accessible after WAL flush
        let retrieved_value1 = kv_store.get(key1).await.unwrap().unwrap();
        assert_eq!(retrieved_value1.as_ref(), value1);

        let retrieved_value2 = kv_store.get(key2).await.unwrap().unwrap();
        assert_eq!(retrieved_value2.as_ref(), value2);

        // Verify that the WAL buffer is in a consistent state after flush
        // The recent_flushed_wal_id should be at least as high as before
        let final_wal_id = kv_store.inner.wal_buffer.recent_flushed_wal_id();
        assert!(
            final_wal_id >= initial_wal_id,
            "WAL ID should not decrease after flush"
        );

        // Verify that the memtable has not been flushed by checking the db for error state
        assert!(
            kv_store.inner.check_closed().is_ok(),
            "DB should not have an error state"
        );
    }

    #[tokio::test]
    #[cfg(feature = "wal_disable")]
    async fn test_flush_with_options_wal_disabled_error() {
        let object_store: Arc<dyn ObjectStore> = Arc::new(InMemory::new());
        let path = "/tmp/test_flush_with_options_wal_disabled";
        let mut options = test_db_options(0, 1024, None);
        options.wal_enabled = false; // Disable WAL
        let kv_store = Db::builder(path, object_store.clone())
            .with_settings(options)
            .build()
            .await
            .unwrap();

        // Write some data to the database
        let key1 = b"test_key_1";
        let value1 = b"test_value_1";
        kv_store
            .put_with_options(
                key1,
                value1,
                &PutOptions::default(),
                &WriteOptions {
                    await_durable: false,
                },
            )
            .await
            .unwrap();

        // Attempt to flush WAL on a WAL-disabled database
        let flush_result = kv_store
            .flush_with_options(FlushOptions {
                flush_type: FlushType::Wal,
            })
            .await;

        // Verify that we get the WalDisabled error
        assert!(flush_result.is_err(), "Expected WalDisabled error");
        let error = flush_result.unwrap_err();

        assert!(
            error
                .to_string()
                .contains("attempted a WAL operation when the WAL is disabled"),
            "Expected WalDisabled error message, got: {}",
            error
        );

        // Verify that memtable flush still works when WAL is disabled
        let memtable_flush_result = kv_store
            .flush_with_options(FlushOptions {
                flush_type: FlushType::MemTable,
            })
            .await;
        assert!(
            memtable_flush_result.is_ok(),
            "Memtable flush should work even when WAL is disabled"
        );

        // Verify that the data is still accessible
        let retrieved_value1 = kv_store.get(key1).await.unwrap().unwrap();
        assert_eq!(retrieved_value1.as_ref(), value1);
    }

    // 2 threads so we can can wait on the write_with_options (main) thread
    // while the write_batch (background) thread is blocked on writing the
    // WAL SST.
    #[tokio::test(flavor = "multi_thread", worker_threads = 2)]
    async fn test_apply_wal_memory_backpressure() {
        let fp_registry = Arc::new(FailPointRegistry::new());
        let object_store: Arc<dyn ObjectStore> = Arc::new(InMemory::new());
        let path = Path::from("/tmp/test_kv_store");
        let mut options = test_db_options(0, 1, None);
        options.max_unflushed_bytes = 1;
        let db = Db::builder(path, object_store.clone())
            .with_settings(options)
            .with_fp_registry(fp_registry.clone())
            .build()
            .await
            .unwrap();
        let db_stats = db.inner.db_stats.clone();
        let write_opts = WriteOptions {
            await_durable: false,
        };

        fail_parallel::cfg(fp_registry.clone(), "write-wal-sst-io-error", "pause").unwrap();

        // Helper function to wait for a condition to be true.
        let wait_for = async move |condition: Box<dyn Fn() -> bool>| {
            for _ in 0..3000 {
                if condition() {
                    return;
                }
                tokio::time::sleep(Duration::from_millis(10)).await;
            }
        };

        // 1 wal entry in memory
        db.put_with_options(b"key1", b"val1", &PutOptions::default(), &write_opts)
            .await
            .unwrap();

        // Wait for put to end up in the WAL buffer
        let this_wal_buffer = db.inner.wal_buffer.clone();
        wait_for(Box::new(move || {
            this_wal_buffer.buffered_wal_entries_count() > 0
        }))
        .await;

        // Verify that there is now 1 WAL entry in memory.
        assert_eq!(db.inner.wal_buffer.buffered_wal_entries_count(), 1);

        // Put another WAL entry, which should trigger backpressure. Do this in a separate
        // task since the put() is blocked until the WAL is flushed, which isn't happening
        // due to the fail point.
        let join_handle = tokio::spawn(async move {
            db.put_with_options(b"key2", b"val2", &PutOptions::default(), &write_opts)
                .await
                .unwrap();
        });

        let this_stats = db_stats.clone();
        // Wait up to 30s for backpressure to be applied to the second write.
        wait_for(Box::new(move || {
            this_stats.backpressure_count.value.load(Ordering::SeqCst) > 0
        }))
        .await;

        // Verify that backpressure is applied.
        assert!(db_stats.backpressure_count.value.load(Ordering::SeqCst) >= 1);

        // Unblock so put_with_options in join_handle can complete and join_handle.await returns
        fail_parallel::cfg(fp_registry.clone(), "write-wal-sst-io-error", "off").unwrap();

        // Shutdown the background task
        join_handle.abort();
        let _ = join_handle.await;
    }

    #[tokio::test]
    async fn test_apply_backpressure_to_memtable_flush() {
        let object_store: Arc<dyn ObjectStore> = Arc::new(InMemory::new());
        let mut options = test_db_options(0, 1, None);
        options.l0_max_ssts = 4;
        let db = Db::builder("/tmp/test_kv_store", object_store.clone())
            .with_settings(options)
            .build()
            .await
            .unwrap();
        db.put(b"key1", b"val1").await.unwrap();
        db.put(b"key2", b"val2").await.unwrap();
        db.put(b"key3", b"val3").await.unwrap();
        db.put(b"key4", b"val4").await.unwrap();
        db.put(b"key5", b"val5").await.unwrap();

        db.flush().await.unwrap();

        let db_state = db.inner.state.read().view();
        assert_eq!(db_state.state.imm_memtable.len(), 1);
    }

    #[tokio::test]
    async fn test_put_empty_value() {
        let object_store: Arc<dyn ObjectStore> = Arc::new(InMemory::new());
        let kv_store = Db::builder("/tmp/test_kv_store", object_store.clone())
            .with_settings(test_db_options(0, 1024, None))
            .build()
            .await
            .unwrap();
        let key = b"test_key";
        let value = b"";
        kv_store.put(key, value).await.unwrap();
        kv_store.flush().await.unwrap();

        assert_eq!(
            kv_store.get(key).await.unwrap(),
            Some(Bytes::from_static(value))
        );
    }

    #[tokio::test]
    async fn test_flush_while_iterating() {
        let object_store: Arc<dyn ObjectStore> = Arc::new(InMemory::new());
        let kv_store = Db::builder("/tmp/test_kv_store", object_store.clone())
            .with_settings(test_db_options(0, 1024, None))
            .with_logical_clock(Arc::new(TestClock::new()))
            .build()
            .await
            .unwrap();

        let memtable = {
            let lock = kv_store.inner.state.read();
            lock.memtable()
                .put(RowEntry::new_value(b"abc1111", b"value1111", 1));
            lock.memtable()
                .put(RowEntry::new_value(b"abc2222", b"value2222", 2));
            lock.memtable()
                .put(RowEntry::new_value(b"abc3333", b"value3333", 3));
            lock.memtable().table().clone()
        };

        let mut iter = memtable.iter();
        let kv = iter.next().await.unwrap().unwrap();
        assert_eq!(kv.key, b"abc1111".as_slice());

        kv_store.flush().await.unwrap();

        let kv = iter.next().await.unwrap().unwrap();
        assert_eq!(kv.key, b"abc2222".as_slice());

        let kv = iter.next().await.unwrap().unwrap();
        assert_eq!(kv.key, b"abc3333".as_slice());
    }

    #[tokio::test]
    async fn test_basic_restore() {
        let object_store: Arc<dyn ObjectStore> = Arc::new(InMemory::new());
        let path = "/tmp/test_kv_store";
        let mut next_wal_id = 1;
        let kv_store = Db::builder(path, object_store.clone())
            .with_settings(test_db_options(0, 128, None))
            .with_logical_clock(Arc::new(TestClock::new()))
            .build()
            .await
            .unwrap();
        // increment wal id for the empty wal
        next_wal_id += 1;

        // do a few writes that will result in l0 flushes
        let l0_count: u64 = 3;
        for i in 0..l0_count {
            kv_store
                .put(&[b'a' + i as u8; 16], &[b'b' + i as u8; 48])
                .await
                .unwrap();
            kv_store
                .put(&[b'j' + i as u8; 16], &[b'k' + i as u8; 48])
                .await
                .unwrap();
            next_wal_id += 2;
        }

        // write some smaller keys so that we populate wal without flushing to l0
        let sst_count: u64 = 5;
        for i in 0..sst_count {
            kv_store
                .put(&i.to_be_bytes(), &i.to_be_bytes())
                .await
                .unwrap();
            kv_store.flush().await.unwrap();
            next_wal_id += 1;
        }

        kv_store.close().await.unwrap();

        // recover and validate that sst files are loaded on recovery.
        let kv_store_restored = Db::builder(path, object_store.clone())
            .with_settings(test_db_options(0, 128, None))
            .with_logical_clock(Arc::new(TestClock::new()))
            .build()
            .await
            .unwrap();
        // increment wal id for the empty wal
        next_wal_id += 1;

        for i in 0..l0_count {
            let val = kv_store_restored.get([b'a' + i as u8; 16]).await.unwrap();
            assert_eq!(val, Some(Bytes::copy_from_slice(&[b'b' + i as u8; 48])));
            let val = kv_store_restored.get([b'j' + i as u8; 16]).await.unwrap();
            assert_eq!(val, Some(Bytes::copy_from_slice(&[b'k' + i as u8; 48])));
        }
        for i in 0..sst_count {
            let val = kv_store_restored.get(i.to_be_bytes()).await.unwrap();
            assert_eq!(val, Some(Bytes::copy_from_slice(&i.to_be_bytes())));
        }
        kv_store_restored.close().await.unwrap();

        // validate that the manifest file exists.
        let manifest_store = Arc::new(ManifestStore::new(
            &Path::from(path),
            object_store.clone(),
            Arc::new(DefaultSystemClock::new()),
        ));
        let stored_manifest = StoredManifest::load(manifest_store).await.unwrap();
        let db_state = stored_manifest.db_state();
        assert_eq!(db_state.next_wal_sst_id, next_wal_id);
    }

    #[tokio::test]
    #[allow(clippy::await_holding_lock)]
    async fn test_restore_seq_number() {
        let object_store: Arc<dyn ObjectStore> = Arc::new(InMemory::new());
        let path = "/tmp/test_kv_store";
        let db = Db::builder(path, object_store.clone())
            .with_settings(test_db_options(0, 256, None))
            .with_logical_clock(Arc::new(TestClock::new()))
            .build()
            .await
            .unwrap();

        db.put(b"key1", b"val1").await.unwrap();
        db.put(b"key2", b"val2").await.unwrap();
        db.put(b"key3", b"val3").await.unwrap();
        db.flush().await.unwrap();
        db.close().await.unwrap();

        let db_restored = Db::builder(path, object_store.clone())
            .with_settings(test_db_options(0, 256, None))
            .with_logical_clock(Arc::new(TestClock::new()))
            .build()
            .await
            .unwrap();

        let state = db_restored.inner.state.read();
        let memtable = state.memtable();
        let mut iter = memtable.table().iter();
        assert_iterator(
            &mut iter,
            vec![
                RowEntry::new_value(b"key1", b"val1", 1).with_create_ts(0),
                RowEntry::new_value(b"key2", b"val2", 2).with_create_ts(0),
                RowEntry::new_value(b"key3", b"val3", 3).with_create_ts(0),
            ],
        )
        .await;
    }

    #[tokio::test]
    async fn test_all_kv_seq_num_are_greater_than_0() {
        let object_store: Arc<dyn ObjectStore> = Arc::new(InMemory::new());
        let path = "/tmp/test_kv_store_seq_num";
        let db = Db::builder(path, object_store.clone())
            .with_settings(test_db_options(0, 1024 * 1024, None))
            .build()
            .await
            .unwrap();

        // Write some data to memtable
        db.put(b"key1", b"value1").await.unwrap();

        let val = db.get(b"key1").await.unwrap();
        assert_eq!(val, Some(Bytes::from_static(b"value1")));

        let state = db.inner.state.read();
        let memtable = state.memtable();
        assert_eq!(memtable.table().last_seq(), Some(1));
    }

    #[tokio::test(flavor = "multi_thread", worker_threads = 4)]
    async fn test_should_read_uncommitted_data_if_read_level_uncommitted() {
        let fp_registry = Arc::new(FailPointRegistry::new());
        let object_store: Arc<dyn ObjectStore> = Arc::new(InMemory::new());
        let path = "/tmp/test_kv_store";
        let kv_store = Db::builder(path, object_store.clone())
            .with_settings(test_db_options(0, 1024, None))
            .with_fp_registry(fp_registry.clone())
            .build()
            .await
            .unwrap();

        fail_parallel::cfg(fp_registry.clone(), "write-wal-sst-io-error", "pause").unwrap();
        kv_store
            .put_with_options(
                "foo".as_bytes(),
                "bar".as_bytes(),
                &PutOptions::default(),
                &WriteOptions {
                    await_durable: false,
                },
            )
            .await
            .unwrap();

        // Validate uncommitted read
        let val = kv_store
            .get_with_options(
                "foo".as_bytes(),
                &ReadOptions::new().with_durability_filter(Memory),
            )
            .await
            .unwrap();
        assert_eq!(val, Some("bar".into()));

        // Validate committed read should still return None
        let val = kv_store
            .get_with_options(
                "foo".as_bytes(),
                &ReadOptions::new().with_durability_filter(Remote),
            )
            .await
            .unwrap();
        assert_eq!(val, None);

        fail_parallel::cfg(fp_registry.clone(), "write-wal-sst-io-error", "off").unwrap();
        kv_store.close().await.unwrap();
    }

    #[tokio::test(flavor = "multi_thread", worker_threads = 4)]
    async fn test_should_read_only_committed_data() {
        let fp_registry = Arc::new(FailPointRegistry::new());
        let object_store: Arc<dyn ObjectStore> = Arc::new(InMemory::new());
        let path = "/tmp/test_kv_store";
        let kv_store = Db::builder(path, object_store.clone())
            .with_settings(test_db_options(0, 1024, None))
            .with_fp_registry(fp_registry.clone())
            .build()
            .await
            .unwrap();

        kv_store
            .put("foo".as_bytes(), "bar".as_bytes())
            .await
            .unwrap();
        fail_parallel::cfg(fp_registry.clone(), "write-wal-sst-io-error", "pause").unwrap();
        kv_store
            .put_with_options(
                "foo".as_bytes(),
                "bla".as_bytes(),
                &PutOptions::default(),
                &WriteOptions {
                    await_durable: false,
                },
            )
            .await
            .unwrap();

        let val = kv_store
            .get_with_options(
                "foo".as_bytes(),
                &ReadOptions::new().with_durability_filter(Remote),
            )
            .await
            .unwrap();
        assert_eq!(val, Some("bar".into()));
        let val = kv_store
            .get_with_options(
                "foo".as_bytes(),
                &ReadOptions::new().with_durability_filter(Memory),
            )
            .await
            .unwrap();
        assert_eq!(val, Some("bla".into()));

        fail_parallel::cfg(fp_registry.clone(), "write-wal-sst-io-error", "off").unwrap();
        kv_store.close().await.unwrap();
    }

    #[tokio::test]
    async fn test_should_delete_without_awaiting_flush() {
        let fp_registry = Arc::new(FailPointRegistry::new());
        let object_store: Arc<dyn ObjectStore> = Arc::new(InMemory::new());
        let path = "/tmp/test_kv_store";
        let kv_store = Db::builder(path, object_store.clone())
            .with_settings(test_db_options(0, 1024, None))
            .with_fp_registry(fp_registry.clone())
            .build()
            .await
            .unwrap();

        kv_store
            .put("foo".as_bytes(), "bar".as_bytes())
            .await
            .unwrap();
        fail_parallel::cfg(fp_registry.clone(), "write-wal-sst-io-error", "pause").unwrap();
        kv_store
            .delete_with_options(
                "foo".as_bytes(),
                &WriteOptions {
                    await_durable: false,
                },
            )
            .await
            .unwrap();

        let val = kv_store
            .get_with_options(
                "foo".as_bytes(),
                &ReadOptions::new().with_durability_filter(Remote),
            )
            .await
            .unwrap();
        assert_eq!(val, Some("bar".into()));
        let val = kv_store
            .get_with_options(
                "foo".as_bytes(),
                &ReadOptions::new().with_durability_filter(Memory),
            )
            .await
            .unwrap();
        assert_eq!(val, None);

        fail_parallel::cfg(fp_registry.clone(), "write-wal-sst-io-error", "off").unwrap();
        kv_store.close().await.unwrap();
    }

    #[tokio::test]
    async fn test_scan_should_read_only_committed_data() {
        let fp_registry = Arc::new(FailPointRegistry::new());
        let object_store: Arc<dyn ObjectStore> = Arc::new(InMemory::new());
        let path = "/tmp/test_kv_store";
        let kv_store = Db::builder(path, object_store.clone())
            .with_settings(test_db_options(0, 1024, None))
            .with_fp_registry(fp_registry.clone())
            .build()
            .await
            .unwrap();

        // Write and commit some initial data
        kv_store
            .put("key1".as_bytes(), "committed1".as_bytes())
            .await
            .unwrap();
        kv_store
            .put("key2".as_bytes(), "committed2".as_bytes())
            .await
            .unwrap();
        kv_store
            .put("key3".as_bytes(), "committed3".as_bytes())
            .await
            .unwrap();

        // Pause WAL writes to prevent new writes from being committed
        fail_parallel::cfg(fp_registry.clone(), "write-wal-sst-io-error", "pause").unwrap();

        // Write uncommitted data
        kv_store
            .put_with_options(
                "key2".as_bytes(),
                "uncommitted2".as_bytes(),
                &PutOptions::default(),
                &WriteOptions {
                    await_durable: false,
                },
            )
            .await
            .unwrap();
        kv_store
            .put_with_options(
                "key4".as_bytes(),
                "uncommitted4".as_bytes(),
                &PutOptions::default(),
                &WriteOptions {
                    await_durable: false,
                },
            )
            .await
            .unwrap();

        // Scan with Remote filter should only see committed data
        let mut iter = kv_store
            .scan_with_options(
                "key1".as_bytes().."key5".as_bytes(),
                &ScanOptions::new().with_durability_filter(Remote),
            )
            .await
            .unwrap();

        let kv = iter.next().await.unwrap().unwrap();
        assert_eq!(kv.key.as_ref(), b"key1");
        assert_eq!(kv.value.as_ref(), b"committed1");

        let kv = iter.next().await.unwrap().unwrap();
        assert_eq!(kv.key.as_ref(), b"key2");
        assert_eq!(kv.value.as_ref(), b"committed2"); // Old committed value

        let kv = iter.next().await.unwrap().unwrap();
        assert_eq!(kv.key.as_ref(), b"key3");
        assert_eq!(kv.value.as_ref(), b"committed3");

        // key4 should not be visible with Remote filter
        assert_eq!(iter.next().await.unwrap(), None);

        // Scan with Memory filter should see uncommitted data
        let mut iter = kv_store
            .scan_with_options(
                "key1".as_bytes().."key5".as_bytes(),
                &ScanOptions::new().with_durability_filter(Memory),
            )
            .await
            .unwrap();

        let kv = iter.next().await.unwrap().unwrap();
        assert_eq!(kv.key.as_ref(), b"key1");
        assert_eq!(kv.value.as_ref(), b"committed1");

        let kv = iter.next().await.unwrap().unwrap();
        assert_eq!(kv.key.as_ref(), b"key2");
        assert_eq!(kv.value.as_ref(), b"uncommitted2"); // New uncommitted value

        let kv = iter.next().await.unwrap().unwrap();
        assert_eq!(kv.key.as_ref(), b"key3");
        assert_eq!(kv.value.as_ref(), b"committed3");

        let kv = iter.next().await.unwrap().unwrap();
        assert_eq!(kv.key.as_ref(), b"key4");
        assert_eq!(kv.value.as_ref(), b"uncommitted4"); // Uncommitted key visible

        assert_eq!(iter.next().await.unwrap(), None);

        fail_parallel::cfg(fp_registry.clone(), "write-wal-sst-io-error", "off").unwrap();
        kv_store.close().await.unwrap();
    }

    #[tokio::test(flavor = "multi_thread", worker_threads = 2)]
    async fn test_should_recover_imm_from_wal() {
        let fp_registry = Arc::new(FailPointRegistry::new());
        fail_parallel::cfg(fp_registry.clone(), "write-compacted-sst-io-error", "pause").unwrap();

        let object_store: Arc<dyn ObjectStore> = Arc::new(InMemory::new());
        let path = "/tmp/test_kv_store";
        let mut next_wal_id = 1;
        let db = Db::builder(path, object_store.clone())
            .with_settings(test_db_options(0, 128, None))
            .with_fp_registry(fp_registry.clone())
            .build()
            .await
            .unwrap();
        next_wal_id += 1;

        // write a few keys that will result in memtable flushes
        let key1 = [b'a'; 32];
        let value1 = [b'b'; 96];
        db.put(key1, value1).await.unwrap();
        next_wal_id += 1;
        let key2 = [b'c'; 32];
        let value2 = [b'd'; 96];
        db.put(key2, value2).await.unwrap();
        next_wal_id += 1;

        let reader = Db::builder(path, object_store.clone())
            .with_settings(test_db_options(0, 128, None))
            .with_fp_registry(fp_registry.clone())
            .build()
            .await
            .unwrap();

        // increment wal id for the empty wal
        next_wal_id += 1;

        // verify that we reload imm
        let db_state = reader.inner.state.read().view();
        assert_eq!(db_state.state.imm_memtable.len(), 2);

        // one empty wal and two wals for the puts
        assert_eq!(
            db_state
                .state
                .imm_memtable
                .front()
                .unwrap()
                .recent_flushed_wal_id(),
            1 + 2
        );
        assert_eq!(
            db_state
                .state
                .imm_memtable
                .get(1)
                .unwrap()
                .recent_flushed_wal_id(),
            2
        );
        assert_eq!(db_state.state.core().next_wal_sst_id, next_wal_id);
        assert_eq!(
            reader.get(key1).await.unwrap(),
            Some(Bytes::copy_from_slice(&value1))
        );
        assert_eq!(
            reader.get(key2).await.unwrap(),
            Some(Bytes::copy_from_slice(&value2))
        );

        fail_parallel::cfg(fp_registry.clone(), "write-compacted-sst-io-error", "off").unwrap();
        db.close().await.unwrap();
        reader.close().await.unwrap();
    }

    #[tokio::test(flavor = "multi_thread", worker_threads = 2)]
    async fn test_should_recover_imm_from_wal_after_flush_error() {
        let fp_registry = Arc::new(FailPointRegistry::new());
        fail_parallel::cfg(
            fp_registry.clone(),
            "write-compacted-sst-io-error",
            "return",
        )
        .unwrap();
        let object_store: Arc<dyn ObjectStore> = Arc::new(InMemory::new());
        let path = "/tmp/test_kv_store";
        let db = Db::builder(path, object_store.clone())
            .with_settings(test_db_options(0, 4096, None))
            .with_fp_registry(fp_registry.clone())
            .build()
            .await
            .unwrap();

        // write data to the WAL, but not enough to trigger a memtable flush
        let key1 = [b'a'; 32];
        let value1 = [b'b'; 96];
        let result = db.put(&key1, &value1).await;
        assert!(result.is_ok(), "Failed to write key1");
        assert_eq!(db.inner.wal_buffer.recent_flushed_wal_id(), 2);

        // force a flush (even if the memtable is not full)
        let flush_result = db.inner.flush_memtables().await;
        assert!(flush_result.is_err());
        db.close().await.unwrap();

        // pause write-compacted-sst-io-error to prevent immutable tables
        // from being flushed, so we can snapshot the state when there is
        // an immutable table to verify its contents.
        fail_parallel::cfg(fp_registry.clone(), "write-compacted-sst-io-error", "pause").unwrap();

        // reload the db
        let db = Db::builder(path, object_store.clone())
            .with_settings(test_db_options(0, 128, None))
            .with_fp_registry(fp_registry.clone())
            .build()
            .await
            .unwrap();

        let db_state = db.inner.state.read().view();

        // resume write-compacted-sst-io-error since we got a snapshot and
        // want to let the test finish.
        fail_parallel::cfg(fp_registry.clone(), "write-compacted-sst-io-error", "off").unwrap();

        // verify that we reload imm
        assert_eq!(db_state.state.imm_memtable.len(), 1);

        // verify that we have no L0 SSTs because memtables should have failed to flush
        assert_eq!(db_state.state.core().l0.len(), 0);
        assert_eq!(db_state.state.core().compacted.len(), 0);

        // one empty wal and one wal for the first put
        assert_eq!(
            db_state
                .state
                .imm_memtable
                .front()
                .unwrap()
                .recent_flushed_wal_id(),
            1 + 1
        );
        assert!(db_state.state.imm_memtable.get(1).is_none());

        assert_eq!(db_state.state.core().next_wal_sst_id, 4);
        assert_eq!(
            db.get(key1).await.unwrap(),
            Some(Bytes::copy_from_slice(&value1))
        );
    }

    #[tokio::test]
    async fn test_should_fail_write_if_wal_flush_task_panics() {
        let fp_registry = Arc::new(FailPointRegistry::new());
        let object_store: Arc<dyn ObjectStore> = Arc::new(InMemory::new());
        let path = "/tmp/test_kv_store";
        let db = Arc::new(
            Db::builder(path, object_store.clone())
                .with_settings(test_db_options(0, 128, None))
                .with_fp_registry(fp_registry.clone())
                .build()
                .await
                .unwrap(),
        );

        fail_parallel::cfg(fp_registry.clone(), "write-wal-sst-io-error", "panic").unwrap();
        let result = db.put(b"foo", b"bar").await.unwrap_err();
        assert!(result.to_string().contains("background task panicked"));
    }

    #[tokio::test]
    async fn test_wal_id_last_seen_should_exist_even_if_wal_write_fails() {
        let fp_registry = Arc::new(FailPointRegistry::new());
        let object_store: Arc<dyn ObjectStore> = Arc::new(InMemory::new());
        let path = "/tmp/test_kv_store";
        let db = Arc::new(
            Db::builder(path, object_store.clone())
                .with_settings(test_db_options(0, 128, None))
                .with_fp_registry(fp_registry.clone())
                .build()
                .await
                .unwrap(),
        );

        fail_parallel::cfg(fp_registry.clone(), "write-wal-sst-io-error", "panic").unwrap();

        // Trigger a WAL write, which should not advance the manifest WAL ID
        let result = db.put(b"foo", b"bar").await.unwrap_err();
        assert_eq!(result.kind(), crate::ErrorKind::Closed(CloseReason::Panic));
        assert!(result
            .to_string()
            .contains("background task panicked. name=`wal_writer`"));

        // Close, which flushes the latest manifest to the object store
        // TODO: it might make sense to return an error if there're unflushed wals in memory
        // on close().
        db.close().await.unwrap();

        let manifest_store = ManifestStore::new(
            &Path::from(path),
            object_store.clone(),
            Arc::new(DefaultSystemClock::new()),
        );
        let table_store = Arc::new(TableStore::new(
            ObjectStores::new(object_store.clone(), None),
            SsTableFormat::default(),
            path,
            None,
        ));

        // Get the next WAL SST ID based on what's currently in the object store
        let next_wal_sst_id = table_store.next_wal_sst_id(0).await.unwrap();

        // Get the latest manifest
        let (_, manifest) = manifest_store.read_latest_manifest().await.unwrap();

        // It's possible that there exists buffered multiple wals in memory, so the next_wal_sst_id
        // in manifest is greater than the next_wal_sst_id based on what's currently in the object
        // store unless ALL the wals are flushed.
        assert!(manifest.core.next_wal_sst_id > next_wal_sst_id);
    }

    async fn do_test_should_read_compacted_db(options: Settings) {
        let object_store: Arc<dyn ObjectStore> = Arc::new(InMemory::new());
        let path = "/tmp/test_kv_store";
        let should_compact_l0 = Arc::new(AtomicBool::new(false));
        let this_should_compact_l0 = should_compact_l0.clone();
        let compaction_scheduler = Arc::new(OnDemandCompactionSchedulerSupplier::new(Arc::new(
            move |_state| this_should_compact_l0.swap(false, Ordering::SeqCst),
        )));

        let db = Db::builder(path, object_store.clone())
            .with_settings(options)
            .with_compaction_scheduler_supplier(compaction_scheduler.clone())
            .build()
            .await
            .unwrap();
        let ms = ManifestStore::new(
            &Path::from(path),
            object_store.clone(),
            Arc::new(DefaultSystemClock::new()),
        );
        let mut sm = StoredManifest::load(Arc::new(ms)).await.unwrap();

        // write enough to fill up a few l0 SSTs
        for i in 0..4 {
            db.put(&[b'a' + i; 32], &[1u8 + i; 32]).await.unwrap();
            db.put(&[b'm' + i; 32], &[13u8 + i; 32]).await.unwrap();
        }
        // wait for compactor to compact them
        wait_for_manifest_condition(
            &mut sm,
            |s| {
                // compact after writing values. include in loop since the on demand scheduler
                // only runs once per `should_compact`, and memtables might still be getting
                // flushed (await_durable in the put()'s above only wait for the writes to hit
                // the WAL before returning).
                should_compact_l0.store(true, Ordering::SeqCst);
                s.l0_last_compacted.is_some() && s.l0.is_empty()
            },
            Duration::from_secs(10),
        )
        .await;
        info!(
            "1 l0: {} {}",
            db.inner.state.read().state().core().l0.len(),
            db.inner.state.read().state().core().compacted.len()
        );

        // write more l0s and wait for compaction
        for i in 0..4 {
            db.put(&[b'f' + i; 32], &[6u8 + i; 32]).await.unwrap();
            db.put(&[b's' + i; 32], &[19u8 + i; 32]).await.unwrap();
        }
        // wait for compactor to compact them
        wait_for_manifest_condition(
            &mut sm,
            |s| {
                // compact after writing values. include in loop since the on demand scheduler
                // only runs once per `should_compact`, and memtables might still be getting
                // flushed (await_durable in the put()'s above only wait for the writes to hit
                // the WAL before returning).
                should_compact_l0.store(true, Ordering::SeqCst);
                s.l0_last_compacted.is_some() && s.l0.is_empty()
            },
            Duration::from_secs(10),
        )
        .await;
        info!(
            "2 l0: {} {}",
            db.inner.state.read().state().core().l0.len(),
            db.inner.state.read().state().core().compacted.len()
        );
        // write another l0
        db.put(&[b'a'; 32], &[128u8; 32]).await.unwrap();
        db.put(&[b'm'; 32], &[129u8; 32]).await.unwrap();

        let val = db.get([b'a'; 32]).await.unwrap();
        assert_eq!(val, Some(Bytes::copy_from_slice(&[128u8; 32])));
        let val = db.get([b'm'; 32]).await.unwrap();
        assert_eq!(val, Some(Bytes::copy_from_slice(&[129u8; 32])));
        for i in 1..4 {
            info!(
                "3 l0: {} {}",
                db.inner.state.read().state().core().l0.len(),
                db.inner.state.read().state().core().compacted.len()
            );
            let val = db.get([b'a' + i; 32]).await.unwrap();
            assert_eq!(val, Some(Bytes::copy_from_slice(&[1u8 + i; 32])));
            let val = db.get([b'm' + i; 32]).await.unwrap();
            assert_eq!(val, Some(Bytes::copy_from_slice(&[13u8 + i; 32])));
        }
        for i in 0..4 {
            let val = db.get([b'f' + i; 32]).await.unwrap();
            assert_eq!(val, Some(Bytes::copy_from_slice(&[6u8 + i; 32])));
            let val = db.get([b's' + i; 32]).await.unwrap();
            assert_eq!(val, Some(Bytes::copy_from_slice(&[19u8 + i; 32])));
        }
        let neg_lookup = db.get(b"abc").await;
        assert!(neg_lookup.unwrap().is_none());
    }

    #[tokio::test(flavor = "multi_thread", worker_threads = 2)]
    async fn test_should_read_from_compacted_db() {
        do_test_should_read_compacted_db(test_db_options(
            0,
            127,
            Some(CompactorOptions {
                poll_interval: Duration::from_millis(100),
                max_sst_size: 256,
                max_concurrent_compactions: 1,
                manifest_update_timeout: Duration::from_secs(300),
            }),
        ))
        .await;
    }

    #[tokio::test(flavor = "multi_thread", worker_threads = 2)]
    async fn test_should_read_from_compacted_db_no_filters() {
        do_test_should_read_compacted_db(test_db_options(
            u32::MAX,
            127,
            Some(CompactorOptions {
                poll_interval: Duration::from_millis(100),
                manifest_update_timeout: Duration::from_secs(300),
                max_sst_size: 256,
                max_concurrent_compactions: 1,
            }),
        ))
        .await
    }

    #[tokio::test]
    async fn test_db_open_should_write_empty_wal() {
        let object_store: Arc<dyn ObjectStore> = Arc::new(InMemory::new());
        let path = "/tmp/test_kv_store";
        // assert that open db writes an empty wal.
        let db = Db::builder(path, object_store.clone())
            .with_settings(test_db_options(0, 128, None))
            .build()
            .await
            .unwrap();
        assert_eq!(db.inner.state.read().state().core().next_wal_sst_id, 2);
        db.put(b"1", b"1").await.unwrap();
        // assert that second open writes another empty wal.
        let db = Db::builder(path, object_store.clone())
            .with_settings(test_db_options(0, 128, None))
            .build()
            .await
            .unwrap();
        assert_eq!(db.inner.state.read().state().core().next_wal_sst_id, 4);
    }

    #[tokio::test]
    async fn test_empty_wal_should_fence_old_writer() {
        let object_store: Arc<dyn ObjectStore> = Arc::new(InMemory::new());
        let path = "/tmp/test_kv_store";

        async fn do_put(db: &Db, key: &[u8], val: &[u8]) -> Result<(), crate::Error> {
            db.put_with_options(
                key,
                val,
                &PutOptions::default(),
                &WriteOptions {
                    await_durable: true,
                },
            )
            .await
        }

        // open db1 and assert that it can write.
        let db1 = Db::builder(path, object_store.clone())
            .with_settings(test_db_options(0, 128, None))
            .build()
            .await
            .unwrap();
        do_put(&db1, b"1", b"1").await.unwrap();

        // open db2, causing it to write an empty wal and fence db1.
        let db2 = Db::builder(path, object_store.clone())
            .with_settings(test_db_options(0, 128, None))
            .build()
            .await
            .unwrap();

        // assert that db1 can no longer write.
        let err = do_put(&db1, b"1", b"1").await.unwrap_err();
        assert_eq!(err.to_string(), "Closed error: detected newer DB client");

        do_put(&db2, b"2", b"2").await.unwrap();
        assert_eq!(db2.inner.state.read().state().core().next_wal_sst_id, 5);
    }

    #[tokio::test]
    async fn test_invalid_clock_progression() {
        // Given:
        let object_store: Arc<dyn ObjectStore> = Arc::new(InMemory::new());
        let path = "/tmp/test_kv_store";

        let clock = Arc::new(TestClock::new());
        let db = Db::builder(path, object_store.clone())
            .with_settings(test_db_options(0, 128, None))
            .with_logical_clock(clock.clone())
            .build()
            .await
            .unwrap();

        // When:
        // put with time = 10
        clock.ticker.store(10, Ordering::SeqCst);
        db.put(b"1", b"1").await.unwrap();

        // Then:
        // put with time goes backwards, should fail
        clock.ticker.store(5, Ordering::SeqCst);
        match db.put(b"1", b"1").await {
            Ok(_) => panic!("expected an error on inserting backwards time"),
            Err(e) => assert_eq!(e.to_string(), "Invalid error: invalid clock tick, must be monotonic. last_tick=`10`, next_tick=`5`"),
        }
    }

    #[tokio::test]
    async fn test_invalid_clock_progression_across_db_instances() {
        // Given:
        let object_store: Arc<dyn ObjectStore> = Arc::new(InMemory::new());
        let path = "/tmp/test_kv_store";

        let clock = Arc::new(TestClock::new());
        let db = Db::builder(path, object_store.clone())
            .with_settings(test_db_options(0, 128, None))
            .with_logical_clock(clock.clone())
            .build()
            .await
            .unwrap();

        // When:
        // put with time = 10
        clock.ticker.store(10, Ordering::SeqCst);
        db.put(b"1", b"1").await.unwrap();
        db.flush().await.unwrap();

        let db2 = Db::builder(path, object_store.clone())
            .with_settings(test_db_options(0, 128, None))
            .with_logical_clock(clock.clone())
            .build()
            .await
            .unwrap();
        clock.ticker.store(5, Ordering::SeqCst);
        match db2.put(b"1", b"1").await {
            Ok(_) => panic!("expected an error on inserting backwards time"),
            Err(e) => assert_eq!(e.to_string(), "Invalid error: invalid clock tick, must be monotonic. last_tick=`10`, next_tick=`5`"),
        }
    }

    #[tokio::test]
    #[cfg(feature = "wal_disable")]
    async fn should_flush_all_memtables_when_wal_disabled() {
        // Given:
        let object_store: Arc<dyn ObjectStore> = Arc::new(InMemory::new());
        let path = "/tmp/test_kv_store";

        let db_options = Settings {
            wal_enabled: false,
            flush_interval: Some(Duration::from_secs(10)),
            ..Settings::default()
        };

        let db = Db::builder(path, object_store.clone())
            .with_settings(db_options.clone())
            .build()
            .await
            .unwrap();

        let mut rng = proptest_util::rng::new_test_rng(None);
        let table = sample::table(&mut rng, 1000, 5);
        test_utils::seed_database(&db, &table, false).await.unwrap();
        db.flush().await.unwrap();

        // When: reopen the database without closing the old instance
        let reopened_db = Db::builder(path, object_store.clone())
            .with_settings(db_options.clone())
            .build()
            .await
            .unwrap();

        // Then:
        assert_records_in_range(
            &table,
            &reopened_db,
            &ScanOptions::default(),
            BytesRange::from(..),
        )
        .await
    }

    #[tokio::test]
    async fn test_recover_clock_tick_from_wal() {
        let clock = Arc::new(TestClock::new());
        let object_store: Arc<dyn ObjectStore> = Arc::new(InMemory::new());
        let path = "/tmp/test_kv_store";

        let db = Db::builder(path, object_store.clone())
            .with_settings(test_db_options(0, 1024, None))
            .with_logical_clock(clock.clone())
            .build()
            .await
            .unwrap();

        clock.ticker.store(10, Ordering::SeqCst);
        db.put(&[b'a'; 4], &[b'j'; 8])
            .await
            .expect("write batch failed");
        clock.ticker.store(11, Ordering::SeqCst);
        db.put(&[b'b'; 4], &[b'k'; 8])
            .await
            .expect("write batch failed");

        // close the db to flush the manifest
        db.close().await.unwrap();

        // check the last_l0_clock_tick persisted in the manifest, it should be
        // i64::MIN because no WAL SST has yet made its way into L0
        let manifest_store = Arc::new(ManifestStore::new(
            &Path::from(path),
            object_store.clone(),
            Arc::new(DefaultSystemClock::new()),
        ));
        let stored_manifest = StoredManifest::load(manifest_store).await.unwrap();
        let db_state = stored_manifest.db_state();
        let last_clock_tick = db_state.last_l0_clock_tick;
        assert_eq!(last_clock_tick, i64::MIN);

        let clock = Arc::new(TestClock::new());
        let db = Db::builder(path, object_store.clone())
            .with_settings(test_db_options(0, 1024, None))
            .with_logical_clock(clock.clone())
            .build()
            .await
            .unwrap();

        assert_eq!(db.inner.mono_clock.last_tick.load(Ordering::SeqCst), 11);
    }

    #[tokio::test]
    async fn test_should_update_manifest_clock_tick_on_l0_flush() {
        let clock = Arc::new(TestClock::new());
        let object_store: Arc<dyn ObjectStore> = Arc::new(InMemory::new());
        let path = "/tmp/test_kv_store";

        let db = Db::builder(path, object_store.clone())
            .with_settings(test_db_options(0, 32, None))
            .with_logical_clock(clock.clone())
            .build()
            .await
            .unwrap();

        // this will exceed the l0_sst_size_bytes, meaning a clean shutdown
        // will update the manifest
        clock.ticker.store(10, Ordering::SeqCst);
        db.put(&[b'a'; 4], &[b'j'; 8])
            .await
            .expect("write batch failed");
        clock.ticker.store(11, Ordering::SeqCst);
        db.put(&[b'b'; 4], &[b'k'; 8])
            .await
            .expect("write batch failed");

        // close the db to flush the manifest
        db.flush().await.unwrap();
        db.close().await.unwrap();

        // check the last_clock_tick persisted in the manifest, it should be
        // i64::MIN because no WAL SST has yet made its way into L0
        let manifest_store = Arc::new(ManifestStore::new(
            &Path::from(path),
            object_store.clone(),
            Arc::new(DefaultSystemClock::new()),
        ));
        let stored_manifest = StoredManifest::load(manifest_store).await.unwrap();
        let db_state = stored_manifest.db_state();
        let last_clock_tick = db_state.last_l0_clock_tick;
        assert_eq!(last_clock_tick, 11);
    }

    #[tokio::test]
    #[cfg(feature = "wal_disable")]
    async fn test_recover_clock_tick_from_manifest() {
        let clock = Arc::new(TestClock::new());
        let object_store: Arc<dyn ObjectStore> = Arc::new(InMemory::new());
        let path = "/tmp/test_kv_store";
        let mut options = test_db_options(0, 32, None);
        options.wal_enabled = false;

        let db = Db::builder(path, object_store.clone())
            .with_settings(options)
            .with_logical_clock(clock.clone())
            .build()
            .await
            .unwrap();

        clock.ticker.store(10, Ordering::SeqCst);
        db.put(&[b'a'; 4], &[b'j'; 28])
            .await
            .expect("write batch failed");
        clock.ticker.store(11, Ordering::SeqCst);
        db.put(&[b'b'; 4], &[b'k'; 28])
            .await
            .expect("write batch failed");

        // close the db to flush the manifest
        db.flush().await.unwrap();
        db.close().await.unwrap();

        let clock = Arc::new(TestClock::new());
        let mut options = test_db_options(0, 32, None);
        options.wal_enabled = false;
        let db = Db::builder(path, object_store.clone())
            .with_settings(options)
            .with_logical_clock(clock.clone())
            .build()
            .await
            .unwrap();

        assert_eq!(db.inner.mono_clock.last_tick.load(Ordering::SeqCst), 11);
    }

    #[tokio::test]
    async fn test_put_get_reopen_delete_with_separate_wal_store() {
        async fn count_ssts_in(store: &Arc<InMemory>) -> usize {
            store
                .list(None)
                .filter(|r| {
                    future::ready(
                        r.as_ref()
                            .unwrap()
                            .location
                            .extension()
                            .unwrap()
                            .to_lowercase()
                            == "sst",
                    )
                })
                .count()
                .await
        }

        let fp_registry = Arc::new(FailPointRegistry::new());

        let main_object_store = Arc::new(InMemory::new());
        let wal_object_store = Arc::new(InMemory::new());
        let kv_store = Db::builder("/tmp/test_kv_store", main_object_store.clone())
            .with_settings(test_db_options(0, 1024, None))
            .with_wal_object_store(wal_object_store.clone())
            .with_fp_registry(fp_registry.clone())
            .build()
            .await
            .unwrap();
        assert_eq!(count_ssts_in(&main_object_store).await, 0);
        assert_eq!(count_ssts_in(&wal_object_store).await, 1);

        let key = b"test_key";
        let value = b"test_value";

        // pause memtable flushes
        fail_parallel::cfg(fp_registry.clone(), "write-compacted-sst-io-error", "pause").unwrap();
        kv_store.put(key, value).await.unwrap();
        kv_store.flush().await.unwrap();
        assert_eq!(count_ssts_in(&main_object_store).await, 0);
        assert_eq!(count_ssts_in(&wal_object_store).await, 2);
        assert_eq!(
            kv_store.get(key).await.unwrap(),
            Some(Bytes::from_static(value))
        );
        // resume memtable flushes
        fail_parallel::cfg(fp_registry.clone(), "write-compacted-sst-io-error", "off").unwrap();

        // write some data to force L0 SST creation
        let mut batch = WriteBatch::default();
        for i in 0u32..128 {
            batch.put(i.to_be_bytes(), i.to_be_bytes());
        }
        kv_store.write(batch).await.unwrap();
        kv_store.flush().await.unwrap();
        assert_eq!(count_ssts_in(&main_object_store).await, 1);
        assert_eq!(count_ssts_in(&wal_object_store).await, 3);
        assert_eq!(
            kv_store.get(key).await.unwrap(),
            Some(Bytes::from_static(value))
        );

        kv_store.close().await.unwrap();
        assert_eq!(count_ssts_in(&wal_object_store).await, 3);

        let kv_store = Db::builder("/tmp/test_kv_store", main_object_store)
            .with_settings(test_db_options(0, 1024, None))
            .with_wal_object_store(wal_object_store.clone())
            .build()
            .await
            .unwrap();

        assert_eq!(
            kv_store.get(key).await.unwrap(),
            Some(Bytes::from_static(value))
        );

        kv_store.delete(key).await.unwrap();
        assert_eq!(None, kv_store.get(key).await.unwrap());

        kv_store.close().await.unwrap();
    }

    #[tokio::test(flavor = "multi_thread", worker_threads = 2)]
    async fn test_memtable_flush_cleanup_when_fenced() {
        let object_store: Arc<dyn ObjectStore> = Arc::new(InMemory::new());
        let path = "/tmp/test_flush_cleanup";
        let fp_registry = Arc::new(FailPointRegistry::new());

        let mut options = test_db_options(0, 32, None);
        options.flush_interval = None;
        options.manifest_poll_interval = TimeDelta::MAX.to_std().unwrap();

        let db1 = Db::builder(path, object_store.clone())
            .with_settings(options.clone())
            .with_fp_registry(fp_registry.clone())
            .build()
            .await
            .unwrap();

        // Allow WAL flushes, but pause compacted (L0 SST) flushes. Have to do this because the
        // WAL sometimes triggers a maybe_memtable_flush. We don't want the memtable flush to
        // proceed until the fence happens below..
        fail_parallel::cfg(fp_registry.clone(), "write-compacted-sst-io-error", "pause").unwrap();
        db1.put(b"k", b"v").await.unwrap();

        // Fence the db by opening a new one
        let manifest_store = Arc::new(ManifestStore::new(
            &Path::from(path),
            object_store.clone(),
            Arc::new(DefaultSystemClock::new()),
        ));
        let stored_manifest = StoredManifest::load(manifest_store.clone()).await.unwrap();
        FenceableManifest::init_writer(
            stored_manifest,
            Duration::from_secs(300),
            Arc::new(DefaultSystemClock::new()),
        )
        .await
        .unwrap();

        // Unpause to allow L0 SST writes to proceed
        fail_parallel::cfg(fp_registry.clone(), "write-compacted-sst-io-error", "off").unwrap();

        // Try to flush memtables, but they should fail due to the fence
        let result = db1.inner.flush_memtables().await;
        assert!(matches!(result, Err(SlateDBError::Fenced)));
        assert!(db1
            .inner
            .table_store
            .list_compacted_ssts(..)
            .await
            .unwrap()
            .is_empty());

        db1.close().await.unwrap();
    }

    #[tokio::test]
    async fn test_wal_store_reconfiguration_fails() {
        let object_store = Arc::new(InMemory::new());
        let wal_object_store = Arc::new(InMemory::new());

        let kv_store = Db::builder("/tmp/test_kv_store", object_store.clone())
            .with_settings(test_db_options(0, 1024, None))
            .with_wal_object_store(wal_object_store.clone())
            .build()
            .await
            .unwrap();
        kv_store.close().await.unwrap();

        let result = Db::builder("/tmp/test_kv_store", object_store)
            .with_settings(test_db_options(0, 1024, None))
            .build()
            .await;
        match result {
            Err(err) => {
                assert!(err.to_string().contains("unsupported"));
            }
            _ => panic!("expected Unsupported error"),
        }
    }

    #[test]
    fn test_write_option_defaults() {
        // This is a regression test for a bug where the defaults for WriteOptions were not being
        // set correctly due to visibility issues.
        let write_options = WriteOptions::default();
        assert!(write_options.await_durable);
    }

    #[tokio::test]
    #[cfg(feature = "zstd")]
    async fn test_compression_overflow_bug() {
        // This test reproduces the bug reported in https://github.com/slatedb/slatedb/issues/555
        // where re-opening a DB using zstd compression causes "attempt to subtract with overflow"
        // error in Block::decode

        use crate::config::CompressionCodec;
        use std::str::FromStr;

        // Create and load initial database
        let os: Arc<dyn ObjectStore> = Arc::new(InMemory::new());
        let compress = CompressionCodec::from_str("zstd").unwrap();
        let db_builder = Db::builder("/tmp/test_kv_store", os.clone()).with_settings(Settings {
            compression_codec: Some(compress),
            ..Settings::default()
        });
        let db = db_builder.build().await.unwrap();

        for i in 0..1000 {
            let key = format!("k{}", i);
            let value = format!("{}{}", "v".repeat(i), i);
            let put_option = PutOptions::default();
            let write_option = WriteOptions {
                await_durable: false,
            };
            db.put_with_options(key.as_bytes(), value.clone(), &put_option, &write_option)
                .await
                .expect("failed to put");
        }
        db.flush().await.expect("flush failed");
        db.close().await.expect("failed to close db");

        // Reload DB and read a value to trigger error
        let db_builder = Db::builder("/tmp/test_kv_store", os.clone()).with_settings(Settings {
            compression_codec: Some(compress),
            ..Settings::default()
        });
        let db = db_builder.build().await.unwrap();
        let v = db.get("k1").await.expect("get failed").unwrap();
        assert_eq!(v.as_ref(), b"v1");

        db.close().await.expect("failed to close db");
    }

    async fn wait_for_manifest_condition(
        sm: &mut StoredManifest,
        cond: impl Fn(&CoreDbState) -> bool,
        timeout: Duration,
    ) -> CoreDbState {
        let start = tokio::time::Instant::now();
        while start.elapsed() < timeout {
            let manifest = sm.refresh().await.unwrap();
            if cond(&manifest.core) {
                return manifest.core.clone();
            }
            tokio::time::sleep(Duration::from_millis(10)).await;
        }
        panic!("manifest condition took longer than timeout")
    }

    fn test_db_options(
        min_filter_keys: u32,
        l0_sst_size_bytes: usize,
        compactor_options: Option<CompactorOptions>,
    ) -> Settings {
        test_db_options_with_ttl(min_filter_keys, l0_sst_size_bytes, compactor_options, None)
    }

    fn test_db_options_with_ttl(
        min_filter_keys: u32,
        l0_sst_size_bytes: usize,
        compactor_options: Option<CompactorOptions>,
        ttl: Option<u64>,
    ) -> Settings {
        Settings {
            flush_interval: Some(Duration::from_millis(100)),
            #[cfg(feature = "wal_disable")]
            wal_enabled: true,
            manifest_poll_interval: Duration::from_millis(100),
            manifest_update_timeout: Duration::from_secs(300),
            max_unflushed_bytes: 134_217_728,
            l0_max_ssts: 8,
            min_filter_keys,
            filter_bits_per_key: 10,
            l0_sst_size_bytes,
            compactor_options,
            compression_codec: None,
            merge_operator: None,
            object_store_cache_options: ObjectStoreCacheOptions::default(),
            garbage_collector_options: None,
            default_ttl: ttl,
        }
    }

    #[tokio::test]
    async fn test_snapshot_basic_functionality() {
        let object_store: Arc<dyn ObjectStore> = Arc::new(InMemory::new());
        let db = Db::open("test_db", object_store).await.unwrap();

        // Write some data
        db.put(b"key1", b"value1").await.unwrap();
        db.put(b"key2", b"value2").await.unwrap();

        // Create a snapshot
        let snapshot = db.snapshot().await.unwrap();

        // Verify snapshot can read the data
        assert_eq!(
            snapshot.get(b"key1").await.unwrap(),
            Some(Bytes::from(b"value1".as_ref()))
        );
        assert_eq!(
            snapshot.get(b"key2").await.unwrap(),
            Some(Bytes::from(b"value2".as_ref()))
        );

        // Write more data to the original database
        db.put(b"key3", b"value3").await.unwrap();

        // Snapshot should not see the new data
        assert_eq!(snapshot.get(b"key3").await.unwrap(), None);

        // Original database should see the new data
        assert_eq!(
            db.get(b"key3").await.unwrap(),
            Some(Bytes::from(b"value3".as_ref()))
        );
    }

    #[tokio::test]
    async fn test_recent_snapshot_min_seq_monotonic() {
        let path = "/tmp/test_recent_snapshot_min_seq_monotonic";
        let object_store = Arc::new(InMemory::new());
        let settings = Settings {
            l0_sst_size_bytes: 4 * 1024,   // Smaller to trigger flush more easily
            max_unflushed_bytes: 2 * 1024, // Smaller to trigger flush more easily
            min_filter_keys: 0,
            flush_interval: Some(Duration::from_millis(100)),
            ..Default::default()
        };

        let db = Db::builder(path, object_store)
            .with_settings(settings)
            .build()
            .await
            .unwrap();

        // Initial state: recent_snapshot_min_seq should be 0
        {
            let state = db.inner.state.read();
            assert_eq!(state.state().core().recent_snapshot_min_seq, 0);
        }

        // Test 1: Force memtable flush to update recent_snapshot_min_seq
        db.put(b"key1", b"value1").await.unwrap();
        db.inner.flush_memtables().await.unwrap();

        {
            let state = db.inner.state.read();
            let recent_min_seq = state.state().core().recent_snapshot_min_seq;
            // After flush, recent_snapshot_min_seq should be updated (no active snapshots)
            assert!(
                recent_min_seq > 0,
                "recent_snapshot_min_seq should be > 0 after flush"
            );
        }

        // Test 2: With active snapshots
        let _snapshot = db.snapshot().await.unwrap();
        let snapshot_seq = db.inner.oracle.last_committed_seq();

        // Write more data and force flush
        db.put(b"key2", b"value2").await.unwrap();
        db.inner.flush_memtables().await.unwrap();

        // Verify that txn_manager.min_active_seq() returns the snapshot seq
        let min_active_seq = db.inner.txn_manager.min_active_seq();
        assert!(min_active_seq.is_some());
        assert_eq!(min_active_seq.unwrap(), snapshot_seq);

        // Verify recent_snapshot_min_seq should be the minimum active seq after flush
        {
            let state = db.inner.state.read();
            let recent_min_seq = state.state().core().recent_snapshot_min_seq;
            assert_eq!(
                recent_min_seq,
                min_active_seq.unwrap(),
                "recent_snapshot_min_seq should equal min_active_seq after flush"
            );
        }

        // Test 3: Drop snapshot and check update
        drop(_snapshot);

        // Write more data and flush to trigger update
        db.put(b"key3", b"value3").await.unwrap();
        db.inner.flush_memtables().await.unwrap();

        // Now recent_snapshot_min_seq should be updated to higher value (no active snapshots)
        {
            let state = db.inner.state.read();
            let recent_min_seq = state.state().core().recent_snapshot_min_seq;
            let last_l0_seq = state.state().core().last_l0_seq;

            // Should be updated to last_l0_seq since no active snapshots
            assert_eq!(
                recent_min_seq, last_l0_seq,
                "recent_snapshot_min_seq should equal last_l0_seq when no active snapshots"
            );
            assert!(recent_min_seq > snapshot_seq);
        }
    }

    #[tokio::test]
    async fn test_memtable_flush_updates_last_remote_persisted_seq() {
        let object_store: Arc<dyn ObjectStore> = Arc::new(InMemory::new());
        let path = "/tmp/test";
        let mut opts = test_db_options(0, 256, None);
        opts.flush_interval = Some(Duration::MAX);
        let db = Db::builder(path, object_store.clone())
            .with_settings(opts)
            .build()
            .await
            .unwrap();

        // do a write and flush memtable only (not wal)
        let write_opts = WriteOptions {
            await_durable: false,
        };
        db.put_with_options(&b"foo", &b"bar", &PutOptions::default(), &write_opts)
            .await
            .unwrap();
        db.flush_with_options(FlushOptions {
            flush_type: FlushType::MemTable,
        })
        .await
        .unwrap();

        // check that read with durability level remote returns value
        let v = db
            .get_with_options(&b"foo", &ReadOptions::new().with_durability_filter(Memory))
            .await
            .unwrap();
        assert_eq!(v, Some(Bytes::from(b"bar".as_ref())));
        let v = db
            .get_with_options(&b"foo", &ReadOptions::new().with_durability_filter(Remote))
            .await
            .unwrap();
        assert_eq!(v, Some(Bytes::from(b"bar".as_ref())));
    }

    // Merge operator test helpers
    struct StringConcatMergeOperator;

    impl crate::merge_operator::MergeOperator for StringConcatMergeOperator {
        fn merge(
            &self,
            _key: &Bytes,
            existing_value: Option<Bytes>,
            value: Bytes,
        ) -> Result<Bytes, crate::merge_operator::MergeOperatorError> {
            match existing_value {
                Some(existing) => {
                    let mut merged = existing.to_vec();
                    merged.extend_from_slice(&value);
                    Ok(Bytes::from(merged))
                }
                None => Ok(value),
            }
        }
    }

    #[tokio::test]
    async fn should_merge_operand_into_empty_key() {
        // Given: Database with merge operator, empty key
        let object_store: Arc<dyn ObjectStore> = Arc::new(InMemory::new());
        let db = Db::builder("/tmp/test_merge_1", object_store.clone())
            .with_settings(test_db_options(0, 1024, None))
            .with_merge_operator(Arc::new(StringConcatMergeOperator))
            .build()
            .await
            .unwrap();

        // When: Merging a value
        db.merge(b"key1", b"value1").await.unwrap();

        // Then: Value is stored and retrievable
        let result = db.get(b"key1").await.unwrap();
        assert_eq!(result, Some(Bytes::from("value1")));
    }

    #[tokio::test]
    async fn should_merge_multiple_operands_into_same_key() {
        // Given: Database with merge operator, key with initial merge
        let object_store: Arc<dyn ObjectStore> = Arc::new(InMemory::new());
        let db = Db::builder("/tmp/test_merge_2", object_store.clone())
            .with_settings(test_db_options(0, 1024, None))
            .with_merge_operator(Arc::new(StringConcatMergeOperator))
            .build()
            .await
            .unwrap();

        // When: Merging multiple operands to the same key
        db.merge(b"key1", b"a").await.unwrap();
        db.merge(b"key1", b"b").await.unwrap();
        db.merge(b"key1", b"c").await.unwrap();

        // Then: All operands are merged correctly when read
        let result = db.get(b"key1").await.unwrap();
        assert_eq!(result, Some(Bytes::from("abc")));
    }

    #[tokio::test]
    async fn should_persist_merge_operands_across_flush() {
        // Given: Database with merge operator, merge operands in memtable
        let object_store: Arc<dyn ObjectStore> = Arc::new(InMemory::new());
        let db = Db::builder("/tmp/test_merge_3", object_store.clone())
            .with_settings(test_db_options(0, 1024, None))
            .with_merge_operator(Arc::new(StringConcatMergeOperator))
            .build()
            .await
            .unwrap();

        db.merge(b"key1", b"a").await.unwrap();
        db.merge(b"key1", b"b").await.unwrap();

        // When: Flushing memtable and reading
        db.flush().await.unwrap();

        // Then: Merged result is correct after flush
        let result = db.get(b"key1").await.unwrap();
        assert_eq!(result, Some(Bytes::from("ab")));

        // Verify it still works after additional merges post-flush
        db.merge(b"key1", b"c").await.unwrap();
        let result = db.get(b"key1").await.unwrap();
        assert_eq!(result, Some(Bytes::from("abc")));
    }

    #[tokio::test]
    async fn should_error_when_merging_without_merge_operator() {
        // Given: Database without merge operator configured
        let object_store: Arc<dyn ObjectStore> = Arc::new(InMemory::new());
        let db = Db::builder("/tmp/test_merge_4", object_store.clone())
            .with_settings(test_db_options(0, 1024, None))
            .build()
            .await
            .unwrap();

        // When: Attempting to merge and then reading
        // Note: Merge writes succeed, but reads will fail to merge operands
        db.merge(b"key1", b"value1").await.unwrap();

        // Then: Reading should fail because merge operator is required at read time
        // The merge operand is stored but can't be merged without an operator
        let result = db.get(b"key1").await;

        // Verify that reading fails with MergeOperatorMissing error
        assert!(
            result.is_err(),
            "Reading merge operand without merge operator should error"
        );
        match result {
            Err(e) => {
                // Expected: reading merge operands without a merge operator should error with MergeOperatorMissing
                let error_string = format!("{}", e);
                assert!(
                    error_string.contains("merge operator missing")
                        || error_string.contains("MergeOperatorMissing"),
                    "Error should be MergeOperatorMissing, got: {:?}",
                    e
                );
            }
            Ok(_) => unreachable!("Should have errored"),
        }
    }

    #[tokio::test]
    async fn should_merge_operands_after_reopen() {
        // Given: Database with merge operator, merge operands written
        let object_store: Arc<dyn ObjectStore> = Arc::new(InMemory::new());
        let path = "/tmp/test_merge_5";
        let db = Db::builder(path, object_store.clone())
            .with_settings(test_db_options(0, 1024, None))
            .with_merge_operator(Arc::new(StringConcatMergeOperator))
            .build()
            .await
            .unwrap();

        db.merge(b"key1", b"a").await.unwrap();
        db.merge(b"key1", b"b").await.unwrap();
        db.flush().await.unwrap();
        db.close().await.unwrap();

        // When: Closing and reopening database, then reading
        let db_reopened = Db::builder(path, object_store.clone())
            .with_settings(test_db_options(0, 1024, None))
            .with_merge_operator(Arc::new(StringConcatMergeOperator))
            .build()
            .await
            .unwrap();

        // Then: Merged result is correct after reopen
        let result = db_reopened.get(b"key1").await.unwrap();
        assert_eq!(result, Some(Bytes::from("ab")));

        // Verify additional merges work after reopen
        db_reopened.merge(b"key1", b"c").await.unwrap();
        let result = db_reopened.get(b"key1").await.unwrap();
        assert_eq!(result, Some(Bytes::from("abc")));
    }

    /// Reproduces a race where GC can delete an L0 SST before the manifest
    /// is updated to reference it at the DB level:
    /// 1. New L0 is written
    /// 2. 100ms passes
    /// 3. GC lists SSTs
    /// 4. GC sees L0 SST from (1)
    /// 5. GC deletes L0 SST from (1) (it is > min_age=100ms old and is not in any manifests)
    /// 6. L0 is added to in-memory manifest
    /// 7. Manifest is written to object storage
    #[tokio::test(flavor = "multi_thread", worker_threads = 2)]
    async fn test_gc_race_deletes_l0_before_manifest_update() {
        let fp_registry = Arc::new(FailPointRegistry::new());
        let object_store: Arc<dyn ObjectStore> = Arc::new(InMemory::new());
        let path = Path::from("/tmp/test_gc_race_deletes_l0_before_manifest_update");

        let mut settings = test_db_options(0, 1024, None);
        settings.flush_interval = None;

        let db = Db::builder(path.clone(), object_store.clone())
            .with_settings(settings)
            .with_fp_registry(fp_registry.clone())
            .build()
            .await
            .expect("failed to build DB");
        let db = Arc::new(db);

        // Pause after the L0 SST is written but before the manifest is updated.
        fail_parallel::cfg(
            fp_registry.clone(),
            "after-flush-imm-to-l0-before-manifest",
            "pause",
        )
        .expect("failed to set failpoint");

        // Write some data so we have an immutable memtable to flush to L0.
        db.put_with_options(
            b"key1",
            b"value1",
            &PutOptions::default(),
            &WriteOptions {
                await_durable: false,
            },
        )
        .await
        .expect("failed to put");

        // Trigger a memtable flush in the background; it will block at the failpoint.
        let this_db = db.clone();
        let flush_handle = tokio::spawn(async move {
            this_db
                .flush_with_options(FlushOptions {
                    flush_type: FlushType::MemTable,
                })
                .await
        });

        // Wait for the L0 SST to appear in the table store, indicating it has been written.
        let mut ssts = Vec::new();
        for _ in 0..200 {
            ssts = db
                .inner
                .table_store
                .list_compacted_ssts(..)
                .await
                .expect("failed to list compacted ssts");
            if !ssts.is_empty() {
                break;
            }
            tokio::time::sleep(Duration::from_millis(10)).await;
        }
        assert_eq!(
            ssts.len(),
            1,
            "expected exactly one L0 SST after GC, but found {:?}",
            ssts.iter().map(|sst| sst.id).collect::<Vec<_>>()
        );

        // Run a manual GC with aggressive settings to delete the L0 SST while
        // the manifest is still not updated.
        let gc_options = GarbageCollectorOptions {
            wal_options: Some(GarbageCollectorDirectoryOptions {
                interval: None,
                min_age: Duration::from_millis(0),
            }),
            manifest_options: Some(GarbageCollectorDirectoryOptions {
                interval: None,
                min_age: Duration::from_millis(0),
            }),
            compacted_options: Some(GarbageCollectorDirectoryOptions {
                interval: None,
                min_age: Duration::from_millis(0),
            }),
        };

        let gc = GarbageCollectorBuilder::new(path.clone(), object_store.clone())
            .with_options(gc_options)
            .with_stat_registry(db.metrics())
            .with_system_clock(db.inner.system_clock.clone())
            .build();

        // Run the GC a few times so it sees the L0 SST (and hopefully doesn't delete it)
        for _ in 0..5 {
            gc.run_gc_once().await;
            ssts = db
                .inner
                .table_store
                .list_compacted_ssts(..)
                .await
                .expect("failed to list compacted ssts after manual GC");
            if ssts.is_empty() {
                break;
            }
            tokio::time::sleep(Duration::from_millis(10)).await;
        }
        assert_eq!(
            ssts.len(),
            1,
            "expected exactly one L0 SST after GC, but found {:?}",
            ssts.iter().map(|sst| sst.id).collect::<Vec<_>>()
        );

        // Now allow the memtable flush to resume and persist the manifest referencing the deleted SST.
        fail_parallel::cfg(
            fp_registry.clone(),
            "after-flush-imm-to-l0-before-manifest",
            "off",
        )
        .expect("failed to set failpoint");
        flush_handle
            .await
            .expect("failed to join flush handle")
            .expect("flush failed");

        // Read the latest manifest and verify it references the L0 SST.
        let manifest_store =
            ManifestStore::new(&path, object_store.clone(), db.inner.system_clock.clone());
        let (_, manifest) = manifest_store
            .read_latest_manifest()
            .await
            .expect("failed to read latest manifest");
        assert_eq!(
            manifest.core.l0.len(),
            1,
            "expected exactly one L0 SST in manifest"
        );
        let l0_id = manifest.core.l0[0].id;
        assert_eq!(
            l0_id, ssts[0].id,
            "expected SST {:?} but found SST {:?}",
            ssts[0].id, l0_id,
        );

        // Build a read-only TableStore sharing the same underlying object store
        // and assert that the referenced L0 SST still exists.
        let table_store = TableStore::new(
            ObjectStores::new(object_store.clone(), None),
            SsTableFormat::default(),
            path.clone(),
            None,
        );
        let compacted_ssts = table_store
            .list_compacted_ssts(..)
            .await
            .expect("failed to list compacted ssts");
        let still_exists = compacted_ssts.iter().any(|m| m.id == l0_id);
        assert!(
            still_exists,
            "manifest references L0 SST {:?} that GC has already deleted",
            l0_id
        );

        db.close().await.expect("failed to close DB");
    }
}<|MERGE_RESOLUTION|>--- conflicted
+++ resolved
@@ -1429,14 +1429,9 @@
     use crate::clock::MockSystemClock;
     use crate::config::DurabilityLevel::{Memory, Remote};
     use crate::config::{
-<<<<<<< HEAD
-        CompactorOptions, ObjectStoreCacheOptions, Settings, SizeTieredCompactionSchedulerOptions,
-        Ttl,
-=======
         CompactorOptions, DurabilityLevel, GarbageCollectorDirectoryOptions,
         GarbageCollectorOptions, ObjectStoreCacheOptions, Settings,
         SizeTieredCompactionSchedulerOptions, Ttl,
->>>>>>> 0554fb18
     };
     use crate::db::builder::GarbageCollectorBuilder;
     use crate::db_state::CoreDbState;
