--- conflicted
+++ resolved
@@ -50,11 +50,8 @@
 use crate::sst_iter::SstIteratorOptions;
 use crate::stats::StatRegistry;
 use crate::tablestore::TableStore;
-<<<<<<< HEAD
 use crate::utils::{MonotonicClock, MonotonicSeq};
 use crate::wal_buffer::WalBufferManager;
-=======
->>>>>>> 6febe556
 use crate::wal_replay::{WalReplayIterator, WalReplayOptions};
 use tracing::{info, warn};
 
@@ -103,22 +100,18 @@
         write_notifier: UnboundedSender<WriteBatchMsg>,
         stat_registry: Arc<StatRegistry>,
     ) -> Result<Self, SlateDBError> {
-<<<<<<< HEAD
         // both last_seq and last_committed_seq will be updated after WAL replay.
         let last_l0_seq = manifest.core.last_l0_seq;
         let last_seq = Arc::new(MonotonicSeq::new(last_l0_seq));
         let last_committed_seq = Arc::new(MonotonicSeq::new(last_l0_seq));
         let last_remote_persisted_seq = Arc::new(MonotonicSeq::new(last_l0_seq));
 
-        let mono_clock = Arc::new(MonotonicClock::new(clock, manifest.core.last_l0_clock_tick));
-
-        // state are mostly manifest, including IMM, L0, etc.
-=======
         let mono_clock = Arc::new(MonotonicClock::new(
             logical_clock,
             manifest.core.last_l0_clock_tick,
         ));
->>>>>>> 6febe556
+
+        // state are mostly manifest, including IMM, L0, etc.
         let state = Arc::new(RwLock::new(DbState::new(manifest)));
 
         let db_stats = DbStats::new(stat_registry.as_ref());
