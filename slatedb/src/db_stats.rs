--- conflicted
+++ resolved
@@ -11,24 +11,16 @@
 pub const SST_FILTER_FALSE_POSITIVES: &str = db_stat_name!("sst_filter_false_positives");
 pub const SST_FILTER_POSITIVES: &str = db_stat_name!("sst_filter_positives");
 pub const SST_FILTER_NEGATIVES: &str = db_stat_name!("sst_filter_negatives");
-<<<<<<< HEAD
-pub const WAL_BUFFER_ESTIMATED_BYTES: &str = db_stat_name!("wal_buffer_estimated_bytes");
-=======
 pub const BACKPRESSURE_COUNT: &str = db_stat_name!("backpressure_count");
 pub const WAL_BUFFER_ESTIMATED_BYTES: &str = db_stat_name!("wal_buffer_estimated_bytes");
 pub const WAL_BUFFER_FLUSHES: &str = db_stat_name!("wal_buffer_flushes");
->>>>>>> 3e43aab8
 
 #[non_exhaustive]
 #[derive(Clone, Debug)]
 pub(crate) struct DbStats {
     pub(crate) immutable_memtable_flushes: Arc<Counter>,
-<<<<<<< HEAD
-    pub(crate) wal_buffer_estimated_bytes: Arc<Counter>,
-=======
     pub(crate) wal_buffer_estimated_bytes: Arc<Gauge<i64>>,
     pub(crate) wal_buffer_flushes: Arc<Counter>,
->>>>>>> 3e43aab8
     pub(crate) sst_filter_false_positives: Arc<Counter>,
     pub(crate) sst_filter_positives: Arc<Counter>,
     pub(crate) sst_filter_negatives: Arc<Counter>,
@@ -39,12 +31,8 @@
     pub(crate) fn new(registry: &StatRegistry) -> DbStats {
         let stats = Self {
             immutable_memtable_flushes: Arc::new(Counter::default()),
-<<<<<<< HEAD
-            wal_buffer_estimated_bytes: Arc::new(Counter::default()),
-=======
             wal_buffer_estimated_bytes: Arc::new(Gauge::default()),
             wal_buffer_flushes: Arc::new(Counter::default()),
->>>>>>> 3e43aab8
             sst_filter_false_positives: Arc::new(Counter::default()),
             sst_filter_positives: Arc::new(Counter::default()),
             sst_filter_negatives: Arc::new(Counter::default()),
@@ -65,14 +53,7 @@
         );
         registry.register(SST_FILTER_POSITIVES, stats.sst_filter_positives.clone());
         registry.register(SST_FILTER_NEGATIVES, stats.sst_filter_negatives.clone());
-<<<<<<< HEAD
-        registry.register(
-            WAL_BUFFER_ESTIMATED_BYTES,
-            stats.wal_buffer_estimated_bytes.clone(),
-        );
-=======
         registry.register(BACKPRESSURE_COUNT, stats.backpressure_count.clone());
->>>>>>> 3e43aab8
         stats
     }
 }