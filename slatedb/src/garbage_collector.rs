--- conflicted
+++ resolved
@@ -268,12 +268,9 @@
 
     use crate::checkpoint::Checkpoint;
     use crate::clock::DefaultSystemClock;
-<<<<<<< HEAD
     use crate::compactions_store::StoredCompactions;
     use crate::compactor_state::{Compaction, CompactionSpec, SourceId};
-=======
     use crate::compactor::stats::COMPACTION_LOW_WATERMARK_TS;
->>>>>>> 2e19c080
     use crate::config::{GarbageCollectorDirectoryOptions, GarbageCollectorOptions};
     use crate::dispatcher::MessageHandlerExecutor;
     use crate::error::SlateDBError;
