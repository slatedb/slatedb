--- conflicted
+++ resolved
@@ -174,22 +174,10 @@
         );
         let compacted_gc_task = CompactedGcTask::new(
             manifest_store.clone(),
-<<<<<<< HEAD
             compactions_store,
             table_store.clone(),
             stats.clone(),
             options.compacted_options,
-=======
-            compactions_store.clone(),
-            table_store.clone(),
-            stats.clone(),
-            options.compacted_options,
-        );
-        let compactions_gc_task = CompactionsGcTask::new(
-            compactions_store,
-            stats.clone(),
-            options.compactions_options,
->>>>>>> 8c2c334d
         );
         let manifest_gc_task = ManifestGcTask::new(
             manifest_store.clone(),
