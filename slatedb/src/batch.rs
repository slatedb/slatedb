--- conflicted
+++ resolved
@@ -10,12 +10,7 @@
 use crate::types::{RowEntry, ValueDeletable};
 use async_trait::async_trait;
 use bytes::Bytes;
-<<<<<<< HEAD
-use im::OrdMap;
-=======
 use std::collections::{BTreeMap, HashSet};
-use std::iter::Peekable;
->>>>>>> 10ba2afd
 use std::ops::RangeBounds;
 use uuid::Uuid;
 
@@ -49,18 +44,9 @@
 /// Note that the `WriteBatch` has an unlimited size. This means that batch
 /// writes can exceed `l0_sst_size_bytes` (when `WAL` is disabled). It also
 /// means that WAL SSTs could get large if there's a large batch write.
-///
-/// The `WriteBatch` uses an immutable data structure (`im::OrdMap`) for the operations,
-/// making `clone()` cheap (O(1) structural sharing) instead of deep copying the entire map.
-/// This is critical for transaction snapshots where `scan()` needs a consistent view
-/// even if the transaction continues to modify the batch.
 #[derive(Clone, Debug)]
 pub struct WriteBatch {
-<<<<<<< HEAD
-    pub(crate) ops: OrdMap<Bytes, WriteOp>,
-=======
     pub(crate) ops: BTreeMap<SequencedKey, WriteOp>,
->>>>>>> 10ba2afd
     pub(crate) txn_id: Option<Uuid>,
     /// due to merges, multiple writes may happen for the same key in one batch,
     /// this write_idx tracks the order in which writes happen within a single
@@ -154,7 +140,7 @@
 impl WriteBatch {
     pub fn new() -> Self {
         WriteBatch {
-            ops: OrdMap::new(),
+            ops: BTreeMap::new(),
             txn_id: None,
             write_idx: 0,
         }
@@ -230,11 +216,6 @@
             ),
         );
 
-<<<<<<< HEAD
-        let key = Bytes::copy_from_slice(key);
-        let op = WriteOp::Put(key.clone(), Bytes::copy_from_slice(value), options.clone());
-        self.ops = self.ops.update(key, op);
-=======
         self.write_idx += 1;
     }
 
@@ -266,7 +247,6 @@
         );
 
         self.write_idx += 1;
->>>>>>> 10ba2afd
     }
 
     /// Delete a key-value pair into the batch. Keys must not be empty.
@@ -286,13 +266,7 @@
             WriteOp::Delete(key),
         );
 
-<<<<<<< HEAD
-        let key = Bytes::copy_from_slice(key);
-        let op = WriteOp::Delete(key.clone());
-        self.ops = self.ops.update(key, op);
-=======
         self.write_idx += 1;
->>>>>>> 10ba2afd
     }
 
     pub(crate) fn keys(&self) -> HashSet<Bytes> {
@@ -304,106 +278,40 @@
     }
 }
 
-<<<<<<< HEAD
-use crate::bytes_range::BytesRange;
-
 /// Iterator over WriteBatch entries.
 ///
-/// Holds an owned WriteBatch (cheap Arc clone) instead of a reference,
+/// Holds an owned WriteBatch instead of a reference,
 /// allowing it to be used without lifetime constraints.
 pub(crate) struct WriteBatchIterator {
     batch: WriteBatch,
-    range: BytesRange,
+    iter_state: IterState,
     ordering: IterationOrder,
-    current_key: Option<Bytes>,
 }
 
+struct IterState {
+    keys: Vec<SequencedKey>,
+    current_idx: usize,
+}
+
 impl WriteBatchIterator {
-    pub fn new(
+    pub(crate) fn new(
         batch: WriteBatch,
         range: impl RangeBounds<Bytes>,
         ordering: IterationOrder,
     ) -> Self {
-        let bytes_range = BytesRange::from(range);
-        let current_key = Self::find_first_key(&batch, &bytes_range, ordering);
+        let range = KVTableInternalKeyRange::from(range);
+        let keys: Vec<SequencedKey> = match ordering {
+            IterationOrder::Ascending => batch.ops.range(range).map(|(k, _)| k.clone()).collect(),
+            IterationOrder::Descending => batch.ops.range(range).rev().map(|(k, _)| k.clone()).collect(),
+        };
 
         Self {
             batch,
-            range: bytes_range,
+            iter_state: IterState {
+                keys,
+                current_idx: 0,
+            },
             ordering,
-            current_key,
-        }
-    }
-
-    fn find_first_key(
-        batch: &WriteBatch,
-        range: &BytesRange,
-        ordering: IterationOrder,
-    ) -> Option<Bytes> {
-        use std::ops::Bound;
-
-        let start_bound = range.start_bound();
-        let end_bound = range.end_bound();
-
-        match ordering {
-            IterationOrder::Ascending => batch
-                .ops
-                .iter()
-                .find(|(k, _)| {
-                    let in_start = match start_bound {
-                        Bound::Included(s) => *k >= s,
-                        Bound::Excluded(s) => *k > s,
-                        Bound::Unbounded => true,
-                    };
-                    let in_end = match end_bound {
-                        Bound::Included(e) => *k <= e,
-                        Bound::Excluded(e) => *k < e,
-                        Bound::Unbounded => true,
-                    };
-                    in_start && in_end
-                })
-                .map(|(k, _)| (*k).clone()),
-            IterationOrder::Descending => batch
-                .ops
-                .iter()
-                .rev()
-                .find(|(k, _)| {
-                    let in_start = match start_bound {
-                        Bound::Included(s) => *k >= s,
-                        Bound::Excluded(s) => *k > s,
-                        Bound::Unbounded => true,
-                    };
-                    let in_end = match end_bound {
-                        Bound::Included(e) => *k <= e,
-                        Bound::Excluded(e) => *k < e,
-                        Bound::Unbounded => true,
-                    };
-                    in_start && in_end
-                })
-                .map(|(k, _)| (*k).clone()),
-=======
-/// Iterator over WriteBatch entries
-pub(crate) struct WriteBatchIterator<'a> {
-    iter: Peekable<Box<dyn Iterator<Item = (&'a SequencedKey, &'a WriteOp)> + Send + Sync + 'a>>,
-    ordering: IterationOrder,
-}
-
-impl<'a> WriteBatchIterator<'a> {
-    pub(crate) fn new(
-        batch: &'a WriteBatch,
-        range: impl RangeBounds<Bytes>,
-        ordering: IterationOrder,
-    ) -> Self {
-        let range = KVTableInternalKeyRange::from(range);
-        let iter: Box<dyn Iterator<Item = _> + Send + Sync + 'a> = match ordering {
-            IterationOrder::Ascending => Box::new(batch.ops.range(range)),
-            IterationOrder::Descending => Box::new(batch.ops.range(range).rev()),
-        };
-
-        Self {
-            iter: iter.peekable(),
-            ordering,
->>>>>>> 10ba2afd
         }
     }
 }
@@ -415,136 +323,26 @@
     }
 
     async fn next_entry(&mut self) -> Result<Option<RowEntry>, crate::error::SlateDBError> {
-<<<<<<< HEAD
-        let current_key = match &self.current_key {
-            Some(key) => key.clone(),
-            None => return Ok(None),
-        };
-
-        // Get the current operation
-        let result = self.batch.ops.get(&current_key).map(|op| {
-            // Use u64::MAX as placeholder seq to indicate highest priority
-            op.to_row_entry(u64::MAX, None, None)
-        });
-
-        // Advance to next key
-        self.current_key = self.find_next_key(&current_key);
-
-        Ok(result)
+        if self.iter_state.current_idx >= self.iter_state.keys.len() {
+            return Ok(None);
+        }
+
+        let key = &self.iter_state.keys[self.iter_state.current_idx];
+        self.iter_state.current_idx += 1;
+
+        Ok(self.batch.ops.get(key).map(|op| op.to_row_entry(u64::MAX, None, None)))
     }
 
     async fn seek(&mut self, next_key: &[u8]) -> Result<(), crate::error::SlateDBError> {
-        let target_key = Bytes::copy_from_slice(next_key);
-
-        // Update current_key to the first key >= target (ascending) or <= target (descending)
-        self.current_key = self.find_key_from(&target_key);
-
-        Ok(())
-    }
-}
-
-impl WriteBatchIterator {
-    fn find_next_key(&self, current_key: &Bytes) -> Option<Bytes> {
-        use std::ops::Bound;
-
-        // Get range bounds directly from BytesRange
-        let start_bound = self.range.start_bound();
-        let end_bound = self.range.end_bound();
-
-        match self.ordering {
-            IterationOrder::Ascending => {
-                // Find the smallest key > current_key within the range
-                self.batch
-                    .ops
-                    .iter()
-                    .find(|(k, _)| {
-                        let gt_current = *k > current_key;
-                        let in_end = match end_bound {
-                            Bound::Included(e) => *k <= e,
-                            Bound::Excluded(e) => *k < e,
-                            Bound::Unbounded => true,
-                        };
-                        gt_current && in_end
-                    })
-                    .map(|(k, _)| (*k).clone())
-            }
-            IterationOrder::Descending => {
-                // Find the largest key < current_key within the range
-                self.batch
-                    .ops
-                    .iter()
-                    .rev()
-                    .find(|(k, _)| {
-                        let lt_current = *k < current_key;
-                        let in_start = match start_bound {
-                            Bound::Included(s) => *k >= s,
-                            Bound::Excluded(s) => *k > s,
-                            Bound::Unbounded => true,
-                        };
-                        lt_current && in_start
-                    })
-                    .map(|(k, _)| (*k).clone())
-            }
-        }
-    }
-
-    fn find_key_from(&self, target_key: &Bytes) -> Option<Bytes> {
-        use std::ops::Bound;
-
-        // Get range bounds directly from BytesRange
-        let start_bound = self.range.start_bound();
-        let end_bound = self.range.end_bound();
-
-        match self.ordering {
-            IterationOrder::Ascending => {
-                // Find the smallest key >= target_key within range
-                self.batch
-                    .ops
-                    .iter()
-                    .find(|(k, _)| {
-                        let gte_target = *k >= target_key;
-                        let in_end = match end_bound {
-                            Bound::Included(e) => *k <= e,
-                            Bound::Excluded(e) => *k < e,
-                            Bound::Unbounded => true,
-                        };
-                        gte_target && in_end
-                    })
-                    .map(|(k, _)| (*k).clone())
-            }
-            IterationOrder::Descending => {
-                // Find the largest key <= target_key within range
-                self.batch
-                    .ops
-                    .iter()
-                    .rev()
-                    .find(|(k, _)| {
-                        let lte_target = *k <= target_key;
-                        let in_start = match start_bound {
-                            Bound::Included(s) => *k >= s,
-                            Bound::Excluded(s) => *k > s,
-                            Bound::Unbounded => true,
-                        };
-                        lte_target && in_start
-                    })
-                    .map(|(k, _)| (*k).clone())
-=======
-        Ok(self
-            .iter
-            .next()
-            .map(|(_, op)| op.to_row_entry(u64::MAX, None, None)))
-    }
-
-    async fn seek(&mut self, next_key: &[u8]) -> Result<(), crate::error::SlateDBError> {
-        while let Some((key, _)) = self.iter.peek() {
+        while self.iter_state.current_idx < self.iter_state.keys.len() {
+            let key = &self.iter_state.keys[self.iter_state.current_idx];
             if match self.ordering {
-                IterationOrder::Ascending => key.user_key < next_key,
-                IterationOrder::Descending => key.user_key > next_key,
+                IterationOrder::Ascending => key.user_key.as_ref() < next_key,
+                IterationOrder::Descending => key.user_key.as_ref() > next_key,
             } {
-                self.iter.next();
+                self.iter_state.current_idx += 1;
             } else {
                 break;
->>>>>>> 10ba2afd
             }
         }
         Ok(())
@@ -605,26 +403,16 @@
     }])]
     fn test_put_delete_batch(#[case] test_case: Vec<WriteOpTestCase>) {
         let mut batch = WriteBatch::new();
-<<<<<<< HEAD
-        let mut expected_ops: OrdMap<Bytes, WriteOp> = OrdMap::new();
-        for test_case in test_case {
-=======
         let mut expected_ops: BTreeMap<SequencedKey, WriteOp> = BTreeMap::new();
         for (seq, test_case) in test_case.into_iter().enumerate() {
->>>>>>> 10ba2afd
             if let Some(value) = test_case.value {
                 batch.put_with_options(
                     test_case.key.as_slice(),
                     value.as_slice(),
                     &test_case.options,
                 );
-<<<<<<< HEAD
-                expected_ops = expected_ops.update(
-                    Bytes::from(test_case.key.clone()),
-=======
                 expected_ops.insert(
                     SequencedKey::new(Bytes::from(test_case.key.clone()), seq as u64),
->>>>>>> 10ba2afd
                     WriteOp::Put(
                         Bytes::from(test_case.key),
                         Bytes::from(value),
@@ -633,13 +421,8 @@
                 );
             } else {
                 batch.delete(test_case.key.as_slice());
-<<<<<<< HEAD
-                expected_ops = expected_ops.update(
-                    Bytes::from(test_case.key.clone()),
-=======
                 expected_ops.insert(
                     SequencedKey::new(Bytes::from(test_case.key.clone()), seq as u64),
->>>>>>> 10ba2afd
                     WriteOp::Delete(Bytes::from(test_case.key)),
                 );
             }
@@ -1145,7 +928,7 @@
         batch.delete(b"key3");
 
         // When: creating an iterator
-        let mut iter = WriteBatchIterator::new(&batch, .., IterationOrder::Ascending);
+        let mut iter = WriteBatchIterator::new(batch.clone(), .., IterationOrder::Ascending);
 
         // Then: the iterator should return all operations in order
         let expected = vec![
@@ -1185,7 +968,7 @@
         batch.merge(b"key1", b"merge3");
 
         // When: creating an iterator
-        let mut iter = WriteBatchIterator::new(&batch, .., IterationOrder::Ascending);
+        let mut iter = WriteBatchIterator::new(batch.clone(), .., IterationOrder::Ascending);
 
         // Then: the iterator should return all merge operations
         let expected = vec![
@@ -1224,7 +1007,7 @@
         batch.merge(b"key1", b"merge3");
 
         // When: creating a descending iterator
-        let mut iter = WriteBatchIterator::new(&batch, .., IterationOrder::Descending);
+        let mut iter = WriteBatchIterator::new(batch.clone(), .., IterationOrder::Descending);
 
         // Then: the iterator should return operations in descending order
         let expected = vec![
@@ -1264,7 +1047,7 @@
 
         // When: creating an iterator with a range filter
         let mut iter = WriteBatchIterator::new(
-            &batch,
+            batch.clone(),
             BytesRange::from(Bytes::from_static(b"key2")..Bytes::from_static(b"key4")),
             IterationOrder::Ascending,
         );
@@ -1290,7 +1073,7 @@
         batch.merge(b"key5", b"merge5");
 
         // When: creating an iterator and seeking to key3
-        let mut iter = WriteBatchIterator::new(&batch, .., IterationOrder::Ascending);
+        let mut iter = WriteBatchIterator::new(batch.clone(), .., IterationOrder::Ascending);
         iter.seek(b"key3").await.unwrap();
 
         // Then: the iterator should return key3 and key5
