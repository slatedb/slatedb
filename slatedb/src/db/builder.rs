//! This module provides a builder for creating new Db instances.
//!
//! The `DbBuilder` struct is used to configure and open a SlateDB database.
//! It provides a fluent API for setting various options and components.
//!
//! # Examples
//!
//! Basic usage of the `DbBuilder` struct:
//!
//! ```
//! use slatedb::{Db, Error};
//! use slatedb::object_store::memory::InMemory;
//! use std::sync::Arc;
//!
//! #[tokio::main]
//! async fn main() -> Result<(), Error> {
//!     let object_store = Arc::new(InMemory::new());
//!     let db = Db::builder("test_db", object_store)
//!         .build()
//!         .await?;
//!     Ok(())
//! }
//! ```
//!
//! Example with custom settings:
//!
//! ```
//! use slatedb::{Db, config::Settings, Error};
//! use slatedb::object_store::memory::InMemory;
//! use std::sync::Arc;
//!
//! #[tokio::main]
//! async fn main() -> Result<(), Error> {
//!     let object_store = Arc::new(InMemory::new());
//!     let db = Db::builder("test_db", object_store)
//!         .with_settings(Settings {
//!             min_filter_keys: 2000,
//!             ..Default::default()
//!         })
//!         .build()
//!         .await?;
//!     Ok(())
//! }
//! ```
//!
//! Example with a custom block cache:
//!
//! ```
//! use slatedb::{Db, Error};
//! use slatedb::db_cache::foyer::FoyerCache;
//! use slatedb::object_store::memory::InMemory;
//! use std::sync::Arc;
//!
//! #[tokio::main]
//! async fn main() -> Result<(), Error> {
//!     let object_store = Arc::new(InMemory::new());
//!     let db = Db::builder("test_db", object_store)
//!         .with_memory_cache(Arc::new(FoyerCache::new()))
//!         .build()
//!         .await?;
//!     Ok(())
//! }
//! ```
//!
//! Example with a custom clock:
//!
//! ```
//! use slatedb::{Db, Error};
//! use slatedb::clock::DefaultLogicalClock;
//! use slatedb::object_store::memory::InMemory;
//! use std::sync::Arc;
//!
//! #[tokio::main]
//! async fn main() -> Result<(), Error> {
//!     let object_store = Arc::new(InMemory::new());
//!     let clock = Arc::new(DefaultLogicalClock::new());
//!     let db = Db::builder("test_db", object_store)
//!         .with_logical_clock(clock)
//!         .build()
//!         .await?;
//!     Ok(())
//! }
//! ```
//!
//! Example with a custom SST block size:
//!
//! ```
//! use slatedb::{Db, Error};
//! use slatedb::config::SstBlockSize;
//! use slatedb::object_store::memory::InMemory;
//! use std::sync::Arc;
//!
//! #[tokio::main]
//! async fn main() -> Result<(), Error> {
//!     let object_store = Arc::new(InMemory::new());
//!     let db = Db::builder("test_db", object_store)
//!         .with_sst_block_size(SstBlockSize::Block8Kib) // 8KiB blocks
//!         .build()
//!         .await?;
//!     Ok(())
//! }
//! ```
//!
use std::collections::HashMap;
use std::sync::Arc;

use fail_parallel::FailPointRegistry;
use log::info;
use object_store::path::Path;
use object_store::ObjectStore;
use tokio::runtime::Handle;
use tokio::sync::mpsc;

use crate::admin::Admin;
use crate::batch_write::WriteBatchEventHandler;
use crate::batch_write::WRITE_BATCH_TASK_NAME;
use crate::cached_object_store::stats::CachedObjectStoreStats;
use crate::cached_object_store::CachedObjectStore;
use crate::cached_object_store::FsCacheStorage;
use crate::clock::DefaultLogicalClock;
use crate::clock::DefaultSystemClock;
use crate::clock::LogicalClock;
use crate::clock::SystemClock;
use crate::compactions_store::CompactionsStore;
use crate::compactor::CompactorEventHandler;
use crate::compactor::SizeTieredCompactionSchedulerSupplier;
use crate::compactor::COMPACTOR_TASK_NAME;
use crate::compactor::{CompactionSchedulerSupplier, Compactor};
use crate::compactor_executor::TokioCompactionExecutor;
use crate::compactor_stats::CompactionStats;
use crate::config::default_block_cache;
use crate::config::default_meta_cache;
use crate::config::CompactorOptions;
use crate::config::GarbageCollectorOptions;
use crate::config::SizeTieredCompactionSchedulerOptions;
use crate::config::{Settings, SstBlockSize};
use crate::db::Db;
use crate::db::DbInner;
use crate::db_cache::SplitCache;
use crate::db_cache::{DbCache, DbCacheWrapper};
use crate::db_state::CoreDbState;
use crate::dispatcher::MessageHandlerExecutor;
use crate::error::SlateDBError;
use crate::garbage_collector::GarbageCollector;
use crate::garbage_collector::GC_TASK_NAME;
use crate::manifest::store::{FenceableManifest, ManifestStore, StoredManifest};
use crate::mem_table_flush::MemtableFlusher;
use crate::mem_table_flush::MEMTABLE_FLUSHER_TASK_NAME;
use crate::merge_operator::MergeOperatorType;
use crate::object_stores::ObjectStores;
use crate::paths::PathResolver;
use crate::rand::DbRand;
use crate::retrying_object_store::RetryingObjectStore;
use crate::sst::SsTableFormat;
use crate::stats::StatRegistry;
use crate::tablestore::TableStore;
use crate::utils::WatchableOnceCell;

/// A builder for creating a new Db instance.
///
/// This builder provides a fluent API for configuring and opening a SlateDB database.
/// It separates the concerns of configuration options (settings) and components.
pub struct DbBuilder<P: Into<Path>> {
    path: P,
    settings: Settings,
    main_object_store: Arc<dyn ObjectStore>,
    wal_object_store: Option<Arc<dyn ObjectStore>>,
    memory_cache: Option<Arc<dyn DbCache>>,
    logical_clock: Option<Arc<dyn LogicalClock>>,
    system_clock: Option<Arc<dyn SystemClock>>,
    gc_runtime: Option<Handle>,
    compaction_runtime: Option<Handle>,
    compaction_scheduler_supplier: Option<Arc<dyn CompactionSchedulerSupplier>>,
    fp_registry: Arc<FailPointRegistry>,
    seed: Option<u64>,
    sst_block_size: Option<SstBlockSize>,
    merge_operator: Option<MergeOperatorType>,
}

impl<P: Into<Path>> DbBuilder<P> {
    /// Creates a new builder for a database at the given path.
    pub fn new(path: P, main_object_store: Arc<dyn ObjectStore>) -> Self {
        Self {
            path,
            main_object_store,
            settings: Settings::default(),
            wal_object_store: None,
            memory_cache: None,
            logical_clock: None,
            system_clock: None,
            gc_runtime: None,
            compaction_runtime: None,
            compaction_scheduler_supplier: None,
            fp_registry: Arc::new(FailPointRegistry::new()),
            seed: None,
            sst_block_size: None,
            merge_operator: None,
        }
    }

    /// Sets the database settings.
    pub fn with_settings(mut self, settings: Settings) -> Self {
        self.settings = settings;
        self
    }

    /// Sets the separate object store dedicated specifically for WAL.
    ///
    /// NOTE: WAL durability and availability properties depend on the properties
    /// of the underlying object store. Make sure the configured object store is
    /// durable and available enough for your use case.
    pub fn with_wal_object_store(mut self, wal_object_store: Arc<dyn ObjectStore>) -> Self {
        self.wal_object_store = Some(wal_object_store);
        self
    }

    /// Sets the memory cache to use for the database.
    ///
    /// SlateDB uses a cache to efficiently store and retrieve blocks and SST metadata locally.
    /// [`slatedb::db_cache::SplitCache`] is used by default.
    pub fn with_memory_cache(mut self, memory_cache: Arc<dyn DbCache>) -> Self {
        self.memory_cache = Some(memory_cache);
        self
    }

    /// Sets the logical clock to use for the database. Logical timestamps are used for
    /// TTL expiration. If unset, SlateDB defaults to using system time.
    pub fn with_logical_clock(mut self, clock: Arc<dyn LogicalClock>) -> Self {
        self.logical_clock = Some(clock);
        self
    }

    /// Sets the system clock to use for the database. System timestamps are used for
    /// scheduling operations such as compaction and garbage collection.
    pub fn with_system_clock(mut self, clock: Arc<dyn SystemClock>) -> Self {
        self.system_clock = Some(clock);
        self
    }

    /// Sets the garbage collection runtime to use for the database.
    pub fn with_gc_runtime(mut self, gc_runtime: Handle) -> Self {
        self.gc_runtime = Some(gc_runtime);
        self
    }

    /// Sets the compaction runtime to use for the database.
    pub fn with_compaction_runtime(mut self, compaction_runtime: Handle) -> Self {
        self.compaction_runtime = Some(compaction_runtime);
        self
    }

    pub fn with_compaction_scheduler_supplier(
        mut self,
        compaction_scheduler_supplier: Arc<dyn CompactionSchedulerSupplier>,
    ) -> Self {
        self.compaction_scheduler_supplier = Some(compaction_scheduler_supplier);
        self
    }

    /// Sets the fail point registry to use for the database.
    pub fn with_fp_registry(mut self, fp_registry: Arc<FailPointRegistry>) -> Self {
        self.fp_registry = fp_registry;
        self
    }

    /// Sets the seed to use for the database's random number generator. All random behavior
    /// in SlateDB will use randomm number generators based off of this seed. This includes
    /// random bytes for UUIDs and ULIDS, as well as random pickers in cache eviction policies.
    ///
    /// If not set, SlateDB uses the OS's random number generator to generate a seed.
    pub fn with_seed(mut self, seed: u64) -> Self {
        self.seed = Some(seed);
        self
    }

    /// Sets the block size for SSTable blocks. Blocks are the unit of reading
    /// and caching in SlateDB. Smaller blocks can reduce read amplification but
    /// may increase metadata overhead. Larger blocks are more efficient for
    /// sequential scans but may waste bandwidth for point lookups.
    ///
    /// Note: When compression is enabled, blocks are compressed individually.
    /// Larger blocks typically achieve better compression ratios.
    ///
    /// # Arguments
    ///
    /// * `block_size` - The block size variant to use (1KB, 2KB, 4KB, 8KB, 16KB, 32KB, or 64KB).
    ///
    /// # Returns
    ///
    /// The builder instance for chaining.
    pub fn with_sst_block_size(mut self, block_size: SstBlockSize) -> Self {
        self.sst_block_size = Some(block_size);
        self
    }

    /// Sets the merge operator to use for the database. The merge operator allows
    /// applications to bypass the traditional read/modify/write cycle by expressing
    /// partial updates using an associative operator.
    ///
    /// # Arguments
    ///
    /// * `merge_operator` - An Arc-wrapped merge operator implementation.
    ///
    /// # Returns
    ///
    /// The builder instance for chaining.
    pub fn with_merge_operator(mut self, merge_operator: MergeOperatorType) -> Self {
        self.merge_operator = Some(merge_operator);
        self
    }

    /// Builds and opens the database.
    pub async fn build(self) -> Result<Db, crate::Error> {
        let path = self.path.into();
        // TODO: proper URI generation, for now it works just as a flag
        let wal_object_store_uri = self.wal_object_store.as_ref().map(|_| String::new());

        let retrying_main_object_store = Arc::new(RetryingObjectStore::new(self.main_object_store));
        let retrying_wal_object_store: Option<Arc<dyn ObjectStore>> = self
            .wal_object_store
            .map(|s| Arc::new(RetryingObjectStore::new(s)) as Arc<dyn ObjectStore>);

        // Log the database opening
        if let Ok(settings_json) = self.settings.to_json_string() {
            info!(
                "opening SlateDB database [path={}, settings={}]",
                path, settings_json
            );
        } else {
            info!(
                "opening SlateDB database [path={}, settings={:?}]",
                path, self.settings
            );
        }

        let rand = Arc::new(self.seed.map(DbRand::new).unwrap_or_default());

        let logical_clock = self
            .logical_clock
            .unwrap_or_else(|| Arc::new(DefaultLogicalClock::new()));
        let memory_cache = self.memory_cache.or_else(|| {
            let block_cache = default_block_cache();
            let meta_cache = default_meta_cache();
            Some(Arc::new(
                SplitCache::new()
                    .with_block_cache(block_cache)
                    .with_meta_cache(meta_cache)
                    .build(),
            ))
        });

        let system_clock = self
            .system_clock
            .unwrap_or_else(|| Arc::new(DefaultSystemClock::new()));

        let merge_operator = self.merge_operator.or(self.settings.merge_operator.clone());

        // Setup the components
        let stat_registry = Arc::new(StatRegistry::new());
        let sst_format = SsTableFormat {
            min_filter_keys: self.settings.min_filter_keys,
            filter_bits_per_key: self.settings.filter_bits_per_key,
            compression_codec: self.settings.compression_codec,
            block_size: self.sst_block_size.unwrap_or_default().as_bytes(),
            ..SsTableFormat::default()
        };

        // Setup object store with optional caching
        let cached_object_store = match &self.settings.object_store_cache_options.root_folder {
            None => None,
            Some(cache_root_folder) => {
                let stats = Arc::new(CachedObjectStoreStats::new(stat_registry.as_ref()));
                let cache_storage = Arc::new(FsCacheStorage::new(
                    cache_root_folder.clone(),
                    self.settings
                        .object_store_cache_options
                        .max_cache_size_bytes,
                    self.settings.object_store_cache_options.scan_interval,
                    stats.clone(),
                    system_clock.clone(),
                    rand.clone(),
                ));

                let cached_object_store = CachedObjectStore::new(
                    retrying_main_object_store.clone(),
                    cache_storage,
                    self.settings.object_store_cache_options.part_size_bytes,
                    self.settings.object_store_cache_options.cache_puts,
                    stats.clone(),
                )?;
                cached_object_store.start_evictor().await;
                Some(cached_object_store)
            }
        };

        let maybe_cached_main_object_store: Arc<dyn ObjectStore> = match &cached_object_store {
            Some(cached_store) => cached_store.clone(),
            None => retrying_main_object_store.clone(),
        };

        // Setup the manifest store and load latest manifest
        let manifest_store = Arc::new(ManifestStore::new(
            &path,
            maybe_cached_main_object_store.clone(),
            system_clock.clone(),
        ));
<<<<<<< HEAD
        let compactions_store = Arc::new(CompactionsStore::new(
            &path,
            maybe_cached_main_object_store.clone(),
        ));
        let latest_manifest = StoredManifest::try_load(manifest_store.clone()).await?;
=======
        let latest_manifest =
            StoredManifest::try_load(manifest_store.clone(), system_clock.clone()).await?;
>>>>>>> 9497944d

        // Validate WAL object store configuration
        if let Some(latest_manifest) = &latest_manifest {
            if latest_manifest.db_state().wal_object_store_uri != wal_object_store_uri {
                return Err(SlateDBError::WalStoreReconfigurationError.into());
            }
        }

        // Extract external SSTs from manifest if available
        let external_ssts = match &latest_manifest {
            Some(latest_stored_manifest) => {
                let mut external_ssts = HashMap::new();
                for external_db in &latest_stored_manifest.manifest().external_dbs {
                    for id in &external_db.sst_ids {
                        external_ssts.insert(*id, external_db.path.clone().into());
                    }
                }
                external_ssts
            }
            None => HashMap::new(),
        };

        // Create path resolver and table store
        let path_resolver = PathResolver::new_with_external_ssts(path.clone(), external_ssts);
        let table_store = Arc::new(TableStore::new_with_fp_registry(
            ObjectStores::new(
                maybe_cached_main_object_store.clone(),
                retrying_wal_object_store.clone(),
            ),
            sst_format.clone(),
            path_resolver.clone(),
            self.fp_registry.clone(),
            memory_cache.as_ref().map(|c| {
                Arc::new(DbCacheWrapper::new(
                    c.clone(),
                    stat_registry.as_ref(),
                    system_clock.clone(),
                )) as Arc<dyn DbCache>
            }),
        ));

        // Get next WAL ID before writing manifest
        let replay_after_wal_id = match &latest_manifest {
            Some(latest_stored_manifest) => latest_stored_manifest.db_state().replay_after_wal_id,
            None => 0,
        };
        let next_wal_id = table_store.next_wal_sst_id(replay_after_wal_id).await?;

        // Initialize the database
        let stored_manifest = match latest_manifest {
            Some(manifest) => manifest,
            None => {
                let state = CoreDbState::new_with_wal_object_store(wal_object_store_uri);
                StoredManifest::create_new_db(manifest_store.clone(), state, system_clock.clone())
                    .await?
            }
        };
        let mut manifest = FenceableManifest::init_writer(
            stored_manifest,
            self.settings.manifest_update_timeout,
            system_clock.clone(),
        )
        .await?;

        // Setup communication channels
        let (memtable_flush_tx, memtable_flush_rx) = tokio::sync::mpsc::unbounded_channel();
        let (write_tx, write_rx) = tokio::sync::mpsc::unbounded_channel();

        // Create the database inner state
        let mut settings = self.settings.clone();
        settings.merge_operator = merge_operator.clone();
        let inner = Arc::new(
            DbInner::new(
                settings,
                logical_clock,
                system_clock.clone(),
                rand.clone(),
                table_store.clone(),
                manifest.prepare_dirty()?,
                memtable_flush_tx,
                write_tx,
                stat_registry,
                self.fp_registry.clone(),
                merge_operator.clone(),
            )
            .await?,
        );

        // Fence writers if WAL is enabled
        if inner.wal_enabled {
            inner.fence_writers(&mut manifest, next_wal_id).await?;
        }

        // Setup background tasks
        let tokio_handle = Handle::current();
        let task_executor = Arc::new(MessageHandlerExecutor::new(
            inner.clone().state.read().closed_result(),
            system_clock.clone(),
        ));
        if inner.wal_enabled {
            inner.wal_buffer.init(task_executor.clone()).await?;
        };
        task_executor.add_handler(
            MEMTABLE_FLUSHER_TASK_NAME.to_string(),
            Box::new(MemtableFlusher::new(inner.clone(), manifest)),
            memtable_flush_rx,
            &tokio_handle,
        )?;
        task_executor.add_handler(
            WRITE_BATCH_TASK_NAME.to_string(),
            Box::new(WriteBatchEventHandler::new(inner.clone())),
            write_rx,
            &tokio_handle,
        )?;

        // Not to pollute the cache during compaction or GC
        let uncached_table_store = Arc::new(TableStore::new_with_fp_registry(
            ObjectStores::new(
                retrying_main_object_store.clone(),
                retrying_wal_object_store.clone(),
            ),
            sst_format,
            path_resolver.clone(),
            self.fp_registry.clone(),
            None,
        ));

        // To keep backwards compatibility, check if the compaction_scheduler_supplier or compactor_options are set.
        // If either are set, we need to initialize the compactor.
        if self.compaction_scheduler_supplier.is_some() || self.settings.compactor_options.is_some()
        {
            let compactor_options = Arc::new(self.settings.compactor_options.unwrap_or_default());
            let compaction_handle = self
                .compaction_runtime
                .unwrap_or_else(|| tokio_handle.clone());
            let scheduler_supplier = self
                .compaction_scheduler_supplier
                .unwrap_or_else(default_compaction_scheduler_supplier);
            let (tx, rx) = tokio::sync::mpsc::unbounded_channel();
            let scheduler = Arc::from(scheduler_supplier.compaction_scheduler(&compactor_options));
            let stats = Arc::new(CompactionStats::new(inner.stat_registry.clone()));
            let executor = Arc::new(TokioCompactionExecutor::new(
                compaction_handle,
                compactor_options.clone(),
                tx,
                uncached_table_store.clone(),
                rand.clone(),
                stats.clone(),
                system_clock.clone(),
                manifest_store.clone(),
                merge_operator.clone(),
            ));
            let handler = CompactorEventHandler::new(
                manifest_store.clone(),
                compactions_store.clone(),
                compactor_options.clone(),
                scheduler,
                executor,
                rand.clone(),
                stats.clone(),
                system_clock.clone(),
            )
            .await?;
            task_executor.add_handler(
                COMPACTOR_TASK_NAME.to_string(),
                Box::new(handler),
                rx,
                &tokio_handle,
            )?;
        }

        // To keep backwards compatibility, check if the gc_runtime or garbage_collector_options are set.
        // If either are set, we need to initialize the garbage collector.
        if self.settings.garbage_collector_options.is_some() || self.gc_runtime.is_some() {
            let gc_options = self.settings.garbage_collector_options.unwrap_or_default();
            let gc = GarbageCollector::new(
                manifest_store.clone(),
                uncached_table_store.clone(),
                gc_options,
                inner.stat_registry.clone(),
                system_clock.clone(),
            );
            // Garbage collector only uses tickers, so pass in a dummy rx channel
            let (_, rx) = mpsc::unbounded_channel();
            task_executor.add_handler(GC_TASK_NAME.to_string(), Box::new(gc), rx, &tokio_handle)?;
        }

        // Monitor background tasks
        task_executor.monitor_on(&tokio_handle)?;

        // Replay WAL
        inner.replay_wal().await?;

        // Preload cache if enabled
        if let Some(cached_obj_store) = cached_object_store {
            inner
                .preload_cache(&cached_obj_store, &path_resolver)
                .await?;
        }

        // Create and return the Db instance
        Ok(Db {
            inner,
            task_executor,
        })
    }
}

/// Builder for creating new Admin instances.
///
/// This provides a fluent API for configuring an Admin object.
pub struct AdminBuilder<P: Into<Path>> {
    path: P,
    main_object_store: Arc<dyn ObjectStore>,
    wal_object_store: Option<Arc<dyn ObjectStore>>,
    system_clock: Arc<dyn SystemClock>,
    rand: Arc<DbRand>,
}

impl<P: Into<Path>> AdminBuilder<P> {
    /// Creates a new AdminBuilder with the given path and object store.
    pub fn new(path: P, main_object_store: Arc<dyn ObjectStore>) -> Self {
        Self {
            path,
            main_object_store,
            wal_object_store: None,
            system_clock: Arc::new(DefaultSystemClock::new()),
            rand: Arc::new(DbRand::default()),
        }
    }

    /// Sets the system clock to use for administrative functions.
    pub fn with_system_clock(mut self, system_clock: Arc<dyn SystemClock>) -> Self {
        self.system_clock = system_clock;
        self
    }

    /// Sets the WAL object store to use for administrative functions.
    ///
    /// When configured, administrative operations that need to access WAL data
    /// (such as garbage collection) will use this object store instead of the
    /// main object store.
    pub fn with_wal_object_store(mut self, wal_object_store: Arc<dyn ObjectStore>) -> Self {
        self.wal_object_store = Some(wal_object_store);
        self
    }

    /// Sets the random number generator to use for randomness.
    pub fn with_seed(mut self, seed: u64) -> Self {
        self.rand = Arc::new(DbRand::new(seed));
        self
    }

    /// Builds and returns an Admin instance.
    pub fn build(self) -> Admin {
        // No retrying object stores here, since we don't want to retry admin operations
        Admin {
            path: self.path.into(),
            object_stores: ObjectStores::new(self.main_object_store, self.wal_object_store),
            system_clock: self.system_clock,
            rand: self.rand,
        }
    }
}

/// Builder for creating new GarbageCollector instances.
///
/// This provides a fluent API for configuring a GarbageCollector object.
pub struct GarbageCollectorBuilder<P: Into<Path>> {
    path: P,
    main_object_store: Arc<dyn ObjectStore>,
    wal_object_store: Option<Arc<dyn ObjectStore>>,
    options: GarbageCollectorOptions,
    stat_registry: Arc<StatRegistry>,
    system_clock: Arc<dyn SystemClock>,
}

impl<P: Into<Path>> GarbageCollectorBuilder<P> {
    pub fn new(path: P, main_object_store: Arc<dyn ObjectStore>) -> Self {
        Self {
            path,
            main_object_store,
            wal_object_store: None,
            options: GarbageCollectorOptions::default(),
            stat_registry: Arc::new(StatRegistry::new()),
            system_clock: Arc::new(DefaultSystemClock::default()),
        }
    }

    /// Sets the options to use for the garbage collector.
    pub fn with_options(mut self, options: GarbageCollectorOptions) -> Self {
        self.options = options;
        self
    }

    /// Sets the stats registry to use for the garbage collector.
    #[allow(unused)]
    pub fn with_stat_registry(mut self, stat_registry: Arc<StatRegistry>) -> Self {
        self.stat_registry = stat_registry;
        self
    }

    /// Sets the system clock to use for the garbage collector.
    pub fn with_system_clock(mut self, system_clock: Arc<dyn SystemClock>) -> Self {
        self.system_clock = system_clock;
        self
    }

    /// Sets the WAL object store to use for the garbage collector.
    #[allow(unused)]
    pub fn with_wal_object_store(mut self, wal_object_store: Arc<dyn ObjectStore>) -> Self {
        self.wal_object_store = Some(wal_object_store);
        self
    }

    /// Builds and returns a GarbageCollector instance.
    pub fn build(self) -> GarbageCollector {
        let path: Path = self.path.into();
        let retrying_main_object_store = Arc::new(RetryingObjectStore::new(self.main_object_store));
        let retrying_wal_object_store = self
            .wal_object_store
            .map(|s| Arc::new(RetryingObjectStore::new(s)) as Arc<dyn ObjectStore>);
        let manifest_store = Arc::new(ManifestStore::new(
            &path,
            retrying_main_object_store.clone(),
            self.system_clock.clone(),
        ));
        let table_store = Arc::new(TableStore::new(
            ObjectStores::new(
                retrying_main_object_store.clone(),
                retrying_wal_object_store.clone(),
            ),
            SsTableFormat::default(), // read only SSTs can use default
            path,
            None, // no need for cache in GC
        ));
        GarbageCollector::new(
            manifest_store,
            table_store,
            self.options,
            self.stat_registry,
            self.system_clock,
        )
    }
}

/// Builder for creating new Compactor instances.
///
/// This provides a fluent API for configuring a Compactor object.
pub struct CompactorBuilder<P: Into<Path>> {
    path: P,
    main_object_store: Arc<dyn ObjectStore>,
    tokio_handle: Handle,
    options: CompactorOptions,
    scheduler_supplier: Option<Arc<dyn CompactionSchedulerSupplier>>,
    rand: Arc<DbRand>,
    stat_registry: Arc<StatRegistry>,
    system_clock: Arc<dyn SystemClock>,
    closed_result: WatchableOnceCell<Result<(), SlateDBError>>,
    merge_operator: Option<MergeOperatorType>,
}

#[allow(unused)]
impl<P: Into<Path>> CompactorBuilder<P> {
    pub fn new(path: P, main_object_store: Arc<dyn ObjectStore>) -> Self {
        Self {
            path,
            main_object_store,
            tokio_handle: Handle::current(),
            options: CompactorOptions::default(),
            scheduler_supplier: None,
            rand: Arc::new(DbRand::default()),
            stat_registry: Arc::new(StatRegistry::new()),
            system_clock: Arc::new(DefaultSystemClock::default()),
            closed_result: WatchableOnceCell::new(),
            merge_operator: None,
        }
    }

    /// Sets the tokio handle to use for background tasks.
    #[allow(unused)]
    pub fn with_tokio_handle(mut self, tokio_handle: Handle) -> Self {
        self.tokio_handle = tokio_handle;
        self
    }

    /// Sets the options to use for the compactor.
    pub fn with_options(mut self, options: CompactorOptions) -> Self {
        self.options = options;
        self
    }

    /// Sets the stats registry to use for the compactor.
    #[allow(unused)]
    pub fn with_stat_registry(mut self, stat_registry: Arc<StatRegistry>) -> Self {
        self.stat_registry = stat_registry;
        self
    }

    /// Sets the system clock to use for the compactor.
    pub fn with_system_clock(mut self, system_clock: Arc<dyn SystemClock>) -> Self {
        self.system_clock = system_clock;
        self
    }

    /// Sets the random number generator to use for the compactor.
    pub fn with_rand(mut self, rand: Arc<DbRand>) -> Self {
        self.rand = rand;
        self
    }

    /// Sets the compaction scheduler supplier to use for the compactor.
    pub fn with_scheduler_supplier(
        mut self,
        scheduler_supplier: Arc<dyn CompactionSchedulerSupplier>,
    ) -> Self {
        self.scheduler_supplier = Some(scheduler_supplier);
        self
    }

    /// Sets the merge operator to use for the compactor.
    pub fn with_merge_operator(mut self, merge_operator: MergeOperatorType) -> Self {
        self.merge_operator = Some(merge_operator);
        self
    }

    /// Builds and returns a Compactor instance.
    pub fn build(self) -> Compactor {
        let path: Path = self.path.into();
        let retrying_main_object_store = Arc::new(RetryingObjectStore::new(self.main_object_store));
        let manifest_store = Arc::new(ManifestStore::new(
            &path,
            retrying_main_object_store.clone(),
            self.system_clock.clone(),
        ));
        let compactions_store = Arc::new(CompactionsStore::new(
            &path,
            retrying_main_object_store.clone(),
        ));
        let table_store = Arc::new(TableStore::new(
            ObjectStores::new(retrying_main_object_store.clone(), None),
            SsTableFormat::default(), // read only SSTs can use default
            path,
            None, // no need for cache in GC
        ));

        let scheduler_supplier = self
            .scheduler_supplier
            .unwrap_or_else(default_compaction_scheduler_supplier);

        Compactor::new(
            manifest_store,
            compactions_store,
            table_store,
            self.options,
            scheduler_supplier,
            self.tokio_handle,
            self.rand,
            self.stat_registry,
            self.system_clock,
            self.closed_result,
            self.merge_operator,
        )
    }
}

fn default_compaction_scheduler_supplier() -> Arc<dyn CompactionSchedulerSupplier> {
    Arc::new(SizeTieredCompactionSchedulerSupplier::new(
        SizeTieredCompactionSchedulerOptions::default(),
    ))
}<|MERGE_RESOLUTION|>--- conflicted
+++ resolved
@@ -404,16 +404,12 @@
             maybe_cached_main_object_store.clone(),
             system_clock.clone(),
         ));
-<<<<<<< HEAD
         let compactions_store = Arc::new(CompactionsStore::new(
             &path,
             maybe_cached_main_object_store.clone(),
         ));
-        let latest_manifest = StoredManifest::try_load(manifest_store.clone()).await?;
-=======
         let latest_manifest =
             StoredManifest::try_load(manifest_store.clone(), system_clock.clone()).await?;
->>>>>>> 9497944d
 
         // Validate WAL object store configuration
         if let Some(latest_manifest) = &latest_manifest {
