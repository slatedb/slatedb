--- conflicted
+++ resolved
@@ -687,7 +687,6 @@
     /// Builds and returns a GarbageCollector instance.
     pub fn build(self) -> GarbageCollector {
         let path: Path = self.path.into();
-<<<<<<< HEAD
         let retrying_main_object_store = Arc::new(RetryingObjectStore::new(self.main_object_store));
         let retrying_wal_object_store = self
             .wal_object_store
@@ -695,12 +694,7 @@
         let manifest_store = Arc::new(ManifestStore::new(
             &path,
             retrying_main_object_store.clone(),
-=======
-        let manifest_store = Arc::new(ManifestStore::new(
-            &path,
-            self.main_object_store.clone(),
             self.system_clock.clone(),
->>>>>>> 8943e722
         ));
         let table_store = Arc::new(TableStore::new(
             ObjectStores::new(
@@ -801,17 +795,11 @@
     /// Builds and returns a Compactor instance.
     pub fn build(self) -> Compactor {
         let path: Path = self.path.into();
-<<<<<<< HEAD
         let retrying_main_object_store = Arc::new(RetryingObjectStore::new(self.main_object_store));
         let manifest_store = Arc::new(ManifestStore::new(
             &path,
             retrying_main_object_store.clone(),
-=======
-        let manifest_store = Arc::new(ManifestStore::new(
-            &path,
-            self.main_object_store.clone(),
             self.system_clock.clone(),
->>>>>>> 8943e722
         ));
         let table_store = Arc::new(TableStore::new(
             ObjectStores::new(retrying_main_object_store.clone(), None),
