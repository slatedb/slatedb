use std::collections::HashMap;
use std::mem;
use std::sync::Arc;
use std::time::Duration;

use bytes::BufMut;
use futures::stream::FuturesUnordered;
use futures::StreamExt;
use log::{error, info};
use object_store::path::Path;
use object_store::ObjectStore;
use rand::RngCore;
use tokio::runtime::Handle;
use tokio::task::JoinHandle;
use ulid::Ulid;

use crate::bytes_generator::OrderedBytesGenerator;
use crate::clock::{DefaultSystemClock, SystemClock};
use crate::compactor::stats::CompactionStats;
use crate::compactor::WorkerToOrchestratorMsg;
use crate::compactor_executor::{CompactionExecutor, CompactionJob, TokioCompactionExecutor};
use crate::compactor_state::{Compaction, SourceId};
use crate::config::{CompactorOptions, CompressionCodec};
use crate::db_state::{SsTableHandle, SsTableId};
use crate::error::SlateDBError;
use crate::manifest::store::{ManifestStore, StoredManifest};
use crate::object_stores::ObjectStores;
use crate::rand::DbRand;
use crate::sst::SsTableFormat;
use crate::stats::StatRegistry;
use crate::tablestore::TableStore;
use crate::types::RowEntry;
use crate::types::ValueDeletable;
use crate::utils::IdGenerator;

pub struct CompactionExecuteBench {
    path: Path,
    object_store: Arc<dyn ObjectStore>,
    rand: Arc<DbRand>,
    system_clock: Arc<dyn SystemClock>,
}

impl CompactionExecuteBench {
    pub fn new(path: Path, object_store: Arc<dyn ObjectStore>) -> Self {
        Self::new_with_rand(path, object_store, Arc::new(DbRand::default()))
    }

    fn new_with_rand(path: Path, object_store: Arc<dyn ObjectStore>, rand: Arc<DbRand>) -> Self {
        Self {
            path,
            object_store,
            rand,
            system_clock: Arc::new(DefaultSystemClock::new()),
        }
    }

    fn sst_id(id: u32) -> SsTableId {
        SsTableId::Compacted(Ulid::from((id as u64, id as u64)))
    }

    pub async fn run_load(
        &self,
        num_ssts: usize,
        sst_bytes: usize,
        key_bytes: usize,
        val_bytes: usize,
        compression_codec: Option<CompressionCodec>,
    ) -> Result<(), crate::Error> {
        let sst_format = SsTableFormat {
            compression_codec,
            ..SsTableFormat::default()
        };
        let table_store = Arc::new(TableStore::new(
            ObjectStores::new(self.object_store.clone(), None),
            sst_format,
            self.path.clone(),
            None,
        ));
        let num_keys = sst_bytes / (val_bytes + key_bytes);
        let mut key_start = vec![0u8; key_bytes - mem::size_of::<u32>()];
        self.rand.rng().fill_bytes(key_start.as_mut_slice());
        let mut futures = FuturesUnordered::<JoinHandle<Result<(), SlateDBError>>>::new();
        for i in 0..num_ssts {
            while futures.len() >= 4 {
                futures
                    .next()
                    .await
                    .expect("expected value")
                    .expect("join failed")?;
            }
            let ts = table_store.clone();
            let key_start_copy = key_start.clone();
            let jh = tokio::spawn(CompactionExecuteBench::load_sst(
                i as u32,
                ts,
                key_start_copy,
                num_keys,
                val_bytes,
                self.rand.clone(),
                self.system_clock.clone(),
            ));
            futures.push(jh)
        }
        while !futures.is_empty() {
            futures
                .next()
                .await
                .expect("expected value")
                .expect("join failed")?;
        }
        Ok(())
    }

    async fn load_sst(
        i: u32,
        table_store: Arc<TableStore>,
        key_start: Vec<u8>,
        num_keys: usize,
        val_bytes: usize,
        rand: Arc<DbRand>,
        system_clock: Arc<dyn SystemClock>,
    ) -> Result<(), SlateDBError> {
        let mut retries = 0;
        loop {
            let result = CompactionExecuteBench::do_load_sst(
                i,
                table_store.clone(),
                key_start.clone(),
                num_keys,
                val_bytes,
                system_clock.clone(),
                rand.clone(),
            )
            .await;
            match result {
                Ok(()) => return Ok(()),
                Err(err) => {
                    if retries >= 3 {
                        return Err(err);
                    } else {
                        error!("error loading sst: {:?}", err)
                    }
                }
            }
            retries += 1;
            system_clock
                .clone()
                .sleep(Duration::from_secs(retries + 1))
                .await;
        }
    }

    async fn do_load_sst(
        i: u32,
        table_store: Arc<TableStore>,
        key_start: Vec<u8>,
        num_keys: usize,
        val_bytes: usize,
        system_clock: Arc<dyn SystemClock>,
        rand: Arc<DbRand>,
    ) -> Result<(), SlateDBError> {
        let start = system_clock.now();
        let mut suffix = Vec::<u8>::new();
        suffix.put_u32(i);
        let mut key_gen =
            OrderedBytesGenerator::new_with_suffix(suffix.as_ref(), key_start.as_slice());
        let mut sst_writer = table_store.table_writer(CompactionExecuteBench::sst_id(i));
        for _ in 0..num_keys {
            let mut val = vec![0u8; val_bytes];
            rand.rng().fill_bytes(val.as_mut_slice());
            let key = key_gen.next();
            let row_entry = RowEntry::new(key, ValueDeletable::Value(val.into()), 0, None, None);
            sst_writer.add(row_entry).await?;
        }
        let sst = sst_writer.close().await?;
        let elapsed_ms = system_clock
            .now()
            .signed_duration_since(start)
            .num_milliseconds();
        info!("wrote sst with id: {:?} {:?}ms", &sst.id, elapsed_ms);
        Ok(())
    }

    #[allow(clippy::panic)]
    pub async fn run_clear(&self, num_ssts: usize) -> Result<(), crate::Error> {
        let mut del_tasks = Vec::new();
        for i in 0u32..num_ssts as u32 {
            let os = self.object_store.clone();
            let path = self.path.clone();
            del_tasks.push(tokio::spawn(async move {
                let sst_id = CompactionExecuteBench::sst_id(i);
                os.delete(&CompactionExecuteBench::sst_path(&sst_id, &path))
                    .await
            }))
        }
        let results = futures::future::join_all(del_tasks).await;
        for result in results {
            match result {
                Ok(Ok(())) => {}
                Ok(Err(err)) => return Err(SlateDBError::from(err).into()),
                Err(err) => panic!("task failed: {:?}", err),
            }
        }
        Ok(())
    }

    async fn load_compaction_job(
        manifest: &StoredManifest,
        num_ssts: usize,
        table_store: &Arc<TableStore>,
        is_dest_last_run: bool,
        rand: Arc<DbRand>,
    ) -> Result<CompactionJob, SlateDBError> {
        let sst_ids: Vec<SsTableId> = (0u32..num_ssts as u32)
            .map(CompactionExecuteBench::sst_id)
            .collect();
        let mut futures =
            FuturesUnordered::<JoinHandle<Result<(SsTableId, SsTableHandle), SlateDBError>>>::new();
        let mut ssts_by_id = HashMap::new();
        info!("load sst");
        for id in sst_ids.clone().into_iter() {
            if futures.len() > 8 {
                let (id, handle) = futures
                    .next()
                    .await
                    .expect("missing join handle")
                    .expect("join failed")?;
                ssts_by_id.insert(id, handle);
            }
            let table_store_clone = table_store.clone();
            let jh = tokio::spawn(async move {
                match table_store_clone.open_sst(&id).await {
                    Ok(h) => Ok((id, h)),
                    Err(err) => Err(err),
                }
            });
            futures.push(jh);
        }
        while let Some(jh) = futures.next().await {
            let (id, handle) = jh.expect("join failed")?;
            ssts_by_id.insert(id, handle);
        }
        info!("finished loading");
        let ssts: Vec<SsTableHandle> = sst_ids
            .into_iter()
            .map(|id| ssts_by_id.get(&id).expect("expected sst").clone())
            .collect();
        Ok(CompactionJob {
            id: rand.rng().gen_uuid(),
            destination: 0,
            ssts,
            sorted_runs: vec![],
            compaction_ts: manifest.db_state().last_l0_clock_tick,
            is_dest_last_run,
        })
    }

    fn load_compaction_as_job(
        manifest: &StoredManifest,
        compaction: &Compaction,
        is_dest_last_run: bool,
        rand: Arc<DbRand>,
    ) -> CompactionJob {
        let state = manifest.db_state();
        let srs_by_id: HashMap<_, _> = state
            .compacted
            .iter()
            .map(|sr| (sr.id, sr.clone()))
            .collect();
        let srs: Vec<_> = compaction
            .sources
            .iter()
            .map(|sr| {
                srs_by_id
                    .get(&sr.unwrap_sorted_run())
                    .expect("expected src")
                    .clone()
            })
            .collect();
        info!("loaded compaction job");
        CompactionJob {
            id: rand.rng().gen_uuid(),
            destination: 0,
            ssts: vec![],
            sorted_runs: srs,
            compaction_ts: state.last_l0_clock_tick,
            is_dest_last_run,
        }
    }

    pub async fn run_bench(
        &self,
        num_ssts: usize,
        source_sr_ids: Option<Vec<u32>>,
        destination_sr_id: u32,
        compression_codec: Option<CompressionCodec>,
    ) -> Result<(), crate::Error> {
        let sst_format = SsTableFormat {
            compression_codec,
            ..SsTableFormat::default()
        };
        let table_store = Arc::new(TableStore::new(
            ObjectStores::new(self.object_store.clone(), None),
            sst_format,
            self.path.clone(),
            None,
        ));
        let compaction = source_sr_ids.map(|source_sr_ids| {
            Compaction::new(
                source_sr_ids.into_iter().map(SourceId::SortedRun).collect(),
                destination_sr_id,
            )
        });
        let (tx, mut rx) = tokio::sync::mpsc::unbounded_channel();
        let compactor_options = CompactorOptions::default();
        let registry = Arc::new(StatRegistry::new());
        let stats = Arc::new(CompactionStats::new(registry.clone()));
        let executor = TokioCompactionExecutor::new(
            Handle::current(),
            Arc::new(compactor_options),
            tx,
            table_store.clone(),
            self.rand.clone(),
            stats.clone(),
            Arc::new(DefaultSystemClock::new()),
        );
        let os = self.object_store.clone();
        info!("load compaction job");
        let manifest_store = Arc::new(ManifestStore::new(&self.path, os.clone()));
        let manifest = StoredManifest::load(manifest_store).await?;

        let job = match &compaction {
            Some(compaction) => {
                info!("load job from existing compaction");
                CompactionExecuteBench::load_compaction_as_job(
                    &manifest,
                    compaction,
                    false,
                    self.rand.clone(),
                )
            }
            None => {
                CompactionExecuteBench::load_compaction_job(
                    &manifest,
                    num_ssts,
                    &table_store,
                    false,
                    self.rand.clone(),
                )
                .await?
            }
        };
        let start = self.system_clock.now();
        info!("start compaction job");
        tokio::task::spawn_blocking(move || executor.start_compaction(job));
        while let Some(msg) = rx.recv().await {
            if let WorkerToOrchestratorMsg::CompactionFinished { id: _, result } = msg {
                match result {
                    Ok(_) => {
                        let elapsed_ms = self
                            .system_clock
                            .now()
<<<<<<< HEAD
                            .signed_duration_since(start)
                            .num_milliseconds();
                        info!(elapsed_ms, "compaction finished");
=======
                            .duration_since(start)
                            .expect("clock moved backwards")
                            .as_millis();
                        info!(elapsed_ms; "compaction finished");
>>>>>>> abaa94a8
                    }
                    Err(err) => return Err(err.into()),
                }
            }
        }
        Ok(())
    }

    #[allow(clippy::panic)]
    fn sst_path(id: &SsTableId, root_path: &Path) -> Path {
        match id {
            SsTableId::Compacted(ulid) => {
                Path::from(format!("{}/compacted/{}.sst", root_path, ulid.to_string()))
            }
            _ => panic!("invalid sst type"),
        }
    }
}<|MERGE_RESOLUTION|>--- conflicted
+++ resolved
@@ -360,16 +360,9 @@
                         let elapsed_ms = self
                             .system_clock
                             .now()
-<<<<<<< HEAD
                             .signed_duration_since(start)
                             .num_milliseconds();
                         info!(elapsed_ms, "compaction finished");
-=======
-                            .duration_since(start)
-                            .expect("clock moved backwards")
-                            .as_millis();
-                        info!(elapsed_ms; "compaction finished");
->>>>>>> abaa94a8
                     }
                     Err(err) => return Err(err.into()),
                 }
