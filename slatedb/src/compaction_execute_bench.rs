use std::collections::HashMap;
use std::mem;
use std::sync::Arc;
use std::time::Duration;

use bytes::BufMut;
use futures::stream::FuturesUnordered;
use futures::StreamExt;
use object_store::path::Path;
use object_store::ObjectStore;
use rand::RngCore;
use tokio::runtime::Handle;
use tokio::task::JoinHandle;
use tracing::{error, info};
use ulid::Ulid;

use crate::bytes_generator::OrderedBytesGenerator;
use crate::clock::{DefaultSystemClock, SystemClock};
use crate::compactor::stats::CompactionStats;
use crate::compactor::WorkerToOrchestratorMsg;
use crate::compactor_executor::{CompactionExecutor, CompactionJob, TokioCompactionExecutor};
use crate::compactor_state::{Compaction, SourceId};
use crate::config::{CompactorOptions, CompressionCodec};
use crate::db_state::{SsTableHandle, SsTableId};
use crate::error::SlateDBError;
use crate::manifest::store::{ManifestStore, StoredManifest};
use crate::object_stores::ObjectStores;
use crate::rand::DbRand;
use crate::sst::SsTableFormat;
use crate::stats::StatRegistry;
use crate::tablestore::TableStore;
use crate::types::RowEntry;
use crate::types::ValueDeletable;
use crate::utils::IdGenerator;

pub struct CompactionExecuteBench {
    path: Path,
    object_store: Arc<dyn ObjectStore>,
    rand: Arc<DbRand>,
    system_clock: Arc<dyn SystemClock>,
}

impl CompactionExecuteBench {
    pub fn new(path: Path, object_store: Arc<dyn ObjectStore>) -> Self {
        Self::new_with_rand(path, object_store, Arc::new(DbRand::default()))
    }

    fn new_with_rand(path: Path, object_store: Arc<dyn ObjectStore>, rand: Arc<DbRand>) -> Self {
        Self {
            path,
            object_store,
            rand,
            system_clock: Arc::new(DefaultSystemClock::new()),
        }
    }

    fn sst_id(id: u32) -> SsTableId {
        SsTableId::Compacted(Ulid::from((id as u64, id as u64)))
    }

    pub async fn run_load(
        &self,
        num_ssts: usize,
        sst_bytes: usize,
        key_bytes: usize,
        val_bytes: usize,
        compression_codec: Option<CompressionCodec>,
    ) -> Result<(), crate::Error> {
        let sst_format = SsTableFormat {
            compression_codec,
            ..SsTableFormat::default()
        };
        let table_store = Arc::new(TableStore::new(
            ObjectStores::new(self.object_store.clone(), None),
            sst_format,
            self.path.clone(),
            None,
        ));
        let num_keys = sst_bytes / (val_bytes + key_bytes);
        let mut key_start = vec![0u8; key_bytes - mem::size_of::<u32>()];
        self.rand.rng().fill_bytes(key_start.as_mut_slice());
        let mut futures = FuturesUnordered::<JoinHandle<Result<(), SlateDBError>>>::new();
        for i in 0..num_ssts {
            while futures.len() >= 4 {
                futures
                    .next()
                    .await
                    .expect("expected value")
                    .expect("join failed")?;
            }
            let ts = table_store.clone();
            let key_start_copy = key_start.clone();
            let jh = tokio::spawn(CompactionExecuteBench::load_sst(
                i as u32,
                ts,
                key_start_copy,
                num_keys,
                val_bytes,
                self.rand.clone(),
                self.system_clock.clone(),
            ));
            futures.push(jh)
        }
        while !futures.is_empty() {
            futures
                .next()
                .await
                .expect("expected value")
                .expect("join failed")?;
        }
        Ok(())
    }

    async fn load_sst(
        i: u32,
        table_store: Arc<TableStore>,
        key_start: Vec<u8>,
        num_keys: usize,
        val_bytes: usize,
        rand: Arc<DbRand>,
        system_clock: Arc<dyn SystemClock>,
    ) -> Result<(), SlateDBError> {
        let mut retries = 0;
        loop {
            let result = CompactionExecuteBench::do_load_sst(
                i,
                table_store.clone(),
                key_start.clone(),
                num_keys,
                val_bytes,
                system_clock.clone(),
                rand.clone(),
            )
            .await;
            match result {
                Ok(()) => return Ok(()),
                Err(err) => {
                    if retries >= 3 {
                        return Err(err);
                    } else {
                        error!("error loading sst: {:?}", err)
                    }
                }
            }
            retries += 1;
            system_clock
                .clone()
                .sleep(Duration::from_secs(retries + 1))
                .await;
        }
    }

    async fn do_load_sst(
        i: u32,
        table_store: Arc<TableStore>,
        key_start: Vec<u8>,
        num_keys: usize,
        val_bytes: usize,
        system_clock: Arc<dyn SystemClock>,
        rand: Arc<DbRand>,
    ) -> Result<(), SlateDBError> {
        let start = system_clock.now();
        let mut suffix = Vec::<u8>::new();
        suffix.put_u32(i);
        let mut key_gen =
            OrderedBytesGenerator::new_with_suffix(suffix.as_ref(), key_start.as_slice());
        let mut sst_writer = table_store.table_writer(CompactionExecuteBench::sst_id(i));
        for _ in 0..num_keys {
            let mut val = vec![0u8; val_bytes];
            rand.rng().fill_bytes(val.as_mut_slice());
            let key = key_gen.next();
            let row_entry = RowEntry::new(key, ValueDeletable::Value(val.into()), 0, None, None);
            sst_writer.add(row_entry).await?;
        }
        let sst = sst_writer.close().await?;
        let elapsed_ms = system_clock
            .now()
<<<<<<< HEAD
            .signed_duration_since(start)
            .num_milliseconds();
        info!("wrote sst with id: {:?} {:?}ms", &encoded.id, elapsed_ms);
=======
            .duration_since(start)
            .expect("clock moved backwards")
            .as_millis();
        info!("wrote sst with id: {:?} {:?}ms", &sst.id, elapsed_ms);
>>>>>>> 185cf15f
        Ok(())
    }

    #[allow(clippy::panic)]
    pub async fn run_clear(&self, num_ssts: usize) -> Result<(), crate::Error> {
        let mut del_tasks = Vec::new();
        for i in 0u32..num_ssts as u32 {
            let os = self.object_store.clone();
            let path = self.path.clone();
            del_tasks.push(tokio::spawn(async move {
                let sst_id = CompactionExecuteBench::sst_id(i);
                os.delete(&CompactionExecuteBench::sst_path(&sst_id, &path))
                    .await
            }))
        }
        let results = futures::future::join_all(del_tasks).await;
        for result in results {
            match result {
                Ok(Ok(())) => {}
                Ok(Err(err)) => return Err(SlateDBError::from(err).into()),
                Err(err) => panic!("task failed: {:?}", err),
            }
        }
        Ok(())
    }

    async fn load_compaction_job(
        manifest: &StoredManifest,
        num_ssts: usize,
        table_store: &Arc<TableStore>,
        is_dest_last_run: bool,
        rand: Arc<DbRand>,
    ) -> Result<CompactionJob, SlateDBError> {
        let sst_ids: Vec<SsTableId> = (0u32..num_ssts as u32)
            .map(CompactionExecuteBench::sst_id)
            .collect();
        let mut futures =
            FuturesUnordered::<JoinHandle<Result<(SsTableId, SsTableHandle), SlateDBError>>>::new();
        let mut ssts_by_id = HashMap::new();
        info!("load sst");
        for id in sst_ids.clone().into_iter() {
            if futures.len() > 8 {
                let (id, handle) = futures
                    .next()
                    .await
                    .expect("missing join handle")
                    .expect("join failed")?;
                ssts_by_id.insert(id, handle);
            }
            let table_store_clone = table_store.clone();
            let jh = tokio::spawn(async move {
                match table_store_clone.open_sst(&id).await {
                    Ok(h) => Ok((id, h)),
                    Err(err) => Err(err),
                }
            });
            futures.push(jh);
        }
        while let Some(jh) = futures.next().await {
            let (id, handle) = jh.expect("join failed")?;
            ssts_by_id.insert(id, handle);
        }
        info!("finished loading");
        let ssts: Vec<SsTableHandle> = sst_ids
            .into_iter()
            .map(|id| ssts_by_id.get(&id).expect("expected sst").clone())
            .collect();
        Ok(CompactionJob {
            id: rand.rng().gen_uuid(),
            destination: 0,
            ssts,
            sorted_runs: vec![],
            compaction_ts: manifest.db_state().last_l0_clock_tick,
            is_dest_last_run,
        })
    }

    fn load_compaction_as_job(
        manifest: &StoredManifest,
        compaction: &Compaction,
        is_dest_last_run: bool,
        rand: Arc<DbRand>,
    ) -> CompactionJob {
        let state = manifest.db_state();
        let srs_by_id: HashMap<_, _> = state
            .compacted
            .iter()
            .map(|sr| (sr.id, sr.clone()))
            .collect();
        let srs: Vec<_> = compaction
            .sources
            .iter()
            .map(|sr| {
                srs_by_id
                    .get(&sr.unwrap_sorted_run())
                    .expect("expected src")
                    .clone()
            })
            .collect();
        info!("loaded compaction job");
        CompactionJob {
            id: rand.rng().gen_uuid(),
            destination: 0,
            ssts: vec![],
            sorted_runs: srs,
            compaction_ts: state.last_l0_clock_tick,
            is_dest_last_run,
        }
    }

    pub async fn run_bench(
        &self,
        num_ssts: usize,
        source_sr_ids: Option<Vec<u32>>,
        destination_sr_id: u32,
        compression_codec: Option<CompressionCodec>,
    ) -> Result<(), crate::Error> {
        let sst_format = SsTableFormat {
            compression_codec,
            ..SsTableFormat::default()
        };
        let table_store = Arc::new(TableStore::new(
            ObjectStores::new(self.object_store.clone(), None),
            sst_format,
            self.path.clone(),
            None,
        ));
        let compaction = source_sr_ids.map(|source_sr_ids| {
            Compaction::new(
                source_sr_ids.into_iter().map(SourceId::SortedRun).collect(),
                destination_sr_id,
            )
        });
        let (tx, mut rx) = tokio::sync::mpsc::unbounded_channel();
        let compactor_options = CompactorOptions::default();
        let registry = Arc::new(StatRegistry::new());
        let stats = Arc::new(CompactionStats::new(registry.clone()));
        let executor = TokioCompactionExecutor::new(
            Handle::current(),
            Arc::new(compactor_options),
            tx,
            table_store.clone(),
            self.rand.clone(),
            stats.clone(),
            Arc::new(DefaultSystemClock::new()),
        );
        let os = self.object_store.clone();
        info!("load compaction job");
        let manifest_store = Arc::new(ManifestStore::new(&self.path, os.clone()));
        let manifest = StoredManifest::load(manifest_store).await?;

        let job = match &compaction {
            Some(compaction) => {
                info!("load job from existing compaction");
                CompactionExecuteBench::load_compaction_as_job(
                    &manifest,
                    compaction,
                    false,
                    self.rand.clone(),
                )
            }
            None => {
                CompactionExecuteBench::load_compaction_job(
                    &manifest,
                    num_ssts,
                    &table_store,
                    false,
                    self.rand.clone(),
                )
                .await?
            }
        };
        let start = self.system_clock.now();
        info!("start compaction job");
        tokio::task::spawn_blocking(move || executor.start_compaction(job));
        while let Some(msg) = rx.recv().await {
            if let WorkerToOrchestratorMsg::CompactionFinished { id: _, result } = msg {
                match result {
                    Ok(_) => {
                        let elapsed_ms = self
                            .system_clock
                            .now()
                            .signed_duration_since(start)
                            .num_milliseconds();
                        info!(elapsed_ms, "compaction finished");
                    }
                    Err(err) => return Err(err.into()),
                }
            }
        }
        Ok(())
    }

    #[allow(clippy::panic)]
    fn sst_path(id: &SsTableId, root_path: &Path) -> Path {
        match id {
            SsTableId::Compacted(ulid) => {
                Path::from(format!("{}/compacted/{}.sst", root_path, ulid.to_string()))
            }
            _ => panic!("invalid sst type"),
        }
    }
}<|MERGE_RESOLUTION|>--- conflicted
+++ resolved
@@ -175,16 +175,9 @@
         let sst = sst_writer.close().await?;
         let elapsed_ms = system_clock
             .now()
-<<<<<<< HEAD
             .signed_duration_since(start)
             .num_milliseconds();
-        info!("wrote sst with id: {:?} {:?}ms", &encoded.id, elapsed_ms);
-=======
-            .duration_since(start)
-            .expect("clock moved backwards")
-            .as_millis();
         info!("wrote sst with id: {:?} {:?}ms", &sst.id, elapsed_ms);
->>>>>>> 185cf15f
         Ok(())
     }
 
