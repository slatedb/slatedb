//! This module contains utility methods and structs for handling time.
//!
//! SlateDB has two concepts of time:
//!
//! 1. The [SystemClock], which is used to measure wall-clock time for things
//!    like garbage collection schedule ticks, compaction schedule ticks, and so
//!    on.
//! 2. The [LogicalClock], which is a monotonically increasing number used to order
//!    writes in the database. This could represent a logical sequence number
//!    (LSN) from a database, a Kafka offset, a `created_at` timestamp
//!    associated with the write, and so on.
//!
//! We've chosen to implement our own [SystemClock] so we can mock it for testing
//! purposes. Mocks are available when the `test-util` feature is enabled.
//!
//! [DefaultSystemClock] and [DefaultLogicalClock] are both provided as well.
//! [DefaultSystemClock] implements a system clock that uses Tokio's clock to measure
//! time duration. [DefaultLogicalClock] implements a logical clock that wraps
//! the [DefaultSystemClock] and returns the number of milliseconds since the
//! Unix epoch.

#![allow(clippy::disallowed_methods)]

use std::{
    cmp,
    fmt::Debug,
    future::Future,
    pin::Pin,
    sync::{
        atomic::{AtomicI64, Ordering},
        Arc,
    },
    time::Duration,
};

use crate::error::SlateDBError;
use chrono::{DateTime, Utc};
use log::info;

/// Defines the physical clock that SlateDB will use to measure time for things
/// like garbage collection schedule ticks, compaction schedule ticks, and so on.
pub trait SystemClock: Debug + Send + Sync {
    /// Returns the current time
    fn now(&self) -> DateTime<Utc>;
    /// Advances the clock by the specified duration
    #[cfg(feature = "test-util")]
    fn advance<'a>(&'a self, duration: Duration) -> Pin<Box<dyn Future<Output = ()> + Send + 'a>>;
    /// Sleeps for the specified duration
    fn sleep<'a>(&'a self, duration: Duration) -> Pin<Box<dyn Future<Output = ()> + Send + 'a>>;
    /// Returns a ticker that emits a signal every `duration` interval
    fn ticker<'a>(&'a self, duration: Duration) -> SystemClockTicker<'a>;
}

/// A ticker that emits a signal every `duration` interval. This allows us to use our
/// clock to control ticking.
///
/// The first tick will complete immediately. Subsequent ticks will complete after the
/// specified duration has elapsed. This is to mimic Tokio's ticker behavior.
pub struct SystemClockTicker<'a> {
    clock: &'a dyn SystemClock,
    duration: Duration,
    first_tick: bool,
}

impl<'a> SystemClockTicker<'a> {
    fn new(clock: &'a dyn SystemClock, duration: Duration) -> Self {
        Self {
            clock,
            duration,
            first_tick: true,
        }
    }

    pub fn tick(&mut self) -> Pin<Box<dyn Future<Output = ()> + Send + 'a>> {
        // Tokio's ticker ticks immediately when the first tick() is called.
        // Let's emulate that behavior in our ticker.
        if self.first_tick {
            self.first_tick = false;
            Box::pin(async {})
        } else {
            self.clock.sleep(self.duration)
        }
    }
}

/// A system clock implementation that uses tokio::time::Instant to measure time duration.
/// Utc::now() is used to track the initial timestamp (ms since Unix epoch). This DateTime
/// is used to convert the tokio::time::Instant to a DateTime when now() is called.
///
/// Note that, becasue we're using tokio::time::Instant, manipulating tokio's clock with
/// tokio::time::pause(), tokio::time::advance(), and so on will affect the
/// DefaultSystemClock's time as well.
#[derive(Debug)]
pub struct DefaultSystemClock {
    initial_ts: DateTime<Utc>,
    initial_instant: tokio::time::Instant,
}

impl DefaultSystemClock {
    pub fn new() -> Self {
        Self {
            initial_ts: Utc::now(),
            initial_instant: tokio::time::Instant::now(),
        }
    }
}

impl Default for DefaultSystemClock {
    fn default() -> Self {
        Self::new()
    }
}

impl SystemClock for DefaultSystemClock {
    fn now(&self) -> DateTime<Utc> {
        let elapsed = tokio::time::Instant::now().duration_since(self.initial_instant);
        self.initial_ts + elapsed
    }

    #[cfg(feature = "test-util")]
    fn advance<'a>(&'a self, duration: Duration) -> Pin<Box<dyn Future<Output = ()> + Send + 'a>> {
        Box::pin(tokio::time::advance(duration))
    }

    fn sleep<'a>(&'a self, duration: Duration) -> Pin<Box<dyn Future<Output = ()> + Send + 'a>> {
        Box::pin(tokio::time::sleep(duration))
    }

    fn ticker<'a>(&'a self, duration: Duration) -> SystemClockTicker<'a> {
        SystemClockTicker::new(self, duration)
    }
}

/// A mock system clock implementation that uses an atomic i64 to track time.
/// The clock always starts at 0 (the Unix epoch). Time only advances when the
/// `advance` method is called.
#[derive(Debug)]
#[cfg(feature = "test-util")]
pub struct MockSystemClock {
    /// The current timestamp in milliseconds since the Unix epoch.
    /// Can be negative to represent a time before the epoch.
    current_ts: AtomicI64,
}

#[cfg(feature = "test-util")]
impl Default for MockSystemClock {
    fn default() -> Self {
        Self::new()
    }
}

#[cfg(feature = "test-util")]
impl MockSystemClock {
    pub fn new() -> Self {
        Self::with_time(0)
    }

    /// Creates a new mock system clock with the specified timestamp
    pub fn with_time(ts_millis: i64) -> Self {
        Self {
            current_ts: AtomicI64::new(ts_millis),
        }
    }

    /// Sets the current timestamp of the mock system clock
    pub fn set(&self, ts_millis: i64) {
        self.current_ts.store(ts_millis, Ordering::SeqCst);
    }
}

#[cfg(feature = "test-util")]
impl SystemClock for MockSystemClock {
    #[allow(clippy::panic)]
    fn now(&self) -> DateTime<Utc> {
        let current_ts = self.current_ts.load(Ordering::SeqCst);
        DateTime::from_timestamp_millis(current_ts)
            .unwrap_or_else(|| panic!("invalid timestamp: {}", current_ts))
    }

    fn advance<'a>(&'a self, duration: Duration) -> Pin<Box<dyn Future<Output = ()> + Send + 'a>> {
        self.current_ts
            .fetch_add(duration.as_millis() as i64, Ordering::SeqCst);
        Box::pin(async move {
            // An empty async block always returns Poll::Ready(()) because nothing inside
            // the block can yield control to other tasks. Calling advance() in a tight loop
            // would prevent other tasks from running in this case. Yielding control to other
            // tasks explicitly so we avoid this issue.
            tokio::task::yield_now().await;
        })
    }

    /// Sleeps for the specified duration. Note that sleep() does not advance the clock.
    /// Another thread or task must call advance() to advance the clock to unblock the sleep.
    fn sleep<'a>(&'a self, duration: Duration) -> Pin<Box<dyn Future<Output = ()> + Send + 'a>> {
        let end_time = self.current_ts.load(Ordering::SeqCst) + duration.as_millis() as i64;
        Box::pin(async move {
            #[allow(clippy::while_immutable_condition)]
            while self.current_ts.load(Ordering::SeqCst) < end_time {
                tokio::task::yield_now().await;
            }
        })
    }

    fn ticker<'a>(&'a self, duration: Duration) -> SystemClockTicker<'a> {
        SystemClockTicker::new(self, duration)
    }
}

/// Defines the logical clock that SlateDB will use to measure time for things
/// like TTL expiration.
pub trait LogicalClock: Debug + Send + Sync {
    /// Returns a timestamp (typically measured in millis since the unix epoch).
    /// Must return monotonically increasing numbers (this is enforced
    /// at runtime and will panic if the invariant is broken).
    ///
    /// Note that this clock does not need to return a number that
    /// represents a unix timestamp; the only requirement is that
    /// it represents a sequence that can attribute a logical ordering
    /// to actions on the database.
    fn now(&self) -> i64;
}

/// A logical clock implementation that wraps the [DefaultSystemClock]
/// and returns the number of milliseconds since the Unix epoch.
#[derive(Debug)]
pub struct DefaultLogicalClock {
    last_ts: AtomicI64,
    inner: Arc<dyn SystemClock>,
}

impl Default for DefaultLogicalClock {
    fn default() -> Self {
        Self::new()
    }
}

impl DefaultLogicalClock {
    pub fn new() -> Self {
        Self {
            inner: Arc::new(DefaultSystemClock::new()),
            last_ts: AtomicI64::new(i64::MIN),
        }
    }
}

impl LogicalClock for DefaultLogicalClock {
    fn now(&self) -> i64 {
        let current_ts = self.inner.now().timestamp_millis();
        self.last_ts.fetch_max(current_ts, Ordering::SeqCst);
        self.last_ts.load(Ordering::SeqCst)
    }
}

<<<<<<< HEAD
/// A mock logical clock implementation that uses an atomic i64 to track time.
/// The clock always starts at i64::MIN and increments by 1 on each call to now().
/// It is fully deterministic.
#[cfg(feature = "test-util")]
#[derive(Debug)]
pub struct MockLogicalClock {
    current_tick: AtomicI64,
}

#[cfg(feature = "test-util")]
impl Default for MockLogicalClock {
    fn default() -> Self {
        Self::new()
    }
}

#[cfg(feature = "test-util")]
impl MockLogicalClock {
    pub fn new() -> Self {
        Self {
            current_tick: AtomicI64::new(i64::MIN),
        }
    }
}

#[cfg(feature = "test-util")]
impl LogicalClock for MockLogicalClock {
    fn now(&self) -> i64 {
        self.current_tick.fetch_add(1, Ordering::SeqCst)
    }
}

/// SlateDB uses MonotonicClock internally so that it can enforce that clock ticks
/// from the underlying implementation are monotonically increasing
=======
/// A clock that enforces that LogicalClock ticks are monotonically increasing.
>>>>>>> 61d41bf1
pub(crate) struct MonotonicClock {
    pub(crate) last_tick: AtomicI64,
    pub(crate) last_durable_tick: AtomicI64,
    delegate: Arc<dyn LogicalClock>,
}

impl MonotonicClock {
    pub(crate) fn new(delegate: Arc<dyn LogicalClock>, init_tick: i64) -> Self {
        Self {
            delegate,
            last_tick: AtomicI64::new(init_tick),
            last_durable_tick: AtomicI64::new(init_tick),
        }
    }

    pub(crate) fn set_last_tick(&self, tick: i64) -> Result<i64, SlateDBError> {
        self.enforce_monotonic(tick)
    }

    pub(crate) fn fetch_max_last_durable_tick(&self, tick: i64) -> i64 {
        self.last_durable_tick.fetch_max(tick, Ordering::SeqCst)
    }

    pub(crate) fn get_last_durable_tick(&self) -> i64 {
        self.last_durable_tick.load(Ordering::SeqCst)
    }

    pub(crate) async fn now(&self) -> Result<i64, SlateDBError> {
        let tick = self.delegate.now();
        match self.enforce_monotonic(tick) {
            Err(SlateDBError::InvalidClockTick {
                last_tick,
                next_tick: _,
            }) => {
                let sync_millis = cmp::min(10_000, 2 * (last_tick - tick).unsigned_abs());
                info!(
                    "Clock tick {} is lagging behind the last known tick {}. \
                    Sleeping {}ms to potentially resolve skew before returning InvalidClockTick.",
                    tick, last_tick, sync_millis
                );
                tokio::time::sleep(Duration::from_millis(sync_millis)).await;
                self.enforce_monotonic(self.delegate.now())
            }
            result => result,
        }
    }

    fn enforce_monotonic(&self, tick: i64) -> Result<i64, SlateDBError> {
        let updated_last_tick = self.last_tick.fetch_max(tick, Ordering::SeqCst);
        if tick < updated_last_tick {
            return Err(SlateDBError::InvalidClockTick {
                last_tick: updated_last_tick,
                next_tick: tick,
            });
        }

        Ok(tick)
    }
}

#[cfg(test)]
mod tests {
    use super::*;
    use tokio::time::timeout;

    #[tokio::test]
    #[cfg(feature = "test-util")]
    async fn test_mock_system_clock_default() {
        let clock = MockSystemClock::default();
        assert_eq!(
            clock.now().timestamp_millis(),
            0,
            "Default MockSystemClock should start at timestamp 0"
        );
    }

    #[tokio::test]
    #[cfg(feature = "test-util")]
    async fn test_mock_system_clock_set_now() {
        let clock = Arc::new(MockSystemClock::new());

        // Test positive timestamp
        let positive_ts = 1625097600000i64; // 2021-07-01T00:00:00Z in milliseconds
        clock.clone().set(positive_ts);
        assert_eq!(
            clock.now().timestamp_millis(),
            positive_ts,
            "MockSystemClock should return the timestamp set with set_now"
        );

        // Test negative timestamp (before Unix epoch)
        let negative_ts = -1625097600000; // Before Unix epoch
        clock.clone().set(negative_ts);
        assert_eq!(
            clock.now().timestamp_millis(),
            negative_ts,
            "MockSystemClock should handle negative timestamps correctly"
        );
    }

    #[tokio::test]
    #[cfg(feature = "test-util")]
    async fn test_mock_system_clock_advance() {
        let clock = Arc::new(MockSystemClock::new());
        let initial_ts = 1000;

        // Set initial time
        clock.clone().set(initial_ts);

        // Advance by 500ms
        let duration = Duration::from_millis(500);
        clock.clone().advance(duration).await;

        // Check that time advanced correctly
        assert_eq!(
            clock.now().timestamp_millis(),
            initial_ts + 500,
            "MockSystemClock should advance time by the specified duration"
        );
    }

    #[tokio::test]
    #[cfg(feature = "test-util")]
    async fn test_mock_system_clock_sleep() {
        let clock = Arc::new(MockSystemClock::new());
        let initial_ts = 2000;

        // Set initial time
        clock.clone().set(initial_ts);

        // Start sleep for 1000ms
        let sleep_duration = Duration::from_millis(1000);
        let sleep_handle1 = clock.sleep(sleep_duration);
        let sleep_handle2 = clock.sleep(sleep_duration);
        let sleep_handle3 = clock.sleep(sleep_duration);

        // Verify sleep doesn't complete immediately
        assert!(
            timeout(Duration::from_millis(10), sleep_handle1)
                .await
                .is_err(),
            "Sleep should not complete until time advances"
        );

        // Advance clock by 500ms (not enough to complete sleep)
        clock.set(initial_ts + 500);
        assert!(
            timeout(Duration::from_millis(10), sleep_handle2)
                .await
                .is_err(),
            "Sleep should not complete when time has advanced by less than sleep duration"
        );

        // Advance clock by enough to complete sleep
        clock.set(initial_ts + 1000);
        assert!(
            timeout(Duration::from_millis(100), sleep_handle3)
                .await
                .is_ok(),
            "Sleep should complete when time has advanced by at least sleep duration"
        );
    }

    #[tokio::test]
    #[cfg(feature = "test-util")]
    async fn test_mock_system_clock_ticker() {
        let clock = Arc::new(MockSystemClock::new());
        let tick_duration = Duration::from_millis(100);

        // Create a ticker
        let mut ticker = clock.ticker(tick_duration);

        // First tick should complete immediately
        assert!(
            timeout(Duration::from_millis(10000), ticker.tick())
                .await
                .is_ok(),
            "First tick should complete immediately"
        );

        // Next tick should not complete because time hasn't advanced
        assert!(
            timeout(Duration::from_millis(100), ticker.tick())
                .await
                .is_err(),
            "Second tick should not complete until time advances"
        );

        // The the ticker future before we advance the clock so it's end time is
        // now + 100. Then advance the clock by 100ms and verify the tick
        // completes.
        let tick_handle = ticker.tick();
        clock.clone().set(100);
        assert!(
            timeout(Duration::from_millis(10000), tick_handle)
                .await
                .is_ok(),
            "Tick should complete when time has advanced by at least tick duration"
        );
    }

    #[tokio::test(start_paused = true)]
    async fn test_default_system_clock_now() {
        let clock = Arc::new(DefaultSystemClock::new());

        // Record initial time
        let initial_now = clock.now();

        // Sleep a bit
        let sleep_duration = Duration::from_millis(100);
        clock.clone().sleep(sleep_duration).await;

        // Check that time advances
        let new_now = clock.clone().now();
        assert_eq!(
            new_now,
            initial_now + sleep_duration,
            "DefaultSystemClock now() should advance with time"
        );
    }

    #[tokio::test(start_paused = true)]
    #[cfg(feature = "test-util")]
    async fn test_default_system_clock_advance() {
        let clock = Arc::new(DefaultSystemClock::new());
        let start = clock.now();
        let duration = Duration::from_millis(500);
        clock.clone().advance(duration).await;

        // Check that time advanced correctly
        assert_eq!(
            start + duration,
            clock.now(),
            "DefaultSystemClock should advance time by the specified duration"
        );
    }

    #[tokio::test(start_paused = true)]
    async fn test_default_system_clock_ticker() {
        let clock = Arc::new(DefaultSystemClock::new());
        let tick_duration = Duration::from_millis(10);

        // Create a ticker
        let mut ticker = clock.ticker(tick_duration);

        // First tick should complete immediately
        assert!(
            timeout(Duration::from_millis(10000), ticker.tick())
                .await
                .is_ok(),
            "First tick should complete immediately"
        );

        // Tokio auto-advances the time on when sleep() is called and only
        // timer futures remain. Calling tick() here will bump the clock by
        // the tick duration.
        let before = clock.now();
        ticker.tick().await;
        let after = clock.now();
        assert_eq!(before + tick_duration, after);
    }
}<|MERGE_RESOLUTION|>--- conflicted
+++ resolved
@@ -251,7 +251,6 @@
     }
 }
 
-<<<<<<< HEAD
 /// A mock logical clock implementation that uses an atomic i64 to track time.
 /// The clock always starts at i64::MIN and increments by 1 on each call to now().
 /// It is fully deterministic.
@@ -285,10 +284,7 @@
 }
 
 /// SlateDB uses MonotonicClock internally so that it can enforce that clock ticks
-/// from the underlying implementation are monotonically increasing
-=======
-/// A clock that enforces that LogicalClock ticks are monotonically increasing.
->>>>>>> 61d41bf1
+/// from the underlying implementation are monotonically increasing.
 pub(crate) struct MonotonicClock {
     pub(crate) last_tick: AtomicI64,
     pub(crate) last_durable_tick: AtomicI64,
