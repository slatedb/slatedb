//! This module contains utility methods and structs for handling time.
//!
//! SlateDB has two concepts of time:
//!
//! 1. The [SystemClock], which is used to measure wall-clock time for things
//!    like garbage collection schedule ticks, compaction schedule ticks, and so
//!    on.
//! 2. The [LogicalClock], which is a monotonically increasing number used to order
//!    writes in the database. This could represent a logical sequence number
//!    (LSN) from a database, a Kafka offset, a `created_at` timestamp
//!    associated with the write, and so on.
//!
//! We've chosen to implement our own [SystemClock] so we can mock it for testing
//! purposes. Mocks are available when the `test-util` feature is enabled.
//!
//! [DefaultSystemClock] and [DefaultLogicalClock] are both provided as well.
//! [DefaultSystemClock] implements a system clock that uses Tokio's clock to measure
//! time duration. [DefaultLogicalClock] implements a logical clock that wraps
//! the [DefaultSystemClock] and returns the number of milliseconds since the
//! Unix epoch.

#![allow(clippy::disallowed_methods)]

use std::{
    cmp,
    fmt::Debug,
    future::Future,
    pin::Pin,
    sync::{
        atomic::{AtomicI64, Ordering},
        Arc,
    },
    time::Duration,
};

<<<<<<< HEAD
use crate::error::SlateDBError;
use chrono::{DateTime, Utc};
use tracing::info;
=======
use crate::{
    error::SlateDBError,
    utils::{self, system_time_from_millis, system_time_to_millis},
};
use log::info;
>>>>>>> abaa94a8

/// Defines the physical clock that SlateDB will use to measure time for things
/// like garbage collection schedule ticks, compaction schedule ticks, and so on.
pub trait SystemClock: Debug + Send + Sync {
    /// Returns the current time
    fn now(&self) -> DateTime<Utc>;
    /// Advances the clock by the specified duration
    #[cfg(feature = "test-util")]
    fn advance<'a>(&'a self, duration: Duration) -> Pin<Box<dyn Future<Output = ()> + Send + 'a>>;
    /// Sleeps for the specified duration
    fn sleep<'a>(&'a self, duration: Duration) -> Pin<Box<dyn Future<Output = ()> + Send + 'a>>;
    /// Returns a ticker that emits a signal every `duration` interval
    fn ticker<'a>(&'a self, duration: Duration) -> SystemClockTicker<'a>;
}

/// A ticker that emits a signal every `duration` interval. This allows us to use our
/// clock to control ticking.
///
/// The first tick will complete immediately. Subsequent ticks will complete after the
/// specified duration has elapsed. This is to mimic Tokio's ticker behavior.
pub struct SystemClockTicker<'a> {
    clock: &'a dyn SystemClock,
    duration: Duration,
    first_tick: bool,
}

impl<'a> SystemClockTicker<'a> {
    fn new(clock: &'a dyn SystemClock, duration: Duration) -> Self {
        Self {
            clock,
            duration,
            first_tick: true,
        }
    }

    pub fn tick(&mut self) -> Pin<Box<dyn Future<Output = ()> + Send + 'a>> {
        // Tokio's ticker ticks immediately when the first tick() is called.
        // Let's emulate that behavior in our ticker.
        if self.first_tick {
            self.first_tick = false;
            Box::pin(async {})
        } else {
            self.clock.sleep(self.duration)
        }
    }
}

/// A system clock implementation that uses tokio::time::Instant to measure time duration.
/// Utc::now() is used to track the initial timestamp (ms since Unix epoch). This DateTime
/// is used to convert the tokio::time::Instant to a DateTime when now() is called.
///
/// Note that, becasue we're using tokio::time::Instant, manipulating tokio's clock with
/// tokio::time::pause(), tokio::time::advance(), and so on will affect the
/// DefaultSystemClock's time as well.
#[derive(Debug)]
pub struct DefaultSystemClock {
    initial_ts: DateTime<Utc>,
    initial_instant: tokio::time::Instant,
}

impl DefaultSystemClock {
    pub fn new() -> Self {
        Self {
            initial_ts: Utc::now(),
            initial_instant: tokio::time::Instant::now(),
        }
    }
}

impl Default for DefaultSystemClock {
    fn default() -> Self {
        Self::new()
    }
}

impl SystemClock for DefaultSystemClock {
    fn now(&self) -> DateTime<Utc> {
        let elapsed = tokio::time::Instant::now().duration_since(self.initial_instant);
        self.initial_ts + elapsed
    }

    #[cfg(feature = "test-util")]
    fn advance<'a>(&'a self, duration: Duration) -> Pin<Box<dyn Future<Output = ()> + Send + 'a>> {
        Box::pin(tokio::time::advance(duration))
    }

    fn sleep<'a>(&'a self, duration: Duration) -> Pin<Box<dyn Future<Output = ()> + Send + 'a>> {
        Box::pin(tokio::time::sleep(duration))
    }

    fn ticker<'a>(&'a self, duration: Duration) -> SystemClockTicker<'a> {
        SystemClockTicker::new(self, duration)
    }
}

/// A mock system clock implementation that uses an atomic i64 to track time.
/// The clock always starts at 0 (the Unix epoch). Time only advances when the
/// `advance` method is called.
#[derive(Debug)]
#[cfg(feature = "test-util")]
pub struct MockSystemClock {
    /// The current timestamp in milliseconds since the Unix epoch.
    /// Can be negative to represent a time before the epoch.
    current_ts: AtomicI64,
}

#[cfg(feature = "test-util")]
impl Default for MockSystemClock {
    fn default() -> Self {
        Self::new()
    }
}

#[cfg(feature = "test-util")]
impl MockSystemClock {
    pub fn new() -> Self {
        Self::with_time(0)
    }

    /// Creates a new mock system clock with the specified timestamp
    pub fn with_time(ts_millis: i64) -> Self {
        Self {
            current_ts: AtomicI64::new(ts_millis),
        }
    }

    /// Sets the current timestamp of the mock system clock
    pub fn set(&self, ts_millis: i64) {
        self.current_ts.store(ts_millis, Ordering::SeqCst);
    }
}

#[cfg(feature = "test-util")]
impl SystemClock for MockSystemClock {
    #[allow(clippy::panic)]
    fn now(&self) -> DateTime<Utc> {
        let current_ts = self.current_ts.load(Ordering::SeqCst);
        DateTime::from_timestamp_millis(current_ts)
            .unwrap_or_else(|| panic!("invalid timestamp: {}", current_ts))
    }

    fn advance<'a>(&'a self, duration: Duration) -> Pin<Box<dyn Future<Output = ()> + Send + 'a>> {
        self.current_ts
            .fetch_add(duration.as_millis() as i64, Ordering::SeqCst);
        Box::pin(async move {})
    }

    /// Sleeps for the specified duration. Note that sleep() does not advance the clock.
    /// Another thread or task must call advance() to advance the clock to unblock the sleep.
    fn sleep<'a>(&'a self, duration: Duration) -> Pin<Box<dyn Future<Output = ()> + Send + 'a>> {
        let end_time = self.current_ts.load(Ordering::SeqCst) + duration.as_millis() as i64;
        Box::pin(async move {
            #[allow(clippy::while_immutable_condition)]
            while self.current_ts.load(Ordering::SeqCst) < end_time {
                tokio::task::yield_now().await;
            }
        })
    }

    fn ticker<'a>(&'a self, duration: Duration) -> SystemClockTicker<'a> {
        SystemClockTicker::new(self, duration)
    }
}

/// Defines the logical clock that SlateDB will use to measure time for things
/// like TTL expiration.
pub trait LogicalClock: Debug + Send + Sync {
    /// Returns a timestamp (typically measured in millis since the unix epoch).
    /// Must return monotonically increasing numbers (this is enforced
    /// at runtime and will panic if the invariant is broken).
    ///
    /// Note that this clock does not need to return a number that
    /// represents a unix timestamp; the only requirement is that
    /// it represents a sequence that can attribute a logical ordering
    /// to actions on the database.
    fn now(&self) -> i64;
}

/// A logical clock implementation that wraps the [DefaultSystemClock]
/// and returns the number of milliseconds since the Unix epoch.
#[derive(Debug)]
pub struct DefaultLogicalClock {
    last_ts: AtomicI64,
    inner: Arc<dyn SystemClock>,
}

impl Default for DefaultLogicalClock {
    fn default() -> Self {
        Self::new()
    }
}

impl DefaultLogicalClock {
    pub fn new() -> Self {
        Self {
            inner: Arc::new(DefaultSystemClock::new()),
            last_ts: AtomicI64::new(i64::MIN),
        }
    }
}

impl LogicalClock for DefaultLogicalClock {
    fn now(&self) -> i64 {
        let current_ts = self.inner.now().timestamp_millis();
        self.last_ts.fetch_max(current_ts, Ordering::SeqCst);
        self.last_ts.load(Ordering::SeqCst)
    }
}

/// A clock that enforces that LogicalClock ticks are monotonically increasing.
pub(crate) struct MonotonicClock {
    pub(crate) last_tick: AtomicI64,
    pub(crate) last_durable_tick: AtomicI64,
    delegate: Arc<dyn LogicalClock>,
}

impl MonotonicClock {
    pub(crate) fn new(delegate: Arc<dyn LogicalClock>, init_tick: i64) -> Self {
        Self {
            delegate,
            last_tick: AtomicI64::new(init_tick),
            last_durable_tick: AtomicI64::new(init_tick),
        }
    }

    pub(crate) fn set_last_tick(&self, tick: i64) -> Result<i64, SlateDBError> {
        self.enforce_monotonic(tick)
    }

    pub(crate) fn fetch_max_last_durable_tick(&self, tick: i64) -> i64 {
        self.last_durable_tick.fetch_max(tick, Ordering::SeqCst)
    }

    pub(crate) fn get_last_durable_tick(&self) -> i64 {
        self.last_durable_tick.load(Ordering::SeqCst)
    }

    pub(crate) async fn now(&self) -> Result<i64, SlateDBError> {
        let tick = self.delegate.now();
        match self.enforce_monotonic(tick) {
            Err(SlateDBError::InvalidClockTick {
                last_tick,
                next_tick: _,
            }) => {
                let sync_millis = cmp::min(10_000, 2 * (last_tick - tick).unsigned_abs());
                info!(
                    "Clock tick {} is lagging behind the last known tick {}. \
                    Sleeping {}ms to potentially resolve skew before returning InvalidClockTick.",
                    tick, last_tick, sync_millis
                );
                tokio::time::sleep(Duration::from_millis(sync_millis)).await;
                self.enforce_monotonic(self.delegate.now())
            }
            result => result,
        }
    }

    fn enforce_monotonic(&self, tick: i64) -> Result<i64, SlateDBError> {
        let updated_last_tick = self.last_tick.fetch_max(tick, Ordering::SeqCst);
        if tick < updated_last_tick {
            return Err(SlateDBError::InvalidClockTick {
                last_tick: updated_last_tick,
                next_tick: tick,
            });
        }

        Ok(tick)
    }
}

#[cfg(test)]
mod tests {
    use super::*;
    use tokio::time::timeout;

    #[tokio::test]
    #[cfg(feature = "test-util")]
    async fn test_mock_system_clock_default() {
        let clock = MockSystemClock::default();
        assert_eq!(
            clock.now().timestamp_millis(),
            0,
            "Default MockSystemClock should start at timestamp 0"
        );
    }

    #[tokio::test]
    #[cfg(feature = "test-util")]
    async fn test_mock_system_clock_set_now() {
        let clock = Arc::new(MockSystemClock::new());

        // Test positive timestamp
        let positive_ts = 1625097600000i64; // 2021-07-01T00:00:00Z in milliseconds
        clock.clone().set(positive_ts);
        assert_eq!(
            clock.now().timestamp_millis(),
            positive_ts,
            "MockSystemClock should return the timestamp set with set_now"
        );

        // Test negative timestamp (before Unix epoch)
        let negative_ts = -1625097600000; // Before Unix epoch
        clock.clone().set(negative_ts);
        assert_eq!(
            clock.now().timestamp_millis(),
            negative_ts,
            "MockSystemClock should handle negative timestamps correctly"
        );
    }

    #[tokio::test]
    #[cfg(feature = "test-util")]
    async fn test_mock_system_clock_advance() {
        let clock = Arc::new(MockSystemClock::new());
        let initial_ts = 1000;

        // Set initial time
        clock.clone().set(initial_ts);

        // Advance by 500ms
        let duration = Duration::from_millis(500);
        clock.clone().advance(duration).await;

        // Check that time advanced correctly
        assert_eq!(
            clock.now().timestamp_millis(),
            initial_ts + 500,
            "MockSystemClock should advance time by the specified duration"
        );
    }

    #[tokio::test]
    #[cfg(feature = "test-util")]
    async fn test_mock_system_clock_sleep() {
        let clock = Arc::new(MockSystemClock::new());
        let initial_ts = 2000;

        // Set initial time
        clock.clone().set(initial_ts);

        // Start sleep for 1000ms
        let sleep_duration = Duration::from_millis(1000);
        let sleep_handle1 = clock.sleep(sleep_duration);
        let sleep_handle2 = clock.sleep(sleep_duration);
        let sleep_handle3 = clock.sleep(sleep_duration);

        // Verify sleep doesn't complete immediately
        assert!(
            timeout(Duration::from_millis(10), sleep_handle1)
                .await
                .is_err(),
            "Sleep should not complete until time advances"
        );

        // Advance clock by 500ms (not enough to complete sleep)
        clock.set(initial_ts + 500);
        assert!(
            timeout(Duration::from_millis(10), sleep_handle2)
                .await
                .is_err(),
            "Sleep should not complete when time has advanced by less than sleep duration"
        );

        // Advance clock by enough to complete sleep
        clock.set(initial_ts + 1000);
        assert!(
            timeout(Duration::from_millis(100), sleep_handle3)
                .await
                .is_ok(),
            "Sleep should complete when time has advanced by at least sleep duration"
        );
    }

    #[tokio::test]
    #[cfg(feature = "test-util")]
    async fn test_mock_system_clock_ticker() {
        let clock = Arc::new(MockSystemClock::new());
        let tick_duration = Duration::from_millis(100);

        // Create a ticker
        let mut ticker = clock.ticker(tick_duration);

        // First tick should complete immediately
        assert!(
            timeout(Duration::from_millis(10000), ticker.tick())
                .await
                .is_ok(),
            "First tick should complete immediately"
        );

        // Next tick should not complete because time hasn't advanced
        assert!(
            timeout(Duration::from_millis(100), ticker.tick())
                .await
                .is_err(),
            "Second tick should not complete until time advances"
        );

        // The the ticker future before we advance the clock so it's end time is
        // now + 100. Then advance the clock by 100ms and verify the tick
        // completes.
        let tick_handle = ticker.tick();
        clock.clone().set(100);
        assert!(
            timeout(Duration::from_millis(10000), tick_handle)
                .await
                .is_ok(),
            "Tick should complete when time has advanced by at least tick duration"
        );
    }

    #[tokio::test(start_paused = true)]
    async fn test_default_system_clock_now() {
        let clock = Arc::new(DefaultSystemClock::new());

        // Record initial time
        let initial_now = clock.now();

        // Sleep a bit
        let sleep_duration = Duration::from_millis(100);
        clock.clone().sleep(sleep_duration).await;

        // Check that time advances
        let new_now = clock.clone().now();
        assert_eq!(
            new_now,
            initial_now + sleep_duration,
            "DefaultSystemClock now() should advance with time"
        );
    }

    #[tokio::test(start_paused = true)]
    #[cfg(feature = "test-util")]
    async fn test_default_system_clock_advance() {
        let clock = Arc::new(DefaultSystemClock::new());
        let start = clock.now();
        let duration = Duration::from_millis(500);
        clock.clone().advance(duration).await;

        // Check that time advanced correctly
        assert_eq!(
            start + duration,
            clock.now(),
            "DefaultSystemClock should advance time by the specified duration"
        );
    }

    #[tokio::test(start_paused = true)]
    async fn test_default_system_clock_ticker() {
        let clock = Arc::new(DefaultSystemClock::new());
        let tick_duration = Duration::from_millis(10);

        // Create a ticker
        let mut ticker = clock.ticker(tick_duration);

        // First tick should complete immediately
        assert!(
            timeout(Duration::from_millis(10000), ticker.tick())
                .await
                .is_ok(),
            "First tick should complete immediately"
        );

        // Tokio auto-advances the time on when sleep() is called and only
        // timer futures remain. Calling tick() here will bump the clock by
        // the tick duration.
        let before = clock.now();
        ticker.tick().await;
        let after = clock.now();
        assert_eq!(before + tick_duration, after);
    }
}<|MERGE_RESOLUTION|>--- conflicted
+++ resolved
@@ -33,17 +33,9 @@
     time::Duration,
 };
 
-<<<<<<< HEAD
 use crate::error::SlateDBError;
 use chrono::{DateTime, Utc};
-use tracing::info;
-=======
-use crate::{
-    error::SlateDBError,
-    utils::{self, system_time_from_millis, system_time_to_millis},
-};
 use log::info;
->>>>>>> abaa94a8
 
 /// Defines the physical clock that SlateDB will use to measure time for things
 /// like garbage collection schedule ticks, compaction schedule ticks, and so on.
