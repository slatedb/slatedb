--- conflicted
+++ resolved
@@ -33,15 +33,8 @@
     time::Duration,
 };
 
-<<<<<<< HEAD
-use crate::SlateDBError;
+use crate::error::SlateDBError;
 use chrono::{DateTime, Utc};
-=======
-use crate::{
-    error::SlateDBError,
-    utils::{self, system_time_from_millis, system_time_to_millis},
-};
->>>>>>> fcd312c5
 use tracing::info;
 
 /// Defines the physical clock that SlateDB will use to measure time for things
