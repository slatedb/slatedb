use crate::config::{CheckpointOptions, CheckpointScope};
use crate::db::Db;
use crate::error::SlateDBError;
use crate::manifest::store::{ManifestStore, StoredManifest};
use crate::mem_table_flush::MemtableFlushMsg;
use object_store::path::Path;
use object_store::ObjectStore;
use serde::Serialize;
use std::sync::Arc;
use std::time::{Duration, SystemTime};
use uuid::Uuid;

#[non_exhaustive]
#[derive(Clone, PartialEq, Serialize, Debug)]
pub struct Checkpoint {
    pub id: Uuid,
    pub manifest_id: u64,
    pub expire_time: Option<SystemTime>,
    pub create_time: SystemTime,
}

#[non_exhaustive]
#[derive(Debug)]
pub struct CheckpointCreateResult {
    /// The id of the created checkpoint.
    pub id: Uuid,
    /// The manifest id referenced by the created checkpoint.
    pub manifest_id: u64,
}

impl Db {
    /// Creates a checkpoint of an opened db using the provided options. Returns the ID of the created
    /// checkpoint and the id of the referenced manifest.
    pub async fn create_checkpoint(
        &self,
        scope: CheckpointScope,
        options: &CheckpointOptions,
    ) -> Result<CheckpointCreateResult, SlateDBError> {
<<<<<<< HEAD
        if let CheckpointScope::All { force_flush } = scope {
            if force_flush {
                self.inner.flush_memtables().await?;
=======
        // flush all the data into SSTs
        if let CheckpointScope::All = scope {
            if self.inner.wal_enabled {
                self.inner.flush_wals().await?;
>>>>>>> 20771531
            }
            self.inner.flush_memtables().await?;
        }

        let (tx, rx) = tokio::sync::oneshot::channel();
        self.inner
            .memtable_flush_notifier
            .send(MemtableFlushMsg::CreateCheckpoint {
                options: options.clone(),
                sender: tx,
            })
            .map_err(|_| SlateDBError::CheckpointChannelError)?;

        rx.await?
    }

    /// Refresh the lifetime of an existing checkpoint. Takes the id of an existing checkpoint
    /// and a lifetime, and sets the lifetime of the checkpoint to the specified lifetime. If
    /// there is no checkpoint with the specified id, then this fn fails with
    /// SlateDBError::InvalidDbState
    pub async fn refresh_checkpoint(
        path: &Path,
        object_store: Arc<dyn ObjectStore>,
        id: Uuid,
        lifetime: Option<Duration>,
    ) -> Result<(), SlateDBError> {
        let manifest_store = Arc::new(ManifestStore::new(path, object_store));
        let mut stored_manifest = StoredManifest::load(manifest_store).await?;
        stored_manifest
            .maybe_apply_manifest_update(|stored_manifest| {
                let mut dirty = stored_manifest.prepare_dirty();
                let expire_time = lifetime.map(|l| SystemTime::now() + l);
                let Some(_) = dirty.core.checkpoints.iter_mut().find_map(|c| {
                    if c.id == id {
                        c.expire_time = expire_time;
                        return Some(());
                    }
                    None
                }) else {
                    return Err(SlateDBError::InvalidDBState);
                };
                Ok(Some(dirty))
            })
            .await
    }

    /// Deletes the checkpoint with the specified id.
    pub async fn delete_checkpoint(
        path: &Path,
        object_store: Arc<dyn ObjectStore>,
        id: Uuid,
    ) -> Result<(), SlateDBError> {
        let manifest_store = Arc::new(ManifestStore::new(path, object_store));
        let mut stored_manifest = StoredManifest::load(manifest_store).await?;
        stored_manifest
            .maybe_apply_manifest_update(|stored_manifest| {
                let mut dirty = stored_manifest.prepare_dirty();
                let checkpoints: Vec<Checkpoint> = dirty
                    .core
                    .checkpoints
                    .iter()
                    .filter(|c| c.id != id)
                    .cloned()
                    .collect();
                dirty.core.checkpoints = checkpoints;
                Ok(Some(dirty))
            })
            .await
    }
}

#[cfg(test)]
mod tests {
    use crate::checkpoint::Checkpoint;
    use crate::checkpoint::CheckpointCreateResult;
    use crate::config::{CheckpointOptions, CheckpointScope, Settings};
    use crate::db::Db;
    use crate::db_state::SsTableId;
    use crate::error::SlateDBError;
    use crate::iter::KeyValueIterator;
    use crate::manifest::store::ManifestStore;
    use crate::manifest::Manifest;
    use crate::object_stores::ObjectStores;
    use crate::proptest_util::{rng, sample};
    use crate::sst::SsTableFormat;
    use crate::sst_iter::{SstIterator, SstIteratorOptions};
    use crate::tablestore::TableStore;
    use crate::{admin, test_utils};
    use bytes::Bytes;
    use object_store::memory::InMemory;
    use object_store::path::Path;
    use object_store::ObjectStore;
    use std::sync::Arc;
    use std::time::{Duration, SystemTime};

    #[tokio::test]
    async fn test_should_create_checkpoint() {
        let object_store: Arc<dyn ObjectStore> = Arc::new(InMemory::new());
        let path = Path::from("/tmp/test_kv_store");
        // open and close the db to init the manifest and trigger another write
        let db = Db::open(path.clone(), object_store.clone()).await.unwrap();
        db.close().await.unwrap();
        let manifest_store = ManifestStore::new(&path, object_store.clone());
        let (_, before_checkpoint) = manifest_store.read_latest_manifest().await.unwrap();

        let CheckpointCreateResult {
            id: checkpoint_id,
            manifest_id: checkpoint_manifest_id,
        } = admin::create_checkpoint(path, object_store.clone(), &CheckpointOptions::default())
            .await
            .unwrap();

        let (latest_manifest_id, manifest) = manifest_store.read_latest_manifest().await.unwrap();
        assert_eq!(latest_manifest_id, checkpoint_manifest_id);
        let checkpoints = &manifest.core.checkpoints;
        assert_eq!(
            before_checkpoint.core.checkpoints.len() + 1,
            checkpoints.len()
        );
        let checkpoint = checkpoints.iter().find(|c| c.id == checkpoint_id).unwrap();
        assert_eq!(checkpoint.manifest_id, latest_manifest_id);
        assert_eq!(checkpoint.expire_time, None);
    }

    #[tokio::test]
    async fn test_should_create_checkpoint_with_expiry() {
        let object_store: Arc<dyn ObjectStore> = Arc::new(InMemory::new());
        let path = Path::from("/tmp/test_kv_store");
        // open and close the db to init the manifest and trigger another write
        let db = Db::builder(path.clone(), object_store.clone())
            .with_settings(Settings::default())
            .build()
            .await
            .unwrap();
        db.close().await.unwrap();
        let manifest_store = ManifestStore::new(&path, object_store.clone());
        let checkpoint_time = SystemTime::now();

        let CheckpointCreateResult {
            id: checkpoint_id,
            manifest_id: _,
        } = admin::create_checkpoint(
            path,
            object_store.clone(),
            &CheckpointOptions {
                lifetime: Some(Duration::from_secs(3600)),
                ..CheckpointOptions::default()
            },
        )
        .await
        .unwrap();

        let (_, manifest) = manifest_store.read_latest_manifest().await.unwrap();
        let checkpoints = &manifest.core.checkpoints;
        let checkpoint = checkpoints.iter().find(|c| c.id == checkpoint_id).unwrap();
        assert!(checkpoint.expire_time.is_some());
        let expire_time = checkpoint.expire_time.unwrap();
        let expected = checkpoint_time + Duration::from_secs(3600);
        // check that expire time is close to the expected value (account for delay/time adjustment)
        if expire_time >= expected {
            assert!(expire_time.duration_since(expected).unwrap() < Duration::from_secs(5))
        } else {
            assert!(expected.duration_since(expire_time).unwrap() < Duration::from_secs(5))
        }
    }

    #[tokio::test]
    async fn test_should_create_checkpoint_from_checkpoint() {
        let object_store: Arc<dyn ObjectStore> = Arc::new(InMemory::new());
        let path = Path::from("/tmp/test_kv_store");
        let db = Db::builder(path.clone(), object_store.clone())
            .with_settings(Settings::default())
            .build()
            .await
            .unwrap();
        db.close().await.unwrap();
        let CheckpointCreateResult {
            id: source_checkpoint_id,
            manifest_id: source_checkpoint_manifest_id,
        } = admin::create_checkpoint(
            path.clone(),
            object_store.clone(),
            &CheckpointOptions::default(),
        )
        .await
        .unwrap();

        let CheckpointCreateResult {
            id: _,
            manifest_id: checkpoint_manifest_id,
        } = admin::create_checkpoint(
            path,
            object_store.clone(),
            &CheckpointOptions {
                source: Some(source_checkpoint_id),
                ..CheckpointOptions::default()
            },
        )
        .await
        .unwrap();

        assert_eq!(checkpoint_manifest_id, source_checkpoint_manifest_id);
    }

    #[tokio::test]
    async fn test_should_fail_create_checkpoint_from_missing_checkpoint() {
        let object_store: Arc<dyn ObjectStore> = Arc::new(InMemory::new());
        let path = "/tmp/test_kv_store";
        // open and close the db to init the manifest and trigger another write
        let _ = Db::builder(path, object_store.clone())
            .with_settings(Settings::default())
            .build()
            .await
            .unwrap();

        let source_checkpoint_id = crate::utils::uuid();
        let result = admin::create_checkpoint(
            path,
            object_store.clone(),
            &CheckpointOptions {
                source: Some(source_checkpoint_id),
                ..CheckpointOptions::default()
            },
        )
        .await;

        assert!(result.is_err());
        assert!(
            matches!(result.unwrap_err(), SlateDBError::CheckpointMissing(id) if id == source_checkpoint_id)
        );
    }

    #[tokio::test]
    async fn test_should_fail_create_checkpoint_no_manifest() {
        let object_store: Arc<dyn ObjectStore> = Arc::new(InMemory::new());
        let path = "/tmp/test_kv_store";

        let result =
            admin::create_checkpoint(path, object_store.clone(), &CheckpointOptions::default())
                .await;

        assert!(result.is_err());
        assert!(matches!(
            result.unwrap_err(),
            SlateDBError::LatestManifestMissing
        ));
    }

    #[tokio::test]
    async fn test_should_refresh_checkpoint() {
        let object_store: Arc<dyn ObjectStore> = Arc::new(InMemory::new());
        let path = Path::from("/tmp/test_kv_store");
        let _ = Db::builder(path.clone(), object_store.clone())
            .with_settings(Settings::default())
            .build()
            .await
            .unwrap();
        let CheckpointCreateResult { id, manifest_id: _ } = admin::create_checkpoint(
            path.clone(),
            object_store.clone(),
            &CheckpointOptions {
                lifetime: Some(Duration::from_secs(100)),
                ..CheckpointOptions::default()
            },
        )
        .await
        .unwrap();
        let manifest_store = ManifestStore::new(&path, object_store.clone());
        let (_, manifest) = manifest_store.read_latest_manifest().await.unwrap();
        let checkpoint = manifest
            .core
            .checkpoints
            .iter()
            .find(|c| c.id == id)
            .unwrap();
        let expire_time = checkpoint.expire_time.unwrap();

        Db::refresh_checkpoint(
            &path,
            object_store.clone(),
            id,
            Some(Duration::from_secs(1000)),
        )
        .await
        .unwrap();

        let (_, manifest) = manifest_store.read_latest_manifest().await.unwrap();
        let found: Vec<&Checkpoint> = manifest
            .core
            .checkpoints
            .iter()
            .filter(|c| c.id == id)
            .collect();
        assert_eq!(1, found.len());
        let refreshed_expire_time = found.first().unwrap().expire_time.unwrap();
        assert!(refreshed_expire_time > expire_time);
    }

    #[tokio::test]
    async fn test_should_fail_refresh_checkpoint_if_checkpoint_missing() {
        let object_store: Arc<dyn ObjectStore> = Arc::new(InMemory::new());
        let path = Path::from("/tmp/test_kv_store");
        let _ = Db::builder(path.clone(), object_store.clone())
            .with_settings(Settings::default())
            .build()
            .await
            .unwrap();

        let result = Db::refresh_checkpoint(
            &path,
            object_store.clone(),
            crate::utils::uuid(),
            Some(Duration::from_secs(1000)),
        )
        .await;

        assert!(matches!(result, Err(SlateDBError::InvalidDBState)));
    }

    #[tokio::test]
    async fn test_should_delete_checkpoint() {
        let object_store: Arc<dyn ObjectStore> = Arc::new(InMemory::new());
        let path = Path::from("/tmp/test_kv_store");
        let _ = Db::builder(path.clone(), object_store.clone())
            .with_settings(Settings::default())
            .build()
            .await
            .unwrap();
        let CheckpointCreateResult { id, manifest_id: _ } = admin::create_checkpoint(
            path.clone(),
            object_store.clone(),
            &CheckpointOptions::default(),
        )
        .await
        .unwrap();

        Db::delete_checkpoint(&path, object_store.clone(), id)
            .await
            .unwrap();

        let manifest_store = ManifestStore::new(&path, object_store.clone());
        let (_, manifest) = manifest_store.read_latest_manifest().await.unwrap();
        assert!(!manifest.core.checkpoints.iter().any(|c| c.id == id));
    }

    #[tokio::test]
    async fn test_checkpoint_scope_with_force_flush() {
        let db_options = Settings {
            flush_interval: Some(Duration::from_millis(5000)),
            ..Settings::default()
        };
<<<<<<< HEAD
        test_checkpoint_scope_all(db_options, true, |manifest| {
            manifest.core.l0.front().unwrap().id
=======
        test_checkpoint_scope_all(db_options, |manifest| {
            SsTableId::Wal(manifest.core.next_wal_sst_id - 1)
>>>>>>> 20771531
        })
        .await;
    }

    #[tokio::test]
    #[cfg(feature = "wal_disable")]
    async fn test_checkpoint_scope_with_force_flush_wal_disabled() {
        let db_options = Settings {
            flush_interval: Some(Duration::from_millis(5000)),
            wal_enabled: false,
            ..Settings::default()
        };
<<<<<<< HEAD
        test_checkpoint_scope_all(db_options, true, |manifest| {
            manifest.core.l0.front().unwrap().id
        })
        .await;
=======
        test_checkpoint_scope_all(db_options, |manifest| manifest.core.l0.front().unwrap().id)
            .await;
>>>>>>> 20771531
    }

    async fn test_checkpoint_scope_all<F: FnOnce(Manifest) -> SsTableId>(
        db_options: Settings,
        last_flushed_table: F,
    ) {
        let object_store: Arc<dyn ObjectStore> = Arc::new(InMemory::new());
        let path = Path::from("/tmp/test_kv_store");
        let db = Db::builder(path.clone(), object_store.clone())
            .with_settings(db_options)
            .build()
            .await
            .unwrap();

        let mut rng = rng::new_test_rng(None);
        let table = sample::table(&mut rng, 1000, 10);
        test_utils::seed_database(&db, &table, false).await.unwrap();

        let checkpoint = db
            .create_checkpoint(CheckpointScope::All, &CheckpointOptions::default())
            .await
            .unwrap();

        let manifest_store = ManifestStore::new(&path, object_store.clone());
        let manifest = manifest_store
            .read_manifest(checkpoint.manifest_id)
            .await
            .unwrap();

        let last_written_kv = table.last_key_value().unwrap();
        let last_flushed_table_id = last_flushed_table(manifest);
        assert_flushed_entry(
            Arc::clone(&object_store),
            path,
            &last_flushed_table_id,
            last_written_kv,
        )
        .await;
    }

    async fn assert_flushed_entry(
        object_store: Arc<dyn ObjectStore>,
        path: Path,
        table_id: &SsTableId,
        kv: (&Bytes, &Bytes),
    ) {
        let table_store = Arc::new(TableStore::new(
            ObjectStores::new(Arc::clone(&object_store), None),
            SsTableFormat::default(),
            path.clone(),
            None,
        ));
        let sst_handle = table_store.open_sst(table_id).await.unwrap();

        let mut sst_iter = SstIterator::for_key(
            &sst_handle,
            kv.0,
            Arc::clone(&table_store),
            SstIteratorOptions::default(),
        )
        .await
        .unwrap();

        let sst_entry = sst_iter.next().await.unwrap().unwrap();
        assert_eq!(*kv.1, sst_entry.value)
    }
}<|MERGE_RESOLUTION|>--- conflicted
+++ resolved
@@ -36,16 +36,10 @@
         scope: CheckpointScope,
         options: &CheckpointOptions,
     ) -> Result<CheckpointCreateResult, SlateDBError> {
-<<<<<<< HEAD
-        if let CheckpointScope::All { force_flush } = scope {
-            if force_flush {
-                self.inner.flush_memtables().await?;
-=======
         // flush all the data into SSTs
         if let CheckpointScope::All = scope {
             if self.inner.wal_enabled {
                 self.inner.flush_wals().await?;
->>>>>>> 20771531
             }
             self.inner.flush_memtables().await?;
         }
@@ -397,15 +391,8 @@
             flush_interval: Some(Duration::from_millis(5000)),
             ..Settings::default()
         };
-<<<<<<< HEAD
-        test_checkpoint_scope_all(db_options, true, |manifest| {
-            manifest.core.l0.front().unwrap().id
-=======
-        test_checkpoint_scope_all(db_options, |manifest| {
-            SsTableId::Wal(manifest.core.next_wal_sst_id - 1)
->>>>>>> 20771531
-        })
-        .await;
+        test_checkpoint_scope_all(db_options, |manifest| manifest.core.l0.front().unwrap().id)
+            .await;
     }
 
     #[tokio::test]
@@ -416,15 +403,8 @@
             wal_enabled: false,
             ..Settings::default()
         };
-<<<<<<< HEAD
-        test_checkpoint_scope_all(db_options, true, |manifest| {
-            manifest.core.l0.front().unwrap().id
-        })
-        .await;
-=======
         test_checkpoint_scope_all(db_options, |manifest| manifest.core.l0.front().unwrap().id)
             .await;
->>>>>>> 20771531
     }
 
     async fn test_checkpoint_scope_all<F: FnOnce(Manifest) -> SsTableId>(
