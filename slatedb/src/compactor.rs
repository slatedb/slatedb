--- conflicted
+++ resolved
@@ -353,11 +353,7 @@
                 id,
                 bytes_processed,
             } => {
-<<<<<<< HEAD
                 self.state_mut().update_compaction(&id, |c| {
-=======
-                self.state.update_compaction(&id, |c| {
->>>>>>> 8c2c334d
                     c.set_status(CompactionStatus::Running);
                     c.set_bytes_processed(bytes_processed);
                 });
@@ -397,20 +393,6 @@
             rand.clone(),
         )
         .await?;
-<<<<<<< HEAD
-=======
-        let compactions = fenceable_compactions;
-        let mut dirty_compactions = compactions.prepare_dirty()?;
-        // We don't resume old jobs, but keep the latest finished entry for GC safety (#1044).
-        // This is to keep the GC's low-watermark monotonically increasing. Otherwise, whenever
-        // there are no actively running jobs, it will fall back to UNIX_EPOCH. This isn't wrong,
-        // but is harder to reason about.
-        dirty_compactions.value.iter_mut().for_each(|c| {
-            c.set_status(CompactionStatus::Finished);
-        });
-        dirty_compactions.value.retain_active_and_last_finished();
-        let state = CompactorState::new(dirty_manifest, dirty_compactions);
->>>>>>> 8c2c334d
         Ok(Self {
             state_writer,
             options,
@@ -576,87 +558,6 @@
         self.executor.is_stopped()
     }
 
-<<<<<<< HEAD
-=======
-    /// Refreshes the manifest and updates the local compactor state with any remote
-    /// changes.
-    async fn load_manifest(&mut self) -> Result<(), SlateDBError> {
-        self.manifest.refresh().await?;
-        self.refresh_db_state().await?;
-        Ok(())
-    }
-
-    /// Persists the updated manifest after a compaction finishes.
-    ///
-    /// A checkpoint with a 15-minute lifetime is written first to prevent GC from
-    /// deleting SSTs that are about to be removed. This is to keep them around for a
-    /// while in case any in-flight operations (such as iterator scans) are still using
-    /// them.
-    async fn write_manifest(&mut self) -> Result<(), SlateDBError> {
-        // write the checkpoint first so that it points to the manifest with the ssts
-        // being removed
-        let checkpoint_id = self.rand.rng().gen_uuid();
-        self.manifest
-            .write_checkpoint(
-                checkpoint_id,
-                &CheckpointOptions {
-                    // TODO(rohan): for now, just write a checkpoint with 15-minute expiry
-                    //              so that it's extremely unlikely for the gc to delete ssts
-                    //              out from underneath the writer. In a follow up, we'll write
-                    //              a checkpoint with no expiry and with metadata indicating its
-                    //              a compactor checkpoint. Then, the gc will delete the checkpoint
-                    //              based on a configurable timeout
-                    lifetime: Some(Duration::from_secs(900)),
-                    ..CheckpointOptions::default()
-                },
-            )
-            .await?;
-        self.state
-            .merge_remote_manifest(self.manifest.prepare_dirty()?);
-        let dirty = self.state.manifest().clone();
-        self.manifest.update(dirty).await
-    }
-
-    /// Writes the manifest, retrying on version conflicts by reloading and retrying.
-    async fn write_manifest_safely(&mut self) -> Result<(), SlateDBError> {
-        loop {
-            self.load_manifest().await?;
-            match self.write_manifest().await {
-                Ok(_) => return Ok(()),
-                Err(SlateDBError::TransactionalObjectVersionExists) => {
-                    debug!("conflicting manifest version. updating and retrying write again.");
-                }
-                Err(err) => return Err(err),
-            }
-        }
-    }
-
-    /// Persists the current compactions state to the compactions store and refreshes the
-    /// local dirty object with the latest version.
-    async fn write_compactions_safely(&mut self) -> Result<(), SlateDBError> {
-        let mut desired_value = self.state.compactions_dirty().value.clone();
-        desired_value.retain_active_and_last_finished();
-        loop {
-            let mut dirty_compactions = self.compactions.prepare_dirty()?;
-            dirty_compactions.value = desired_value.clone();
-            match self.compactions.update(dirty_compactions).await {
-                Ok(()) => {
-                    let refreshed = self.compactions.prepare_dirty()?;
-                    self.state.set_compactions(refreshed);
-                    return Ok(());
-                }
-                Err(SlateDBError::TransactionalObjectVersionExists) => {
-                    // Retry with a refreshed view. Refresh will surface fencing if the epoch advanced.
-                    // If another process modified the compactions file legally (such as an external
-                    // compaction request triggered from the CLI), this will pick up those changes.
-                    self.compactions.refresh().await?;
-                }
-                Err(err) => return Err(err),
-            }
-        }
-    }
-
->>>>>>> 8c2c334d
     /// Performs pre-execution validation for a proposed compaction and defers policy-specific
     /// checks to the scheduler via [`CompactionScheduler::validate_compaction`]. Invariants
     /// checked in this function:
@@ -776,13 +677,8 @@
 
     /// Records a failed compaction attempt.
     async fn finish_failed_compaction(&mut self, id: Ulid) -> Result<(), SlateDBError> {
-<<<<<<< HEAD
         self.state_mut().remove_compaction(&id);
         self.state_writer.write_compactions_safely().await?;
-=======
-        self.state.remove_compaction(&id);
-        self.write_compactions_safely().await?;
->>>>>>> 8c2c334d
         Ok(())
     }
 
@@ -796,12 +692,7 @@
     ) -> Result<(), SlateDBError> {
         self.state_mut().finish_compaction(id, output_sr);
         self.log_compaction_state();
-<<<<<<< HEAD
         self.state_writer.write_state_safely().await?;
-=======
-        self.write_manifest_safely().await?;
-        self.write_compactions_safely().await?;
->>>>>>> 8c2c334d
         self.maybe_schedule_compactions().await?;
         self.stats
             .last_compaction_ts
@@ -1906,27 +1797,18 @@
         .await
         .unwrap();
 
-<<<<<<< HEAD
         let first_epoch = handler.state().manifest().value.compactor_epoch;
-=======
-        let first_epoch = handler.state.manifest().value.compactor_epoch;
->>>>>>> 8c2c334d
         let compaction_id = Ulid::new();
         let compaction = Compaction::new(
             compaction_id,
             CompactionSpec::new(vec![SourceId::Sst(Ulid::new())], 0),
         );
-<<<<<<< HEAD
         handler.state_mut().add_compaction(compaction).unwrap();
         handler
             .state_writer
             .write_compactions_safely()
             .await
             .unwrap();
-=======
-        handler.state.add_compaction(compaction).unwrap();
-        handler.write_compactions_safely().await.unwrap();
->>>>>>> 8c2c334d
 
         let (_, persisted) = compactions_store
             .try_read_latest_compactions()
@@ -1939,7 +1821,6 @@
         );
 
         drop(handler);
-<<<<<<< HEAD
 
         // Restart compactor (new epoch) and ensure state starts empty.
         let mut handler = CompactorEventHandler::new(
@@ -1955,6 +1836,8 @@
         .await
         .unwrap();
 
+        // This is `None` even though we have a (finished) compaction because
+        // `compactions()` only returns active compactions.
         assert!(handler.state().compactions().next().is_none());
         assert!(
             handler.state().manifest().value.compactor_epoch > first_epoch,
@@ -1967,33 +1850,6 @@
             .write_compactions_safely()
             .await
             .unwrap();
-=======
-
-        // Restart compactor (new epoch) and ensure state starts empty.
-        let mut handler = CompactorEventHandler::new(
-            manifest_store.clone(),
-            compactions_store.clone(),
-            compactor_options.clone(),
-            Arc::new(MockScheduler::new()),
-            Arc::new(MockExecutor::new()),
-            rand,
-            Arc::new(CompactionStats::new(Arc::new(StatRegistry::new()))),
-            clock.clone(),
-        )
-        .await
-        .unwrap();
-
-        // This is `None` evne though we have a (finished) compaction because
-        // `compactions()` only returns active compactions.
-        assert!(handler.state.compactions().next().is_none());
-        assert!(
-            handler.state.manifest().value.compactor_epoch > first_epoch,
-            "compactor epoch should advance on restart"
-        );
-
-        // Persisting after restart should keep only the retained finished compaction for GC.
-        handler.write_compactions_safely().await.unwrap();
->>>>>>> 8c2c334d
         let (_, persisted_after_trim) = compactions_store
             .try_read_latest_compactions()
             .await
@@ -2086,28 +1942,19 @@
         .unwrap();
 
         // Ensure no active compactions.
-<<<<<<< HEAD
         assert!(handler.state().compactions().next().is_none());
-=======
-        assert!(handler.state.compactions().next().is_none());
->>>>>>> 8c2c334d
         assert!(
             handler.state().manifest().value.compactor_epoch > first_epoch,
             "compactor epoch should advance on restart"
         );
 
         // Ensure one compaction (marked as finished) is retained.
-<<<<<<< HEAD
         handler
             .state_writer
             .write_compactions_safely()
             .await
             .unwrap();
         let compactions = handler.state().compactions_dirty().clone().into_value();
-=======
-        handler.write_compactions_safely().await.unwrap();
-        let compactions = handler.state.compactions_dirty().clone().into_value();
->>>>>>> 8c2c334d
         let mut all_compactions = compactions.iter();
         let finished_compaction = all_compactions
             .next()
