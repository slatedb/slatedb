use std::sync::Arc;
use std::time::Duration;

use async_trait::async_trait;
use crossbeam_skiplist::SkipMap;
use futures::stream::BoxStream;
use futures::StreamExt;
use log::{debug, error, info, warn};
use tokio::runtime::Handle;
use tracing::instrument;
use ulid::Ulid;

use crate::clock::SystemClock;
use crate::compactor::stats::CompactionStats;
use crate::compactor_executor::{CompactionExecutor, CompactorJobAttempt, TokioCompactionExecutor};
use crate::compactor_state::{CompactorJob, CompactorJobSpec, CompactorState, SourceId};
use crate::config::{CheckpointOptions, CompactorOptions};
use crate::db_state::SortedRun;
use crate::dispatcher::{MessageFactory, MessageHandler, MessageHandlerExecutor};
use crate::error::{Error, SlateDBError};
use crate::manifest::store::{FenceableManifest, ManifestStore, StoredManifest};
use crate::merge_operator::MergeOperatorType;
use crate::rand::DbRand;
pub use crate::size_tiered_compaction::SizeTieredCompactionSchedulerSupplier;
use crate::stats::StatRegistry;
use crate::tablestore::TableStore;
use crate::utils::{IdGenerator, WatchableOnceCell};

pub(crate) const COMPACTOR_TASK_NAME: &str = "compactor";

/// Supplies a concrete [`CompactionScheduler`] implementation.
///
/// This indirection lets SlateDB plug different scheduling policies (e.g. size-tiered,
/// leveled, manual) without coupling the compactor to a specific strategy.
pub trait CompactionSchedulerSupplier: Send + Sync {
    /// Creates a new [`CompactionScheduler`] using the provided options.
    ///
    /// ## Arguments
    /// - `options`: Compactor runtime tuning knobs (e.g. concurrency, polling interval).
    ///
    /// ## Returns
    /// - A boxed scheduler that decides which compactions to run next.
    fn compaction_scheduler(
        &self,
        options: &CompactorOptions,
    ) -> Box<dyn CompactionScheduler + Send + Sync>;
}

/// Policy that decides when and what to compact.
///
/// The compactor periodically invokes the scheduler with the latest [`CompactorState`].
/// Implementations return one or more candidate compaction specs, which the compactor then
/// validates and submits to the executor.
pub trait CompactionScheduler: Send + Sync {
    /// Proposes compaction jobs for the current state.
    ///
    /// ## Arguments
    /// - `state`: Process-local view of the DB's manifest and in-flight jobs.
    ///
    /// ## Returns
    /// - A list of [`CompactorJobSpec`] describing what to compact and where to write.
    fn maybe_schedule_compaction(&self, state: &CompactorState) -> Vec<CompactorJobSpec>;

    /// Validates a candidate compaction against scheduler-specific invariants. The
    /// default implementation accepts everything. Schedulers can override to enforce
    /// policy-specific constraints prior to execution (e.g. level rules, overlaps).
    ///
    /// Not all compactions have to originate from scheduler. Admin/“manual” compactions,
    /// persisted/resumed plans, or tests can construct a [`CompactorJobSpec`]`. This
    /// method can be used to validate external compaction specs against scheduler
    /// specific invariants.
    ///
    /// ## Arguments
    /// - `_state`: Current [`CompactorState`].
    /// - `_compaction`: Proposed [`CompactorJobSpec`].
    ///
    /// ## Returns
    /// - `Ok(())` if valid, or an [`Error`] if invalid.
    fn validate_compaction(
        &self,
        _state: &CompactorState,
        _compaction: &CompactorJobSpec,
    ) -> Result<(), Error> {
        Ok(())
    }
}

/// Tracks progress of various compactions. Progress is updated from the executor with
/// [`CompactionProgressTracker::update_progress`]. This isn't guaranteed to be fully accurate.
///
/// **WARN: This will definitely be inaccurate if compression is used.**
pub(crate) struct CompactionProgressTracker {
    /// Tracks the number of bytes processed and total bytes (all source SSTs and sorted runs)
    /// for each compaction job. Can be an estimate.
    ///
    /// (processed_bytes, total_bytes)
    processed_bytes: SkipMap<Ulid, (u64, u64)>,
}

impl CompactionProgressTracker {
    /// Creates an empty progress tracker.
    pub fn new() -> Self {
        Self {
            processed_bytes: SkipMap::new(),
        }
    }

    /// Adds a new compaction job to the tracker.
    ///
    /// ## Arguments
    /// - `id`: The ID of the compaction job.
    /// - `total_bytes`: The total number of bytes to be processed for the compaction job.
    pub fn track_attempt(&mut self, id: Ulid, total_bytes: u64) {
        self.processed_bytes.insert(id, (0, total_bytes));
    }

    /// Removes a compaction job from the tracker.
    ///
    /// ## Arguments
    /// - `id`: The ID of the compaction job.
    pub fn remove_job(&mut self, id: Ulid) {
        self.processed_bytes.remove(&id);
    }

    /// Overwrites the progress for a compaction job with the latest processed bytes.
    ///
    /// ## Arguments
    /// - `id`: The ID of the compaction job.
    /// - `bytes_processed`: The total number of bytes processed so far.
    pub fn update_progress(&mut self, id: Ulid, bytes_processed: u64) {
        if let Some((_, total_bytes)) = self.processed_bytes.get(&id).map(|entry| *entry.value()) {
            self.processed_bytes
                .insert(id, (bytes_processed, total_bytes));
        } else {
            warn!("compaction progress tracker missing for job [id={}]", id);
        }
    }

    /// Outputs the progress of each compaction job to debug.
    pub fn log_progress(&self) {
        for entry in self.processed_bytes.iter() {
            let id = entry.key();
            let (processed_bytes, total_bytes) = entry.value();
            // max() to avoid division by zero
            let percentage = (processed_bytes * 100 / (total_bytes.max(&1))) as u32;
            debug!(
                "compaction progress [id={}, current_percentage={}%, processed_bytes={}, estimated_total_bytes={}]",
                id,
                percentage,
                processed_bytes,
                total_bytes,
            );
        }
    }
}

/// Messages exchanged between the compactor event loop and its collaborators.
#[derive(Debug)]
pub(crate) enum CompactorMessage {
    /// Signals that a compaction attempt has finished execution.
    CompactionJobAttemptFinished {
        /// Attempt id (distinct from the canonical job id).
        id: Ulid,
        /// Output SR on success, or the compaction error.
        result: Result<SortedRun, SlateDBError>,
    },
    /// Periodic progress update from the [`CompactionExecutor`].
    CompactionJobAttemptProgress {
        /// The attempt id associated with this progress report.
        id: Ulid,
        /// The total number of bytes processed so far (estimate).
        bytes_processed: u64,
    },
    /// Ticker-triggered message to log DB runs and in-flight job state.
    LogStats,
    /// Ticker-triggered message to refresh the manifest and schedule compactions.
    PollManifest,
}

/// The compactor is responsible for taking groups of sorted runs (this doc uses the term
/// sorted run to refer to both sorted runs and l0 ssts) and compacting them together to
/// reduce space amplification (by removing old versions of rows that have been updated/deleted)
/// and read amplification (by reducing the number of sorted runs that need to be searched on
/// a read). It's made up of a few different components:
///
/// - [`Compactor`]: The main event loop that orchestrates the compaction process.
/// - [`CompactorEventHandler`]: The event handler that handles events from the compactor.
/// - [`CompactionScheduler`]: The scheduler that discovers compactions that should be performed.
/// - [`CompactionExecutor`]: The executor that runs the compaction tasks.
///
/// The main event loop listens on the manifest poll ticker to react to manifest poll ticks, the
/// executor worker channel to react to updates about running compactions, and the shutdown
/// channel to discover when it should terminate. It doesn't actually implement the logic for
/// reacting to these events. This is implemented by [`CompactorEventHandler`].
///
/// The Scheduler is responsible for deciding what sorted runs should be compacted together.
/// It implements the [`CompactionScheduler`] trait. The implementation is specified by providing
/// an implementation of [`crate::config::CompactionSchedulerSupplier`] so different scheduling
/// policies can be plugged into slatedb. Currently, the only implemented policy is the size-tiered
/// scheduler supplied by [`crate::size_tiered_compaction::SizeTieredCompactionSchedulerSupplier`]
///
/// The Executor does the actual work of compacting sorted runs by sort-merging them into a new
/// sorted run. It implements the [`CompactionExecutor`] trait. Currently, the only implementation
/// is the [`TokioCompactionExecutor`] which runs compaction on a local tokio runtime.
#[derive(Clone)]
#[allow(dead_code)]
pub(crate) struct Compactor {
    manifest_store: Arc<ManifestStore>,
    table_store: Arc<TableStore>,
    options: Arc<CompactorOptions>,
    scheduler_supplier: Arc<dyn CompactionSchedulerSupplier>,
    task_executor: Arc<MessageHandlerExecutor>,
    compactor_runtime: Handle,
    rand: Arc<DbRand>,
    stats: Arc<CompactionStats>,
    system_clock: Arc<dyn SystemClock>,
    merge_operator: Option<MergeOperatorType>,
}

impl Compactor {
    pub(crate) fn new(
        manifest_store: Arc<ManifestStore>,
        table_store: Arc<TableStore>,
        options: CompactorOptions,
        scheduler_supplier: Arc<dyn CompactionSchedulerSupplier>,
        compactor_runtime: Handle,
        rand: Arc<DbRand>,
        stat_registry: Arc<StatRegistry>,
        system_clock: Arc<dyn SystemClock>,
        closed_result: WatchableOnceCell<Result<(), SlateDBError>>,
        merge_operator: Option<MergeOperatorType>,
    ) -> Self {
        let stats = Arc::new(CompactionStats::new(stat_registry));
        let task_executor = Arc::new(MessageHandlerExecutor::new(
            closed_result.clone(),
            system_clock.clone(),
        ));
        Self {
            manifest_store,
            table_store,
            options: Arc::new(options),
            scheduler_supplier,
            task_executor,
            compactor_runtime,
            rand,
            stats,
            system_clock,
            merge_operator,
        }
    }

    /// Starts the compactor. This method runs the actual compaction event loop. The
    /// compactor runs until the cancellation token is cancelled. The compactor's event
    /// loop always runs on the current runtime, while the compactor executor runs on the
    /// provided runtime in the [`Compactor::new`] constructor. This is to keep
    /// long-running compaction tasks from blocking the main runtime.
    ///
    /// ## Returns
    /// - `Ok(())` when the compactor task exits cleanly, or [`SlateDBError`] on failure.
    #[allow(dead_code)]
    pub async fn run_async_task(&self) -> Result<(), SlateDBError> {
        let (tx, rx) = tokio::sync::mpsc::unbounded_channel();
        let scheduler = Arc::from(self.scheduler_supplier.compaction_scheduler(&self.options));
        let executor = Arc::new(TokioCompactionExecutor::new(
            self.compactor_runtime.clone(),
            self.options.clone(),
            tx,
            self.table_store.clone(),
            self.rand.clone(),
            self.stats.clone(),
            self.system_clock.clone(),
            self.manifest_store.clone(),
            self.merge_operator.clone(),
        ));
        let handler = CompactorEventHandler::new(
            self.manifest_store.clone(),
            self.options.clone(),
            scheduler,
            executor,
            self.rand.clone(),
            self.stats.clone(),
            self.system_clock.clone(),
        )
        .await?;
        self.task_executor
            .add_handler(
                COMPACTOR_TASK_NAME.to_string(),
                Box::new(handler),
                rx,
                &Handle::current(),
            )
            .expect("failed to spawn compactor task");
        self.task_executor.monitor_on(&Handle::current())?;
        self.task_executor.join_task(COMPACTOR_TASK_NAME).await
    }

    /// Gracefully stops the compactor task and waits for it to finish.
    ///
    /// ## Returns
    /// - `Ok(())` once the task has shut down, or [`SlateDBError`] if shutdown fails.
    #[allow(dead_code)]
    pub async fn stop(&self) -> Result<(), SlateDBError> {
        self.task_executor.shutdown_task(COMPACTOR_TASK_NAME).await
    }
}

/// Event-driven controller for compaction orchestration.
///
/// The [`CompactorEventHandler`] implements [`MessageHandler<CompactorMessage>`] and
/// runs inside the compactor task's message loop. It reacts to periodic tickers and
/// executor callbacks, and coordinates scheduling and execution of compactions.
pub(crate) struct CompactorEventHandler {
    state: CompactorState,
    manifest: FenceableManifest,
    options: Arc<CompactorOptions>,
    scheduler: Arc<dyn CompactionScheduler + Send + Sync>,
    executor: Arc<dyn CompactionExecutor + Send + Sync>,
    rand: Arc<DbRand>,
    stats: Arc<CompactionStats>,
    system_clock: Arc<dyn SystemClock>,
    progress_tracker: CompactionProgressTracker,
}

#[async_trait]
impl MessageHandler<CompactorMessage> for CompactorEventHandler {
    fn tickers(&mut self) -> Vec<(Duration, Box<MessageFactory<CompactorMessage>>)> {
        vec![
            (
                self.options.poll_interval,
                Box::new(|| CompactorMessage::PollManifest),
            ),
            (
                Duration::from_secs(10),
                Box::new(|| CompactorMessage::LogStats),
            ),
        ]
    }

    async fn handle(&mut self, message: CompactorMessage) -> Result<(), SlateDBError> {
        match message {
            CompactorMessage::LogStats => self.handle_log_ticker(),
            CompactorMessage::PollManifest => self.handle_ticker().await,
            CompactorMessage::CompactionJobAttemptFinished { id, result } => match result {
                Ok(sr) => self
                    .finish_compaction(id, sr)
                    .await
                    .expect("fatal error finishing compaction"),
                Err(err) => {
                    error!("error executing compaction [error={:#?}]", err);
                    self.finish_failed_compaction(id);
                }
            },
            CompactorMessage::CompactionJobAttemptProgress {
                id,
                bytes_processed,
            } => {
                self.progress_tracker.update_progress(id, bytes_processed);
            }
        }
        Ok(())
    }

    async fn cleanup(
        &mut self,
        mut messages: BoxStream<'async_trait, CompactorMessage>,
        _result: Result<(), SlateDBError>,
    ) -> Result<(), SlateDBError> {
        // drain remaining messages
        while let Some(msg) = messages.next().await {
            self.handle(msg).await?;
        }
        // shutdown the executor
        self.stop_executor().await?;
        Ok(())
    }
}

impl CompactorEventHandler {
    pub(crate) async fn new(
        manifest_store: Arc<ManifestStore>,
        options: Arc<CompactorOptions>,
        scheduler: Arc<dyn CompactionScheduler + Send + Sync>,
        executor: Arc<dyn CompactionExecutor + Send + Sync>,
        rand: Arc<DbRand>,
        stats: Arc<CompactionStats>,
        system_clock: Arc<dyn SystemClock>,
    ) -> Result<Self, SlateDBError> {
        let stored_manifest = StoredManifest::load(manifest_store.clone()).await?;
        let manifest = FenceableManifest::init_compactor(
            stored_manifest,
            options.manifest_update_timeout,
            system_clock.clone(),
        )
        .await?;
        let state = CompactorState::new(manifest.prepare_dirty()?);
        Ok(Self {
            state,
            manifest,
            options,
            scheduler,
            executor,
            rand,
            stats,
            system_clock,
            progress_tracker: CompactionProgressTracker::new(),
        })
    }

    /// Emits the current compaction state and per-job progress.
    fn handle_log_ticker(&self) {
        self.log_compaction_state();
        self.progress_tracker.log_progress();
    }

    /// Handles a polling tick by refreshing the manifest and possibly scheduling compactions.
    async fn handle_ticker(&mut self) {
        if !self.is_executor_stopped() {
            self.load_manifest()
                .await
                .expect("fatal error loading manifest");
        }
    }

    /// Stops the underlying compaction executor, aborting the executor and waiting for any
    /// in-flight tasks to stop gracefully.
    async fn stop_executor(&self) -> Result<(), SlateDBError> {
        let this_executor = self.executor.clone();
        // Explicitly allow spawn_blocking for compactors since we can't trust them
        // not to block the runtime. This could cause non-determinism, since it creates
        // a race between the executor's first .await call and the runtime awaiting
        // on the join handle. We use tokio::spawn for DST since we need full determinism.
        #[cfg(not(dst))]
        #[allow(clippy::disallowed_methods)]
        let result = tokio::task::spawn_blocking(move || {
            this_executor.stop();
        })
        .await
        .map_err(|_| SlateDBError::CompactionExecutorFailed);
        #[cfg(dst)]
        let result = tokio::spawn(async move {
            this_executor.stop();
        })
        .await
        .map_err(|_| SlateDBError::CompactionExecutorFailed);
        result
    }

    /// ## Returns
    /// - `true` if the executor has been stopped (but still might be in the process of
    ///   shutting down).
    fn is_executor_stopped(&self) -> bool {
        self.executor.is_stopped()
    }

    /// Refreshes the manifest and updates the local compactor state with any remote
    /// changes.
    async fn load_manifest(&mut self) -> Result<(), SlateDBError> {
        self.manifest.refresh().await?;
        self.refresh_db_state().await?;
        Ok(())
    }

    /// Persists the updated manifest after a compaction finishes.
    ///
    /// A checkpoint with a 15-minute lifetime is written first to prevent GC from
    /// deleting SSTs that are about to be removed. This is to keep them around for a
    /// while in case any in-flight operations (such as iterator scans) are still using
    /// them.
    async fn write_manifest(&mut self) -> Result<(), SlateDBError> {
        // write the checkpoint first so that it points to the manifest with the ssts
        // being removed
        let checkpoint_id = self.rand.rng().gen_uuid();
        self.manifest
            .write_checkpoint(
                checkpoint_id,
                &CheckpointOptions {
                    // TODO(rohan): for now, just write a checkpoint with 15-minute expiry
                    //              so that it's extremely unlikely for the gc to delete ssts
                    //              out from underneath the writer. In a follow up, we'll write
                    //              a checkpoint with no expiry and with metadata indicating its
                    //              a compactor checkpoint. Then, the gc will delete the checkpoint
                    //              based on a configurable timeout
                    lifetime: Some(Duration::from_secs(900)),
                    ..CheckpointOptions::default()
                },
            )
            .await?;
        self.state
            .merge_remote_manifest(self.manifest.prepare_dirty()?);
        let dirty = self.state.manifest().clone();
        self.manifest.update_manifest(dirty).await
    }

    /// Writes the manifest, retrying on version conflicts by reloading and retrying.
    async fn write_manifest_safely(&mut self) -> Result<(), SlateDBError> {
        loop {
            self.load_manifest().await?;
            match self.write_manifest().await {
                Ok(_) => return Ok(()),
                Err(SlateDBError::ManifestVersionExists) => {
                    debug!("conflicting manifest version. updating and retrying write again.");
                }
                Err(err) => return Err(err),
            }
        }
    }

    /// Performs pre-execution validation for a proposed compaction and defers policy-specific
    /// checks to the scheduler via [`CompactionScheduler::validate_compaction`]. Invariants
    /// checked in this function:
    ///
    /// - Compaction has sources
    /// - Compactions with only L0 sources must have a destination > highest existing SR ID
    fn validate_compaction(&self, compaction: &CompactorJobSpec) -> Result<(), SlateDBError> {
        // Validate compaction sources exist
        if compaction.sources().is_empty() {
            warn!("submitted compaction is empty: {:?}", compaction.sources());
            return Err(SlateDBError::InvalidCompaction);
        }

        let has_only_l0 = compaction
            .sources()
            .iter()
            .all(|s| matches!(s, SourceId::Sst(_)));

        if has_only_l0 {
            // L0-only: must create new SR with id > highest_existing
            let highest_id = self
                .state
                .db_state()
                .compacted
                .first()
                .map_or(0, |sr| sr.id + 1);
            if compaction.destination() < highest_id {
                warn!("compaction destination is lesser than the expected L0-only highest_id: {:?} {:?}",
                compaction.destination(), highest_id);
                return Err(SlateDBError::InvalidCompaction);
            }
        }

        self.scheduler
            .validate_compaction(&self.state, compaction)
            .map_err(|_e| SlateDBError::InvalidCompaction)
    }

    /// Invokes the scheduler and starts accepted jobs, provided that there are fewer than
    /// [`CompactorOptions::max_concurrent_compactions`] currently running.
    async fn maybe_schedule_compactions(&mut self) -> Result<(), SlateDBError> {
        let mut specs = self.scheduler.maybe_schedule_compaction(&self.state);
        for spec in specs.drain(..) {
            let active_compactions = self.state.jobs().count();
            if active_compactions >= self.options.max_concurrent_compactions {
                info!(
                    "already running {} compactions, which is at the max {}. Won't run compaction {:?}",
                    active_compactions,
                    self.options.max_concurrent_compactions,
                    spec
                );
                break;
            }
            let job_id = self.rand.rng().gen_ulid(self.system_clock.as_ref());
            let job = CompactorJob::new(job_id, spec);
            self.submit_compaction(job).await?;
        }
        Ok(())
    }

    /// Creates a [`CompactorJobAttempt`] for a [`CompactorJob`] and asks the executor to run it.
    async fn start_compaction(
        &mut self,
        attempt_id: Ulid,
        job: CompactorJob,
    ) -> Result<(), SlateDBError> {
        self.log_compaction_state();
<<<<<<< HEAD

        // refresh manifest to get the latest manifest state
        self.manifest.refresh().await?;
        let dirty_manifest = self.manifest.prepare_dirty()?;

        let request = compactor_job.compactor_job_request();
        let (ssts, sorted_runs) = match &compactor_job.job_input() {
            CompactorJobInput::SortedRunJobInputs { ssts, sorted_runs } => {
                (ssts.to_vec(), sorted_runs.to_vec())
            }
        };
=======
        let db_state = self.state.db_state();
        let ssts = job.get_ssts(db_state);
        let sorted_runs = job.get_sorted_runs(db_state);
        let spec = job.spec();
>>>>>>> 06fa9ab8
        // if there are no SRs when we compact L0 then the resulting SR is the last sorted run.
        let is_dest_last_run = dirty_manifest.core.compacted.is_empty()
            || dirty_manifest
                .core
                .compacted
                .last()
                .is_some_and(|sr| spec.destination() == sr.id);

        let attempt = CompactorJobAttempt {
            id: attempt_id,
            job_id: job.id(),
            destination: spec.destination(),
            ssts,
            sorted_runs,
<<<<<<< HEAD
            attempt_ts: dirty_manifest.core.last_l0_clock_tick,
            retention_min_seq: Some(dirty_manifest.core.recent_snapshot_min_seq),
=======
            compaction_logical_clock_tick: db_state.last_l0_clock_tick,
            retention_min_seq: Some(db_state.recent_snapshot_min_seq),
>>>>>>> 06fa9ab8
            is_dest_last_run,
        };

        // TODO(sujeetsawala): Add job attempt to compaction

        self.progress_tracker
            .track_attempt(attempt_id, attempt.estimated_source_bytes());
        let this_executor = self.executor.clone();
        // Explicitly allow spawn_blocking for compactors since we can't trust them
        // not to block the runtime. This could cause non-determinism, since it creates
        // a race between the executor's first .await call and the runtime awaiting
        // on the join handle. We use tokio::spawn for DST since we need full determinism.
        #[cfg(not(dst))]
        #[allow(clippy::disallowed_methods)]
        let result = tokio::task::spawn_blocking(move || {
            this_executor.start_compaction(attempt);
        })
        .await
        .map_err(|_| SlateDBError::CompactionExecutorFailed);
        #[cfg(dst)]
        let result = tokio::spawn(async move {
            this_executor.start_compaction(attempt);
        })
        .await
        .map_err(|_| SlateDBError::CompactionExecutorFailed);
        result
    }

    //
    // state writers
    //

    /// Records a failed compaction attempt.
    fn finish_failed_compaction(&mut self, id: Ulid) {
        self.state.remove_job(&id);
        self.progress_tracker.remove_job(id);
        self.update_compaction_low_watermark();
    }

    /// Records a successful compaction, persists the manifest, and checks for new compactions
    /// to schedule.
    #[instrument(level = "debug", skip_all, fields(id = %id))]
    async fn finish_compaction(
        &mut self,
        id: Ulid,
        output_sr: SortedRun,
    ) -> Result<(), SlateDBError> {
        self.state.finish_job(id, output_sr);
        self.progress_tracker.remove_job(id);
        self.log_compaction_state();
        self.write_manifest_safely().await?;
        self.maybe_schedule_compactions().await?;
        self.stats
            .last_compaction_ts
            .set(self.system_clock.now().timestamp() as u64);
        self.update_compaction_low_watermark();
        Ok(())
    }

    /// Validates and submits a compaction job for execution.
    ///
    /// Currently, jobs are executed with a 1:1 [`CompactorJob`]:[`CompactorJobAttempt`]
    /// mapping. Future work may add retries or resume logic with multiple attempts per
    /// job.
    #[instrument(level = "debug", skip_all, fields(id = tracing::field::Empty))]
    async fn submit_compaction(&mut self, job: CompactorJob) -> Result<(), SlateDBError> {
        // Validate the candidate compaction; skip invalid ones
        if let Err(e) = self.validate_compaction(job.spec()) {
            warn!("invalid compaction [error={:?}]", e);
            return Ok(());
        }

        self.state.add_job(job.clone())?;
        self.update_compaction_low_watermark();
        // Jobs and attempts are 1:1 right now.
        let attempt_id = job.id();
        tracing::Span::current().record("id", tracing::field::display(&attempt_id));
        self.start_compaction(attempt_id, job).await?;
        Ok(())
    }

    /// Merges the remote manifest view into local state and checks for new compactions
    /// to schedule.
    async fn refresh_db_state(&mut self) -> Result<(), SlateDBError> {
        self.state
            .merge_remote_manifest(self.manifest.prepare_dirty()?);
        // TODO(sujeetsawala): Fetch and Run Pending Compactions from object store
        // self.run_pending_compactions().await?;
        self.maybe_schedule_compactions().await?;
        Ok(())
    }

    /// Logs the current DB runs and in-flight compaction jobs.
    fn log_compaction_state(&self) {
        self.state.db_state().log_db_runs();
        let jobs = self.state.jobs();
        for job in jobs {
            info!("in-flight compaction [compaction={}]", job);
        }
    }

    /// Updates the [`stats::COMPACTION_LOW_WATERMARK_TS`] gauge with the earliest
    /// (oldest) ULID timestamp among active compaction jobs.
    ///
    /// This serves as a GC safety barrier: the GC should not delete any compacted SST
    /// whose ULID timestamp is greater than or equal to this value.
    ///
    /// This is a process-local coordination mechanism that only works when the compactor
    /// and garbage collector run in the same process and share the same StatRegistry. It's
    /// a hack until we have proper compactor persistence (so GC can retrieve the compactor
    /// state from the object store). See #604 for details.
    fn update_compaction_low_watermark(&self) {
        let mut min_ts = u64::MAX;
        for job in self.state.jobs() {
            let ts = job
                .id()
                .datetime()
                .duration_since(std::time::UNIX_EPOCH)
                .map(|d| d.as_millis() as u64)
                .expect("invalid duration");
            min_ts = min_ts.min(ts);
        }
        self.stats.compaction_low_watermark_ts.set(min_ts);
    }
}

pub mod stats {
    use crate::stats::{Counter, Gauge, StatRegistry};
    use std::sync::Arc;

    macro_rules! compactor_stat_name {
        ($suffix:expr) => {
            crate::stat_name!("compactor", $suffix)
        };
    }

    pub const BYTES_COMPACTED: &str = compactor_stat_name!("bytes_compacted");
    pub const LAST_COMPACTION_TS_SEC: &str = compactor_stat_name!("last_compaction_timestamp_sec");
    pub const RUNNING_COMPACTIONS: &str = compactor_stat_name!("running_compactions");
    /// The earliest (oldest) ULID timestamp among active compaction jobs. See
    /// [super::CompactorEventHandler::update_longest_running_start_metric] for details.
    pub const COMPACTION_LOW_WATERMARK_TS: &str =
        compactor_stat_name!("compaction_low_watermark_ts");

    pub(crate) struct CompactionStats {
        pub(crate) last_compaction_ts: Arc<Gauge<u64>>,
        pub(crate) running_compactions: Arc<Gauge<i64>>,
        pub(crate) bytes_compacted: Arc<Counter>,
        pub(crate) compaction_low_watermark_ts: Arc<Gauge<u64>>,
    }

    impl CompactionStats {
        /// Registers and returns a new set of compactor metrics in the provided registry.
        ///
        /// ## Metrics
        /// - `last_compaction_timestamp_sec`: Unix timestamp of the last completed compaction.
        /// - `running_compactions`: Gauge tracking active compaction attempts.
        /// - `bytes_compacted`: Counter of bytes written by the executor.
        /// - `compaction_low_watermark_ts`: Earliest ULID timestamp among active jobs (GC hint).
        pub(crate) fn new(stat_registry: Arc<StatRegistry>) -> Self {
            let stats = Self {
                last_compaction_ts: Arc::new(Gauge::default()),
                running_compactions: Arc::new(Gauge::default()),
                bytes_compacted: Arc::new(Counter::default()),
                compaction_low_watermark_ts: Arc::new(Gauge::default()),
            };
            stat_registry.register(LAST_COMPACTION_TS_SEC, stats.last_compaction_ts.clone());
            stat_registry.register(RUNNING_COMPACTIONS, stats.running_compactions.clone());
            stat_registry.register(BYTES_COMPACTED, stats.bytes_compacted.clone());
            stat_registry.register(
                COMPACTION_LOW_WATERMARK_TS,
                stats.compaction_low_watermark_ts.clone(),
            );
            stats
        }
    }
}

#[cfg(test)]
mod tests {
    use std::collections::HashMap;
    use std::future::Future;
    use std::sync::atomic;
    use std::sync::Arc;
    use std::time::{Duration, SystemTime};

    use object_store::memory::InMemory;
    use object_store::path::Path;
    use object_store::ObjectStore;
    use parking_lot::Mutex;
    use rand::RngCore;
    use ulid::Ulid;

    use super::*;
    use crate::clock::DefaultSystemClock;
    use crate::compactor::stats::CompactionStats;
    use crate::compactor_executor::{CompactionExecutor, TokioCompactionExecutor};
    use crate::compactor_state::{CompactorState, SourceId};
    use crate::compactor_stats::LAST_COMPACTION_TS_SEC;
    use crate::config::{
        PutOptions, Settings, SizeTieredCompactionSchedulerOptions, Ttl, WriteOptions,
    };
    use crate::db::Db;
    use crate::db_state::{CoreDbState, SortedRun};
    use crate::error::SlateDBError;
    use crate::iter::KeyValueIterator;
    use crate::manifest::store::{ManifestStore, StoredManifest};
    use crate::merge_operator::{MergeOperator, MergeOperatorError};
    use crate::object_stores::ObjectStores;
    use crate::proptest_util::rng;
    use crate::size_tiered_compaction::SizeTieredCompactionSchedulerSupplier;
    use crate::sst::SsTableFormat;
    use crate::sst_iter::{SstIterator, SstIteratorOptions};
    use crate::stats::StatRegistry;
    use crate::tablestore::TableStore;
    use crate::test_utils::{assert_iterator, TestClock};
    use crate::types::RowEntry;
    use bytes::Bytes;

    const PATH: &str = "/test/db";

    struct StringConcatMergeOperator;

    impl MergeOperator for StringConcatMergeOperator {
        fn merge(
            &self,
            _key: &Bytes,
            existing_value: Option<Bytes>,
            value: Bytes,
        ) -> Result<Bytes, MergeOperatorError> {
            let mut result = existing_value.unwrap_or_default().as_ref().to_vec();
            result.extend_from_slice(&value);
            Ok(Bytes::from(result))
        }
    }

    #[tokio::test(flavor = "multi_thread", worker_threads = 2)]
    async fn test_compactor_compacts_l0() {
        // given:
        let os = Arc::new(InMemory::new());
        let logical_clock = Arc::new(TestClock::new());
        let compaction_scheduler = Arc::new(SizeTieredCompactionSchedulerSupplier::new(
            SizeTieredCompactionSchedulerOptions {
                min_compaction_sources: 1,
                max_compaction_sources: 999,
                include_size_threshold: 4.0,
            },
        ));
        let mut options = db_options(Some(compactor_options()));
        options.l0_sst_size_bytes = 128;

        let db = Db::builder(PATH, os.clone())
            .with_settings(options)
            .with_logical_clock(logical_clock)
            .with_compaction_scheduler_supplier(compaction_scheduler)
            .build()
            .await
            .unwrap();

        let (_, table_store) = build_test_stores(os.clone());
        let mut expected = HashMap::<Vec<u8>, Vec<u8>>::new();
        for i in 0..4 {
            let k = vec![b'a' + i as u8; 16];
            let v = vec![b'b' + i as u8; 48];
            expected.insert(k.clone(), v.clone());
            db.put(&k, &v).await.unwrap();
            let k = vec![b'j' + i as u8; 16];
            let v = vec![b'k' + i as u8; 48];
            db.put(&k, &v).await.unwrap();
            expected.insert(k.clone(), v.clone());
        }

        db.flush().await.unwrap();

        // when:
        let db_state = await_compaction(&db).await;

        // then:
        let db_state = db_state.expect("db was not compacted");
        for run in db_state.compacted {
            for sst in run.ssts {
                let mut iter = SstIterator::new_borrowed_initialized(
                    ..,
                    &sst,
                    table_store.clone(),
                    SstIteratorOptions::default(),
                )
                .await
                .unwrap()
                .expect("Expected Some(iter) but got None");

                // remove the key from the expected map and verify that the db matches
                while let Some(kv) = iter.next().await.unwrap() {
                    let expected_v = expected
                        .remove(kv.key.as_ref())
                        .expect("removing unexpected key");
                    let db_v = db.get(kv.key.as_ref()).await.unwrap().unwrap();
                    assert_eq!(expected_v, db_v.as_ref());
                }
            }
        }
        assert!(expected.is_empty());
    }

    #[cfg(feature = "wal_disable")]
    #[tokio::test(flavor = "multi_thread", worker_threads = 2)]
    async fn test_should_tombstones_in_l0() {
        use crate::test_utils::OnDemandCompactionSchedulerSupplier;

        let os = Arc::new(InMemory::new());
        let logical_clock = Arc::new(TestClock::new());

        let scheduler = Arc::new(OnDemandCompactionSchedulerSupplier::new(Arc::new(
            |state| {
                // compact when there are at least 2 SSTs in L0 (one for key 'a' and one for key 'b')
                state.db_state().l0.len() == 2 ||
                // or when there is one SST in L0 and one in L1 (one for delete key 'a' and one for compacted key 'a'+'b')
                (state.db_state().l0.len() == 1 && state.db_state().compacted.len() == 1)
            },
        )));

        let mut options = db_options(Some(compactor_options()));
        options.wal_enabled = false;
        options.l0_sst_size_bytes = 128;

        let db = Db::builder(PATH, os.clone())
            .with_settings(options)
            .with_logical_clock(logical_clock)
            .with_compaction_scheduler_supplier(scheduler.clone())
            .build()
            .await
            .unwrap();

        let (manifest_store, table_store) = build_test_stores(os.clone());

        // put key 'a' into L1 (and key 'b' so that when we delete 'a' the SST is non-empty)
        // since these are both await_durable=true, we're guaranteed to have one L0 SST for each.
        db.put(&[b'a'; 16], &[b'a'; 32]).await.unwrap();
        db.put(&[b'b'; 16], &[b'a'; 32]).await.unwrap();
        db.flush().await.unwrap();

        let db_state = await_compaction(&db).await.unwrap();
        assert_eq!(db_state.compacted.len(), 1);
        assert_eq!(db_state.l0.len(), 0, "{:?}", db_state.l0);

        // put tombstone for key a into L0
        db.delete_with_options(
            &[b'a'; 16],
            &WriteOptions {
                await_durable: false,
            },
        )
        .await
        .unwrap();
        db.flush().await.unwrap();

        // Then:
        // we should now have a tombstone in L0 and a value in L1
        let db_state = get_db_state(manifest_store.clone()).await;
        assert_eq!(db_state.l0.len(), 1, "{:?}", db_state.l0);
        assert_eq!(db_state.compacted.len(), 1);

        let l0 = db_state.l0.front().unwrap();
        let mut iter = SstIterator::new_borrowed_initialized(
            ..,
            l0,
            table_store.clone(),
            SstIteratorOptions::default(),
        )
        .await
        .unwrap()
        .expect("Expected Some(iter) but got None");

        let tombstone = iter.next_entry().await.unwrap();
        assert!(tombstone.unwrap().value.is_tombstone());

        let db_state = await_compacted_compaction(manifest_store.clone(), db_state.compacted)
            .await
            .unwrap();
        assert_eq!(db_state.compacted.len(), 1);

        let compacted = &db_state.compacted.first().unwrap().ssts;
        assert_eq!(compacted.len(), 1);
        let handle = compacted.first().unwrap();

        let mut iter = SstIterator::new_borrowed_initialized(
            ..,
            handle,
            table_store.clone(),
            SstIteratorOptions::default(),
        )
        .await
        .unwrap()
        .expect("Expected Some(iter) but got None");

        // After compaction, only key 'b' should remain. Key 'a' was deleted and its tombstone
        // was filtered out during compaction because the compactor now correctly uses the
        // latest recent_snapshot_min_seq from the manifest, allowing old versions to be GC'd.
        let next = iter.next().await.unwrap();
        assert_eq!(next.unwrap().key.as_ref(), &[b'b'; 16]);
        let next = iter.next().await.unwrap();
        assert!(next.is_none());
    }

    #[cfg(feature = "wal_disable")]
    #[tokio::test(flavor = "multi_thread", worker_threads = 2)]
    async fn test_should_not_filter_tombstone_with_snapshot() {
        use crate::test_utils::OnDemandCompactionSchedulerSupplier;

        let os = Arc::new(InMemory::new());
        let logical_clock = Arc::new(TestClock::new());

        let scheduler = Arc::new(OnDemandCompactionSchedulerSupplier::new(Arc::new(
            |state| {
                // compact when there are at least 2 SSTs in L0
                state.db_state().l0.len() == 2 ||
                // or when there is one SST in L0 and one in L1
                (state.db_state().l0.len() == 1 && state.db_state().compacted.len() == 1)
            },
        )));

        let mut options = db_options(Some(compactor_options()));
        options.wal_enabled = false;
        options.l0_sst_size_bytes = 128;

        let db = Db::builder(PATH, os.clone())
            .with_settings(options)
            .with_logical_clock(logical_clock)
            .with_compaction_scheduler_supplier(scheduler.clone())
            .build()
            .await
            .unwrap();

        let (manifest_store, table_store) = build_test_stores(os.clone());

        // Write and flush key 'a' first (seq=1)
        db.put(&[b'a'; 16], &[b'a'; 32]).await.unwrap();
        db.put(&[b'b'; 16], &[b'a'; 32]).await.unwrap();

        // Create a snapshot after first flush. This protects seq >= 1
        let _snapshot = db.snapshot().await.unwrap();
        db.flush().await.unwrap();

        // Compact L0 to L1
        let db_state = await_compaction(&db).await.unwrap();
        assert_eq!(db_state.compacted.len(), 1);
        assert_eq!(db_state.l0.len(), 0, "{:?}", db_state.l0);

        // Now delete key 'a', creating a tombstone (seq=3)
        db.delete_with_options(
            &[b'a'; 16],
            &WriteOptions {
                await_durable: false,
            },
        )
        .await
        .unwrap();
        db.flush().await.unwrap();

        // We should now have a tombstone for 'a' in L0 and both 'a' and 'b' values in L1
        let db_state = get_db_state(manifest_store.clone()).await;
        assert_eq!(db_state.l0.len(), 1, "{:?}", db_state.l0);
        assert_eq!(db_state.compacted.len(), 1);

        // Trigger compaction of L0 (tombstone) + L1 (values)
        let db_state = await_compacted_compaction(manifest_store.clone(), db_state.compacted)
            .await
            .unwrap();
        assert_eq!(db_state.compacted.len(), 1);

        let compacted = &db_state.compacted.first().unwrap().ssts;
        assert_eq!(compacted.len(), 1);
        let handle = compacted.first().unwrap();

        let mut iter = SstIterator::new_borrowed_initialized(
            ..,
            handle,
            table_store.clone(),
            SstIteratorOptions::default(),
        )
        .await
        .unwrap()
        .expect("Expected Some(iter) but got None");

        // After compaction with an active snapshot (protecting seq >= 1):
        // - Key 'a': Both the tombstone(seq=3) and original value(seq=1) are protected
        //   The SST contains both versions, but the iterator returns the latest (tombstone)
        // - Key 'b': value(seq=2) is protected
        // Expected result: both 'a' (as tombstone) and 'b' (as value) should be present
        let next = iter.next().await.unwrap();
        let entry_a = next.unwrap();
        assert_eq!(entry_a.key.as_ref(), &[b'a'; 16]);

        let next = iter.next().await.unwrap();
        let entry_b = next.unwrap();
        assert_eq!(entry_b.key.as_ref(), &[b'b'; 16]);

        let next = iter.next().await.unwrap();
        assert!(
            next.is_none(),
            "Expected two keys (a and b) in the compacted SST"
        );
    }

    #[tokio::test(flavor = "multi_thread", worker_threads = 2)]
    async fn should_apply_merge_during_l0_compaction() {
        use crate::test_utils::OnDemandCompactionSchedulerSupplier;

        // given:
        let os = Arc::new(InMemory::new());
        let logical_clock = Arc::new(TestClock::new());
        let compaction_scheduler = Arc::new(OnDemandCompactionSchedulerSupplier::new(Arc::new(
            |state| state.db_state().l0.len() >= 2,
        )));
        let options = db_options(Some(compactor_options()));

        let db = Db::builder(PATH, os.clone())
            .with_settings(options)
            .with_logical_clock(logical_clock)
            .with_compaction_scheduler_supplier(compaction_scheduler)
            .with_merge_operator(Arc::new(StringConcatMergeOperator))
            .build()
            .await
            .unwrap();

        let (_manifest_store, table_store) = build_test_stores(os.clone());

        // write merge operations across multiple L0 SSTs
        db.merge(b"key1", b"a").await.unwrap();
        db.merge(b"key1", b"b").await.unwrap();
        db.put(&vec![b'x'; 16], &vec![b'p'; 128]).await.unwrap(); // padding to exceed 256 bytes
        db.flush().await.unwrap();

        db.merge(b"key1", b"c").await.unwrap();
        db.merge(b"key2", b"x").await.unwrap();
        db.put(&vec![b'y'; 16], &vec![b'p'; 128]).await.unwrap(); // padding to exceed 256 bytes
        db.flush().await.unwrap();

        // when:
        let db_state = await_compaction(&db).await;

        // then:
        let db_state = db_state.expect("db was not compacted");
        assert_eq!(db_state.compacted.len(), 1);
        let compacted = &db_state.compacted.first().unwrap().ssts;
        assert_eq!(compacted.len(), 1);
        let handle = compacted.first().unwrap();

        let mut iter = SstIterator::new_borrowed_initialized(
            ..,
            handle,
            table_store.clone(),
            SstIteratorOptions::default(),
        )
        .await
        .unwrap()
        .expect("Expected Some(iter) but got None");

        assert_iterator(
            &mut iter,
            vec![
                RowEntry::new_merge(b"key1", b"abc", 4).with_create_ts(0),
                RowEntry::new_merge(b"key2", b"x", 5).with_create_ts(0),
                RowEntry::new_value(&[b'x'; 16], &[b'p'; 128], 3).with_create_ts(0),
                RowEntry::new_value(&[b'y'; 16], &[b'p'; 128], 6).with_create_ts(0),
            ],
        )
        .await;

        // verify the merged values are readable from the db
        let result = db.get(b"key1").await.unwrap();
        assert_eq!(result, Some(Bytes::from("abc")));
        let result = db.get(b"key2").await.unwrap();
        assert_eq!(result, Some(Bytes::from("x")));
    }

    #[tokio::test(flavor = "multi_thread", worker_threads = 2)]
    async fn should_apply_merge_across_l0_and_sorted_runs() {
        use crate::test_utils::OnDemandCompactionSchedulerSupplier;

        // given:
        let os = Arc::new(InMemory::new());
        let logical_clock = Arc::new(TestClock::new());
        let compaction_scheduler = Arc::new(OnDemandCompactionSchedulerSupplier::new(Arc::new(
            |state| !state.db_state().l0.is_empty(),
        )));
        let options = db_options(Some(compactor_options()));

        let db = Db::builder(PATH, os.clone())
            .with_settings(options)
            .with_logical_clock(logical_clock)
            .with_compaction_scheduler_supplier(compaction_scheduler)
            .with_merge_operator(Arc::new(StringConcatMergeOperator))
            .build()
            .await
            .unwrap();

        let (_manifest_store, table_store) = build_test_stores(os.clone());

        // write initial merge operations and compact to L1
        db.merge(b"key1", b"a").await.unwrap();
        db.merge(b"key1", b"b").await.unwrap();
        db.put(&vec![b'x'; 16], &vec![b'p'; 128]).await.unwrap(); // padding to exceed 256 bytes
        db.flush().await.unwrap();

        let db_state = await_compaction(&db).await;
        let db_state = db_state.expect("db was not compacted");
        assert_eq!(db_state.compacted.len(), 1);

        // write more merge operations to L0
        db.merge(b"key1", b"c").await.unwrap();
        db.merge(b"key1", b"d").await.unwrap();
        db.put(&vec![b'y'; 16], &vec![b'p'; 128]).await.unwrap(); // padding to exceed 256 bytes
        db.flush().await.unwrap();

        // when: compact L0 with the existing sorted run
        let db_state = await_compaction(&db).await;

        // then:
        let db_state = db_state.expect("db was not compacted");
        assert_eq!(db_state.compacted.len(), 1);
        let compacted = &db_state.compacted.first().unwrap().ssts;
        assert_eq!(compacted.len(), 1);
        let handle = compacted.first().unwrap();

        let mut iter = SstIterator::new_borrowed_initialized(
            ..,
            handle,
            table_store.clone(),
            SstIteratorOptions::default(),
        )
        .await
        .unwrap()
        .expect("Expected Some(iter) but got None");

        assert_iterator(
            &mut iter,
            vec![
                RowEntry::new_merge(b"key1", b"abcd", 5).with_create_ts(0),
                RowEntry::new_value(&[b'x'; 16], &[b'p'; 128], 3).with_create_ts(0),
                RowEntry::new_value(&[b'y'; 16], &[b'p'; 128], 6).with_create_ts(0),
            ],
        )
        .await;

        // verify the merged value is readable from the db
        let result = db.get(b"key1").await.unwrap();
        assert_eq!(result, Some(Bytes::from("abcd")));
    }

    #[tokio::test(flavor = "multi_thread", worker_threads = 2)]
    async fn should_merge_without_base_value() {
        use crate::test_utils::OnDemandCompactionSchedulerSupplier;

        // given:
        let os = Arc::new(InMemory::new());
        let logical_clock = Arc::new(TestClock::new());
        let compaction_scheduler = Arc::new(OnDemandCompactionSchedulerSupplier::new(Arc::new(
            |state| state.db_state().l0.len() >= 2,
        )));
        let options = db_options(Some(compactor_options()));

        let db = Db::builder(PATH, os.clone())
            .with_settings(options)
            .with_logical_clock(logical_clock)
            .with_compaction_scheduler_supplier(compaction_scheduler)
            .with_merge_operator(Arc::new(StringConcatMergeOperator))
            .build()
            .await
            .unwrap();

        let (_manifest_store, table_store) = build_test_stores(os.clone());

        // write only merge operations without any base value
        db.merge(b"key1", b"x").await.unwrap();
        db.put(&vec![b'x'; 16], &vec![b'p'; 128]).await.unwrap(); // padding to exceed 256 bytes
        db.flush().await.unwrap();

        db.merge(b"key1", b"y").await.unwrap();
        db.merge(b"key1", b"z").await.unwrap();
        db.put(&vec![b'y'; 16], &vec![b'p'; 128]).await.unwrap(); // padding to exceed 256 bytes
        db.flush().await.unwrap();

        // when:
        let db_state = await_compaction(&db).await;

        // then:
        let db_state = db_state.expect("db was not compacted");
        assert_eq!(db_state.compacted.len(), 1);
        let compacted = &db_state.compacted.first().unwrap().ssts;
        assert_eq!(compacted.len(), 1);
        let handle = compacted.first().unwrap();

        let mut iter = SstIterator::new_borrowed_initialized(
            ..,
            handle,
            table_store.clone(),
            SstIteratorOptions::default(),
        )
        .await
        .unwrap()
        .expect("Expected Some(iter) but got None");

        assert_iterator(
            &mut iter,
            vec![
                RowEntry::new_merge(b"key1", b"xyz", 4).with_create_ts(0),
                RowEntry::new_value(&[b'x'; 16], &[b'p'; 128], 2).with_create_ts(0),
                RowEntry::new_value(&[b'y'; 16], &[b'p'; 128], 5).with_create_ts(0),
            ],
        )
        .await;

        // verify the merged value is readable from the db
        let result = db.get(b"key1").await.unwrap();
        assert_eq!(result, Some(Bytes::from("xyz")));
    }

    #[tokio::test(flavor = "multi_thread", worker_threads = 2)]
    async fn should_preserve_merge_order_across_multiple_ssts() {
        use crate::test_utils::OnDemandCompactionSchedulerSupplier;

        // given:
        let os = Arc::new(InMemory::new());
        let logical_clock = Arc::new(TestClock::new());
        let compaction_scheduler = Arc::new(OnDemandCompactionSchedulerSupplier::new(Arc::new(
            |state| state.db_state().l0.len() >= 3,
        )));
        let options = db_options(Some(compactor_options()));

        let db = Db::builder(PATH, os.clone())
            .with_settings(options)
            .with_logical_clock(logical_clock)
            .with_compaction_scheduler_supplier(compaction_scheduler)
            .with_merge_operator(Arc::new(StringConcatMergeOperator))
            .build()
            .await
            .unwrap();

        let (_manifest_store, table_store) = build_test_stores(os.clone());

        // write merge operations across three L0 SSTs in specific order
        db.merge(b"key1", b"1").await.unwrap();
        db.put(&vec![b'a'; 16], &vec![b'p'; 128]).await.unwrap(); // padding to exceed 256 bytes
        db.flush().await.unwrap();

        db.merge(b"key1", b"2").await.unwrap();
        db.put(&vec![b'b'; 16], &vec![b'p'; 128]).await.unwrap(); // padding to exceed 256 bytes
        db.flush().await.unwrap();

        db.merge(b"key1", b"3").await.unwrap();
        db.put(&vec![b'c'; 16], &vec![b'p'; 128]).await.unwrap(); // padding to exceed 256 bytes
        db.flush().await.unwrap();

        // when:
        let db_state = await_compaction(&db).await;

        // then:
        let db_state = db_state.expect("db was not compacted");
        assert_eq!(db_state.compacted.len(), 1);
        let compacted = &db_state.compacted.first().unwrap().ssts;
        assert_eq!(compacted.len(), 1);
        let handle = compacted.first().unwrap();

        let mut iter = SstIterator::new_borrowed_initialized(
            ..,
            handle,
            table_store.clone(),
            SstIteratorOptions::default(),
        )
        .await
        .unwrap()
        .expect("Expected Some(iter) but got None");

        // merges should be applied in chronological order: 1, 2, 3
        assert_iterator(
            &mut iter,
            vec![
                RowEntry::new_value(&[b'a'; 16], &[b'p'; 128], 2).with_create_ts(0),
                RowEntry::new_value(&[b'b'; 16], &[b'p'; 128], 4).with_create_ts(0),
                RowEntry::new_value(&[b'c'; 16], &[b'p'; 128], 6).with_create_ts(0),
                RowEntry::new_merge(b"key1", b"123", 5).with_create_ts(0),
            ],
        )
        .await;

        // verify the merged value is readable from the db
        let result = db.get(b"key1").await.unwrap();
        assert_eq!(result, Some(Bytes::from("123")));
    }

    #[cfg(feature = "wal_disable")]
    #[tokio::test(flavor = "multi_thread", worker_threads = 2)]
    async fn should_not_compact_expired_merge_operations_in_last_run() {
        use crate::test_utils::OnDemandCompactionSchedulerSupplier;

        // given:
        let os = Arc::new(InMemory::new());
        let insert_clock = Arc::new(TestClock::new());

        let scheduler = Arc::new(OnDemandCompactionSchedulerSupplier::new(Arc::new(
            |state| state.db_state().l0.len() >= 2,
        )));

        let mut options = db_options(Some(compactor_options()));
        options.wal_enabled = false;
        options.l0_sst_size_bytes = 128;

        let db = Db::builder(PATH, os.clone())
            .with_settings(options)
            .with_logical_clock(insert_clock.clone())
            .with_compaction_scheduler_supplier(scheduler)
            .with_merge_operator(Arc::new(StringConcatMergeOperator))
            .build()
            .await
            .unwrap();

        let (_manifest_store, table_store) = build_test_stores(os.clone());

        // ticker time = 0, expire time = 10
        insert_clock.ticker.store(0, atomic::Ordering::SeqCst);
        db.merge_with_options(
            b"key1",
            &[b'a'; 32],
            &crate::config::MergeOptions {
                ttl: Ttl::ExpireAfter(10),
            },
            &WriteOptions {
                await_durable: true,
            },
        )
        .await
        .unwrap();

        // ticker time = 20, no expire time
        insert_clock.ticker.store(20, atomic::Ordering::SeqCst);
        db.merge_with_options(
            b"key1",
            &[b'b'; 32],
            &crate::config::MergeOptions { ttl: Ttl::NoExpiry },
            &WriteOptions {
                await_durable: true,
            },
        )
        .await
        .unwrap();

        let db_state = await_compaction(&db).await.unwrap();
        assert_eq!(db_state.compacted.len(), 1);
        assert_eq!(db_state.last_l0_clock_tick, 20);

        // then: the compacted SST should only contain the non-expired merge
        let compacted = &db_state.compacted.first().unwrap().ssts;
        assert_eq!(compacted.len(), 1);
        let handle = compacted.first().unwrap();

        let mut iter = SstIterator::new_borrowed_initialized(
            ..,
            handle,
            table_store.clone(),
            SstIteratorOptions::default(),
        )
        .await
        .unwrap()
        .expect("Expected Some(iter) but got None");

        // only the non-expired merge "b" should be present
        assert_iterator(
            &mut iter,
            vec![RowEntry::new_merge(b"key1", &[b'b'; 32], 2).with_create_ts(20)],
        )
        .await;
    }

    #[tokio::test(flavor = "multi_thread", worker_threads = 2)]
    async fn should_merge_and_then_overwrite_with_put() {
        use crate::test_utils::OnDemandCompactionSchedulerSupplier;

        // given:
        let os = Arc::new(InMemory::new());
        let logical_clock = Arc::new(TestClock::new());
        let compaction_scheduler = Arc::new(OnDemandCompactionSchedulerSupplier::new(Arc::new(
            |state| state.db_state().l0.len() >= 2,
        )));
        let options = db_options(Some(compactor_options()));

        let db = Db::builder(PATH, os.clone())
            .with_settings(options)
            .with_logical_clock(logical_clock)
            .with_compaction_scheduler_supplier(compaction_scheduler)
            .with_merge_operator(Arc::new(StringConcatMergeOperator))
            .build()
            .await
            .unwrap();

        let (manifest_store, _table_store) = build_test_stores(os.clone());

        // write merge operations
        db.merge(b"key1", b"a").await.unwrap();
        db.merge(b"key1", b"b").await.unwrap();
        db.put(&vec![b'x'; 16], &vec![b'p'; 128]).await.unwrap(); // padding
        db.flush().await.unwrap();

        // then overwrite with a put
        db.put(b"key1", b"new_value").await.unwrap();
        db.put(&vec![b'y'; 16], &vec![b'p'; 128]).await.unwrap(); // padding
        db.flush().await.unwrap();

        // when:
        // Wait a bit for compaction to occur
        tokio::time::sleep(Duration::from_secs(2)).await;

        // then: verify the put value overwrote the merge
        let result = db.get(b"key1").await.unwrap();
        assert_eq!(result, Some(Bytes::from("new_value")));

        // verify the compacted state in manifest
        let stored_manifest = StoredManifest::load(manifest_store.clone()).await.unwrap();
        let db_state = stored_manifest.db_state();
        assert!(
            !db_state.compacted.is_empty(),
            "compaction should have occurred"
        );
    }

    #[tokio::test(flavor = "multi_thread", worker_threads = 2)]
    async fn should_not_merge_operations_with_different_expire_times() {
        use crate::test_utils::OnDemandCompactionSchedulerSupplier;

        // given:
        let os = Arc::new(InMemory::new());
        let logical_clock = Arc::new(TestClock::new());
        let compaction_scheduler = Arc::new(OnDemandCompactionSchedulerSupplier::new(Arc::new(
            |state| state.db_state().l0.len() >= 2,
        )));
        let options = db_options(Some(compactor_options()));

        let db = Db::builder(PATH, os.clone())
            .with_settings(options)
            .with_logical_clock(logical_clock)
            .with_compaction_scheduler_supplier(compaction_scheduler)
            .with_merge_operator(Arc::new(StringConcatMergeOperator))
            .build()
            .await
            .unwrap();

        let (manifest_store, table_store) = build_test_stores(os.clone());

        // write merge operations with different TTLs
        db.merge_with_options(
            b"key1",
            b"a",
            &crate::config::MergeOptions {
                ttl: Ttl::ExpireAfter(100),
            },
            &WriteOptions::default(),
        )
        .await
        .unwrap();
        db.put(&vec![b'x'; 16], &vec![b'p'; 128]).await.unwrap(); // padding
        db.flush().await.unwrap();

        db.merge_with_options(
            b"key1",
            b"b",
            &crate::config::MergeOptions {
                ttl: Ttl::ExpireAfter(200),
            },
            &WriteOptions::default(),
        )
        .await
        .unwrap();
        db.put(&vec![b'y'; 16], &vec![b'p'; 128]).await.unwrap(); // padding
        db.flush().await.unwrap();

        // when:
        // Wait a bit for compaction to occur
        tokio::time::sleep(Duration::from_secs(2)).await;

        // then: verify that merges with different expire times are NOT merged together
        // Reading should get only the latest merge since they weren't combined
        let stored_manifest = StoredManifest::load(manifest_store.clone()).await.unwrap();
        let db_state = stored_manifest.db_state();
        assert!(
            !db_state.compacted.is_empty(),
            "compaction should have occurred"
        );

        // The compacted sorted run should contain both merge operations separately
        let compacted = &db_state.compacted.first().unwrap().ssts;
        assert_eq!(compacted.len(), 1);
        let handle = compacted.first().unwrap();

        let mut iter = SstIterator::new_borrowed_initialized(
            ..,
            handle,
            table_store.clone(),
            SstIteratorOptions::default(),
        )
        .await
        .unwrap()
        .expect("Expected Some(iter) but got None");

        // merge operations should be kept separate due to different expire times
        let mut key1_entries = vec![];
        while let Some(entry) = iter.next_entry().await.unwrap() {
            if entry.key.as_ref() == b"key1" {
                key1_entries.push(entry);
            }
        }
        // We should have at least 1 merge operation for key1
        assert!(
            !key1_entries.is_empty(),
            "should have merge operations for key1"
        );
        // All entries for key1 should be merge operations
        assert!(key1_entries
            .iter()
            .all(|e| matches!(e.value, crate::types::ValueDeletable::Merge(_))));
        // If there are 2 entries, they should have different expire times
        if key1_entries.len() == 2 {
            assert_ne!(
                key1_entries[0].expire_ts, key1_entries[1].expire_ts,
                "separate merge operations should have different expire times"
            );
        }
    }

    #[tokio::test(flavor = "multi_thread", worker_threads = 2)]
    async fn test_should_compact_expired_entries() {
        // given:
        let os = Arc::new(InMemory::new());
        let insert_clock = Arc::new(TestClock::new());

        let compaction_scheduler = Arc::new(SizeTieredCompactionSchedulerSupplier::new(
            SizeTieredCompactionSchedulerOptions {
                // We'll do exactly two flushes in this test, resulting in 2 L0 files.
                min_compaction_sources: 2,
                max_compaction_sources: 2,
                include_size_threshold: 4.0,
            },
        ));

        let mut options = db_options(Some(compactor_options()));
        options.default_ttl = Some(50);
        let db = Db::builder(PATH, os.clone())
            .with_settings(options)
            .with_logical_clock(insert_clock.clone())
            .with_compaction_scheduler_supplier(compaction_scheduler)
            .build()
            .await
            .unwrap();

        let (_, table_store) = build_test_stores(os.clone());

        let value = &[b'a'; 64];

        // ticker time = 0, expire time = 10
        insert_clock.ticker.store(0, atomic::Ordering::SeqCst);
        db.put_with_options(
            &[1; 16],
            value,
            &PutOptions {
                ttl: Ttl::ExpireAfter(10),
            },
            &WriteOptions::default(),
        )
        .await
        .unwrap();

        // ticker time = 10, expire time = 60 (using default TTL)
        insert_clock.ticker.store(10, atomic::Ordering::SeqCst);
        db.put_with_options(
            &[2; 16],
            value,
            &PutOptions { ttl: Ttl::Default },
            &WriteOptions::default(),
        )
        .await
        .unwrap();

        db.flush().await.unwrap();

        // ticker time = 30, no expire time
        insert_clock.ticker.store(30, atomic::Ordering::SeqCst);
        db.put_with_options(
            &[3; 16],
            value,
            &PutOptions { ttl: Ttl::NoExpiry },
            &WriteOptions::default(),
        )
        .await
        .unwrap();

        // this revives key 1
        // ticker time = 70, expire time 80
        insert_clock.ticker.store(70, atomic::Ordering::SeqCst);
        db.put_with_options(
            &[1; 16],
            value,
            &PutOptions {
                ttl: Ttl::ExpireAfter(80),
            },
            &WriteOptions::default(),
        )
        .await
        .unwrap();

        db.flush().await.unwrap();

        // when:
        let db_state = await_compaction(&db).await;

        // then:
        let db_state = db_state.expect("db was not compacted");
        assert!(db_state.l0_last_compacted.is_some());
        assert_eq!(db_state.compacted.len(), 1);
        assert_eq!(db_state.last_l0_clock_tick, 70);
        let compacted = &db_state.compacted.first().unwrap().ssts;
        assert_eq!(compacted.len(), 1);
        let handle = compacted.first().unwrap();
        let mut iter = SstIterator::new_borrowed_initialized(
            ..,
            handle,
            table_store.clone(),
            SstIteratorOptions::default(),
        )
        .await
        .unwrap()
        .expect("Expected Some(iter) but got None");

        assert_iterator(
            &mut iter,
            vec![
                RowEntry::new_value(&[1; 16], value, 4)
                    .with_create_ts(70)
                    .with_expire_ts(150),
                // no tombstone for &[2; 16] because this is the last layer of the tree,
                RowEntry::new_value(&[3; 16], value, 3).with_create_ts(30),
            ],
        )
        .await;
    }

    #[tokio::test]
    async fn test_compaction_low_watermark_uses_min_ulid_time() {
        let mut fixture = CompactorEventHandlerTestFixture::new().await;

        // Two artificial jobs with known ULID timestamps
        let older_ts_ms: u64 = 1_000;
        let newer_ts_ms: u64 = 2_000;
        let job_old = CompactorJob::new(
            Ulid::from_parts(older_ts_ms, 0),
            CompactorJobSpec::new(vec![], 10),
        );
        let job_new = CompactorJob::new(
            Ulid::from_parts(newer_ts_ms, 0),
            CompactorJobSpec::new(vec![], 11),
        );

        fixture
            .handler
            .state
            .add_job(job_old)
            .expect("failed to add old job");
        fixture
            .handler
            .state
            .add_job(job_new)
            .expect("failed to add new job");

        // Update the metric and verify it matches the oldest job's ULID time
        fixture.handler.update_compaction_low_watermark();
        assert_eq!(
            fixture.handler.stats.compaction_low_watermark_ts.value(),
            older_ts_ms
        );
    }

    struct CompactorEventHandlerTestFixture {
        manifest: StoredManifest,
        manifest_store: Arc<ManifestStore>,
        options: Settings,
        db: Db,
        scheduler: Arc<MockScheduler>,
        executor: Arc<MockExecutor>,
        real_executor: Arc<dyn CompactionExecutor>,
        real_executor_rx: tokio::sync::mpsc::UnboundedReceiver<CompactorMessage>,
        stats_registry: Arc<StatRegistry>,
        handler: CompactorEventHandler,
    }

    impl CompactorEventHandlerTestFixture {
        async fn new() -> Self {
            let compactor_options = Arc::new(compactor_options());
            let options = db_options(None);

            let os = Arc::new(InMemory::new());
            let (manifest_store, table_store) = build_test_stores(os.clone());
            let db = Db::builder(PATH, os.clone())
                .with_settings(options.clone())
                .build()
                .await
                .unwrap();

            let scheduler = Arc::new(MockScheduler::new());
            let executor = Arc::new(MockExecutor::new());
            let (real_executor_tx, real_executor_rx) = tokio::sync::mpsc::unbounded_channel();
            let rand = Arc::new(DbRand::default());
            let stats_registry = Arc::new(StatRegistry::new());
            let compactor_stats = Arc::new(CompactionStats::new(stats_registry.clone()));
            let real_executor = Arc::new(TokioCompactionExecutor::new(
                Handle::current(),
                compactor_options.clone(),
                real_executor_tx,
                table_store,
                rand.clone(),
                compactor_stats.clone(),
                Arc::new(DefaultSystemClock::new()),
                manifest_store.clone(),
                options.merge_operator.clone(),
            ));
            let handler = CompactorEventHandler::new(
                manifest_store.clone(),
                compactor_options.clone(),
                scheduler.clone(),
                executor.clone(),
                rand.clone(),
                compactor_stats.clone(),
                Arc::new(DefaultSystemClock::new()),
            )
            .await
            .unwrap();
            let manifest = StoredManifest::load(manifest_store.clone()).await.unwrap();
            Self {
                manifest,
                manifest_store,
                options,
                db,
                scheduler,
                executor,
                real_executor_rx,
                real_executor,
                stats_registry,
                handler,
            }
        }

        async fn latest_db_state(&mut self) -> CoreDbState {
            self.manifest.refresh().await.unwrap().core.clone()
        }

        async fn write_l0(&mut self) {
            let mut rng = rng::new_test_rng(None);
            let manifest = self.manifest.refresh().await.unwrap();
            let l0s = manifest.core.l0.len();
            // TODO: add an explicit flush_memtable fn to db and use that instead
            let mut k = vec![0u8; self.options.l0_sst_size_bytes];
            rng.fill_bytes(&mut k);
            self.db.put(&k, &[b'x'; 10]).await.unwrap();
            self.db.flush().await.unwrap();
            loop {
                let manifest = self.manifest.refresh().await.unwrap().clone();
                if manifest.core.l0.len() > l0s {
                    break;
                }
            }
        }

        async fn build_l0_compaction(&mut self) -> CompactorJobSpec {
            let db_state = self.latest_db_state().await;
            let l0_ids_to_compact: Vec<SourceId> = db_state
                .l0
                .iter()
                .map(|h| SourceId::Sst(h.id.unwrap_compacted_id()))
                .collect();
            CompactorJobSpec::new(l0_ids_to_compact, 0)
        }

        fn assert_started_compaction(&self, num: usize) -> Vec<CompactorJobAttempt> {
            let attempts = self.executor.pop_jobs();
            assert_eq!(num, attempts.len());
            attempts
        }

        fn assert_and_forward_compactions(&self, num: usize) {
            for c in self.assert_started_compaction(num) {
                self.real_executor.start_compaction(c)
            }
        }
    }

    #[tokio::test]
    async fn test_should_record_last_compaction_ts() {
        // given:
        let mut fixture = CompactorEventHandlerTestFixture::new().await;
        fixture.write_l0().await;
        let compaction = fixture.build_l0_compaction().await;
        fixture.scheduler.inject_compaction(compaction.clone());
        fixture.handler.handle_ticker().await;
        fixture.assert_and_forward_compactions(1);
        let msg = tokio::time::timeout(Duration::from_millis(10), async {
            match fixture.real_executor_rx.recv().await {
                Some(m @ CompactorMessage::CompactionJobAttemptFinished { .. }) => m,
                Some(_) => fixture
                    .real_executor_rx
                    .recv()
                    .await
                    .expect("channel closed before CompactionJobAttemptFinished"),
                None => panic!("channel closed before receiving any message"),
            }
        })
        .await
        .expect("timeout waiting for CompactionJobAttemptFinished");
        let starting_last_ts = fixture
            .stats_registry
            .lookup(LAST_COMPACTION_TS_SEC)
            .unwrap()
            .get();

        // when:
        fixture
            .handler
            .handle(msg)
            .await
            .expect("fatal error handling compaction message");

        // then:
        assert!(
            fixture
                .stats_registry
                .lookup(LAST_COMPACTION_TS_SEC)
                .unwrap()
                .get()
                > starting_last_ts
        );
    }

    #[tokio::test]
    async fn test_should_write_manifest_safely() {
        // given:
        let mut fixture = CompactorEventHandlerTestFixture::new().await;
        fixture.write_l0().await;
        let compaction = fixture.build_l0_compaction().await;
        fixture.scheduler.inject_compaction(compaction.clone());
        fixture.handler.handle_ticker().await;
        fixture.assert_and_forward_compactions(1);
        let msg = tokio::time::timeout(Duration::from_millis(10), async {
            match fixture.real_executor_rx.recv().await {
                Some(m @ CompactorMessage::CompactionJobAttemptFinished { .. }) => m,
                Some(_) => fixture
                    .real_executor_rx
                    .recv()
                    .await
                    .expect("channel closed before CompactionJobAttemptFinished"),
                None => panic!("channel closed before receiving any message"),
            }
        })
        .await
        .expect("timeout waiting for CompactionJobAttemptFinished");
        // write an l0 before handling compaction finished
        fixture.write_l0().await;

        // when:
        fixture
            .handler
            .handle(msg)
            .await
            .expect("fatal error handling compaction message");

        // then:
        let db_state = fixture.latest_db_state().await;
        assert_eq!(db_state.l0.len(), 1);
        assert_eq!(db_state.compacted.len(), 1);
        let l0_id = db_state.l0.front().unwrap().id.unwrap_compacted_id();
        let compacted_l0s: Vec<Ulid> = db_state
            .compacted
            .first()
            .unwrap()
            .ssts
            .iter()
            .map(|sst| sst.id.unwrap_compacted_id())
            .collect();
        assert!(!compacted_l0s.contains(&l0_id));
        assert_eq!(
            db_state.l0_last_compacted.unwrap(),
            compaction
                .sources()
                .first()
                .and_then(|id| id.maybe_unwrap_sst())
                .unwrap()
        );
    }

    #[tokio::test]
    async fn test_should_clear_compaction_on_failure_and_retry() {
        // given:
        let mut fixture = CompactorEventHandlerTestFixture::new().await;
        fixture.write_l0().await;
        let compaction = fixture.build_l0_compaction().await;
        fixture.scheduler.inject_compaction(compaction.clone());
        fixture.handler.handle_ticker().await;
        let job = fixture.assert_started_compaction(1).pop().unwrap();
        let msg = CompactorMessage::CompactionJobAttemptFinished {
            id: job.id,
            result: Err(SlateDBError::InvalidDBState),
        };

        // when:
        fixture
            .handler
            .handle(msg)
            .await
            .expect("fatal error handling compaction message");

        // then:
        fixture.scheduler.inject_compaction(compaction.clone());
        fixture.handler.handle_ticker().await;
        fixture.assert_started_compaction(1);
    }

    #[tokio::test]
    async fn test_should_not_schedule_conflicting_compaction() {
        // given:
        let mut fixture = CompactorEventHandlerTestFixture::new().await;
        fixture.write_l0().await;
        let compaction = fixture.build_l0_compaction().await;
        fixture.scheduler.inject_compaction(compaction.clone());
        fixture.handler.handle_ticker().await;
        fixture.assert_started_compaction(1);
        fixture.write_l0().await;
        fixture.scheduler.inject_compaction(compaction.clone());

        // when:
        fixture.handler.handle_ticker().await;

        // then:
        assert_eq!(0, fixture.executor.pop_jobs().len())
    }

    #[tokio::test]
    async fn test_should_leave_checkpoint_when_removing_ssts_after_compaction() {
        // given:
        let mut fixture = CompactorEventHandlerTestFixture::new().await;
        fixture.write_l0().await;
        let compaction = fixture.build_l0_compaction().await;
        fixture.scheduler.inject_compaction(compaction.clone());
        fixture.handler.handle_ticker().await;
        fixture.assert_and_forward_compactions(1);
        let msg = tokio::time::timeout(Duration::from_millis(10), async {
            match fixture.real_executor_rx.recv().await {
                Some(m @ CompactorMessage::CompactionJobAttemptFinished { .. }) => m,
                Some(_) => fixture
                    .real_executor_rx
                    .recv()
                    .await
                    .expect("channel closed before CompactionJobAttemptFinished"),
                None => panic!("channel closed before receiving any message"),
            }
        })
        .await
        .expect("timeout waiting for CompactionJobAttemptFinished");
        // when:
        fixture
            .handler
            .handle(msg)
            .await
            .expect("fatal error handling compaction message");

        // then:
        let current_dbstate = fixture.latest_db_state().await;
        let checkpoint = current_dbstate.checkpoints.last().unwrap();
        let old_manifest = fixture
            .manifest_store
            .read_manifest(checkpoint.manifest_id)
            .await
            .unwrap();
        let l0_ids: Vec<SourceId> = old_manifest
            .core
            .l0
            .iter()
            .map(|sst| SourceId::Sst(sst.id.unwrap_compacted_id()))
            .collect();
        assert_eq!(&l0_ids, compaction.sources());
    }

    #[tokio::test(flavor = "multi_thread", worker_threads = 2)]
    #[cfg(feature = "zstd")]
    async fn test_compactor_compressed_block_size() {
        use crate::compactor_stats::BYTES_COMPACTED;
        use crate::config::{CompressionCodec, SstBlockSize};

        // given:
        let os = Arc::new(InMemory::new());
        let logical_clock = Arc::new(TestClock::new());
        let compaction_scheduler = Arc::new(SizeTieredCompactionSchedulerSupplier::new(
            SizeTieredCompactionSchedulerOptions {
                min_compaction_sources: 1,
                max_compaction_sources: 999,
                include_size_threshold: 4.0,
            },
        ));

        let mut options = db_options(Some(compactor_options()));
        options.l0_sst_size_bytes = 128;
        options.compression_codec = Some(CompressionCodec::Zstd);

        let db = Db::builder(PATH, os.clone())
            .with_settings(options)
            .with_logical_clock(logical_clock)
            .with_compaction_scheduler_supplier(compaction_scheduler)
            .with_sst_block_size(SstBlockSize::Other(128))
            .build()
            .await
            .unwrap();

        for i in 0..4 {
            let k = vec![b'a' + i as u8; 16];
            let v = vec![b'b' + i as u8; 48];
            db.put(&k, &v).await.unwrap();
            let k = vec![b'j' + i as u8; 16];
            let v = vec![b'k' + i as u8; 48];
            db.put(&k, &v).await.unwrap();
        }

        db.flush().await.unwrap();

        // when:
        await_compaction(&db).await.expect("db was not compacted");

        // then:
        let metrics = db.metrics();
        let bytes_compacted = metrics.lookup(BYTES_COMPACTED).unwrap().get();

        assert!(bytes_compacted > 0, "bytes_compacted: {}", bytes_compacted);
    }

    #[tokio::test]
    async fn test_validate_compaction_empty_sources_rejected() {
        let fixture = CompactorEventHandlerTestFixture::new().await;
        let c = CompactorJobSpec::new(Vec::new(), 0);
        let err = fixture.handler.validate_compaction(&c).unwrap_err();
        assert!(matches!(err, SlateDBError::InvalidCompaction));
    }

    #[tokio::test]
    async fn test_validate_compaction_l0_only_ok_when_no_sr() {
        let mut fixture = CompactorEventHandlerTestFixture::new().await;
        // ensure at least one L0 exists
        fixture.write_l0().await;
        let c = fixture.build_l0_compaction().await;
        fixture.handler.validate_compaction(&c).unwrap();
    }

    #[tokio::test]
    async fn test_validate_compaction_l0_only_rejects_when_dest_below_highest_sr() {
        let mut fixture = CompactorEventHandlerTestFixture::new().await;
        // write L0 and compact to create SR id 0
        fixture.write_l0().await;
        let c1 = fixture.build_l0_compaction().await;
        fixture.scheduler.inject_compaction(c1.clone());
        fixture.handler.handle_ticker().await;
        fixture.assert_and_forward_compactions(1);
        let msg = tokio::time::timeout(Duration::from_millis(10), async {
            match fixture.real_executor_rx.recv().await {
                Some(m @ CompactorMessage::CompactionJobAttemptFinished { .. }) => m,
                Some(_) => fixture
                    .real_executor_rx
                    .recv()
                    .await
                    .expect("channel closed before CompactionJobAttemptFinished"),
                None => panic!("channel closed before receiving any message"),
            }
        })
        .await
        .expect("timeout waiting for CompactionJobAttemptFinished");
        fixture.handler.handle(msg).await.unwrap();

        // now highest_id should be 1; build L0-only compaction with dest 0 (below highest)
        fixture.write_l0().await;
        let c2 = fixture.build_l0_compaction().await; // destination 0
        let err = fixture.handler.validate_compaction(&c2).unwrap_err();
        assert!(matches!(err, SlateDBError::InvalidCompaction));
    }

    #[tokio::test]
    async fn test_validate_compaction_mixed_l0_and_sr_deferred_to_scheduler() {
        let mut fixture = CompactorEventHandlerTestFixture::new().await;
        // create one SR so we can reference its id
        fixture.write_l0().await;
        let c1 = fixture.build_l0_compaction().await;
        fixture.scheduler.inject_compaction(c1.clone());
        fixture.handler.handle_ticker().await;
        fixture.assert_and_forward_compactions(1);
        let msg = tokio::time::timeout(Duration::from_millis(10), async {
            match fixture.real_executor_rx.recv().await {
                Some(m @ CompactorMessage::CompactionJobAttemptFinished { .. }) => m,
                Some(_) => fixture
                    .real_executor_rx
                    .recv()
                    .await
                    .expect("channel closed before CompactionJobAttemptFinished"),
                None => panic!("channel closed before receiving any message"),
            }
        })
        .await
        .expect("timeout waiting for CompactionJobAttemptFinished");
        fixture.handler.handle(msg).await.unwrap();

        // prepare a mixed compaction: one SR source and one L0 source
        fixture.write_l0().await;
        let state = fixture.latest_db_state().await;
        let sr_id = state.compacted.first().unwrap().id;
        let l0_ulid = state.l0.front().unwrap().id.unwrap_compacted_id();
        let mixed = CompactorJobSpec::new(
            vec![SourceId::SortedRun(sr_id), SourceId::Sst(l0_ulid)],
            sr_id,
        );
        // Compactor-level validation should not reject (scheduler default validate returns Ok(()))
        fixture.handler.validate_compaction(&mixed).unwrap();
    }

    async fn run_for<T, F>(duration: Duration, f: impl Fn() -> F) -> Option<T>
    where
        F: Future<Output = Option<T>>,
    {
        #[allow(clippy::disallowed_methods)]
        let now = SystemTime::now();
        while now.elapsed().unwrap() < duration {
            let maybe_result = f().await;
            if maybe_result.is_some() {
                return maybe_result;
            }
            tokio::time::sleep(Duration::from_millis(100)).await;
        }
        None
    }

    fn build_test_stores(os: Arc<dyn ObjectStore>) -> (Arc<ManifestStore>, Arc<TableStore>) {
        let sst_format = SsTableFormat {
            block_size: 32,
            min_filter_keys: 10,
            ..SsTableFormat::default()
        };
        let manifest_store = Arc::new(ManifestStore::new(
            &Path::from(PATH),
            os.clone(),
            Arc::new(DefaultSystemClock::new()),
        ));
        let table_store = Arc::new(TableStore::new(
            ObjectStores::new(os.clone(), None),
            sst_format,
            Path::from(PATH),
            None,
        ));
        (manifest_store, table_store)
    }

    /// Waits until all writes have made their way to L1 or below. No data is allowed in
    /// in-memory WALs, in-memory memtables, or L0 SSTs on object storage.
    async fn await_compaction(db: &Db) -> Option<CoreDbState> {
        run_for(Duration::from_secs(10), || async {
            let (empty_wal, empty_memtable, core_db_state) = {
                let db_state = db.inner.state.read();
                let cow_db_state = db_state.state();
                (
                    db.inner.wal_buffer.is_empty(),
                    db_state.memtable().is_empty() && cow_db_state.imm_memtable.is_empty(),
                    db_state.state().core().clone(),
                )
            };

            let empty_l0 = core_db_state.l0.is_empty();
            let compaction_ran = !core_db_state.compacted.is_empty();
            if empty_wal && empty_memtable && empty_l0 && compaction_ran {
                return Some(core_db_state);
            }
            None
        })
        .await
    }

    #[allow(unused)] // only used with feature(wal_disable)
    async fn await_compacted_compaction(
        manifest_store: Arc<ManifestStore>,
        old_compacted: Vec<SortedRun>,
    ) -> Option<CoreDbState> {
        run_for(Duration::from_secs(10), || async {
            let db_state = get_db_state(manifest_store.clone()).await;
            if !db_state.compacted.eq(&old_compacted) {
                return Some(db_state);
            }
            None
        })
        .await
    }

    async fn get_db_state(manifest_store: Arc<ManifestStore>) -> CoreDbState {
        let stored_manifest = StoredManifest::load(manifest_store.clone()).await.unwrap();
        stored_manifest.db_state().clone()
    }

    fn db_options(compactor_options: Option<CompactorOptions>) -> Settings {
        Settings {
            flush_interval: Some(Duration::from_millis(100)),
            #[cfg(feature = "wal_disable")]
            wal_enabled: true,
            manifest_poll_interval: Duration::from_millis(100),
            manifest_update_timeout: Duration::from_secs(300),
            l0_sst_size_bytes: 256,
            l0_max_ssts: 8,
            compactor_options,
            ..Settings::default()
        }
    }

    fn compactor_options() -> CompactorOptions {
        CompactorOptions {
            poll_interval: Duration::from_millis(100),
            max_concurrent_compactions: 1,
            ..CompactorOptions::default()
        }
    }

    struct MockSchedulerInner {
        compaction: Vec<CompactorJobSpec>,
    }

    #[derive(Clone)]
    struct MockScheduler {
        inner: Arc<Mutex<MockSchedulerInner>>,
    }

    impl MockScheduler {
        fn new() -> Self {
            Self {
                inner: Arc::new(Mutex::new(MockSchedulerInner { compaction: vec![] })),
            }
        }

        fn inject_compaction(&self, compaction: CompactorJobSpec) {
            let mut inner = self.inner.lock();
            inner.compaction.push(compaction);
        }
    }

    impl CompactionScheduler for MockScheduler {
        fn maybe_schedule_compaction(&self, _state: &CompactorState) -> Vec<CompactorJobSpec> {
            let mut inner = self.inner.lock();
            std::mem::take(&mut inner.compaction)
        }
    }

    struct MockExecutorInner {
        jobs: Vec<CompactorJobAttempt>,
    }

    #[derive(Clone)]
    struct MockExecutor {
        inner: Arc<Mutex<MockExecutorInner>>,
    }

    impl MockExecutor {
        fn new() -> Self {
            Self {
                inner: Arc::new(Mutex::new(MockExecutorInner { jobs: vec![] })),
            }
        }

        fn pop_jobs(&self) -> Vec<CompactorJobAttempt> {
            let mut guard = self.inner.lock();
            std::mem::take(&mut guard.jobs)
        }
    }

    impl CompactionExecutor for MockExecutor {
        fn start_compaction(&self, compaction: CompactorJobAttempt) {
            let mut guard = self.inner.lock();
            guard.jobs.push(compaction);
        }

        fn stop(&self) {}

        fn is_stopped(&self) -> bool {
            false
        }
    }
}<|MERGE_RESOLUTION|>--- conflicted
+++ resolved
@@ -572,28 +572,13 @@
         job: CompactorJob,
     ) -> Result<(), SlateDBError> {
         self.log_compaction_state();
-<<<<<<< HEAD
-
-        // refresh manifest to get the latest manifest state
-        self.manifest.refresh().await?;
-        let dirty_manifest = self.manifest.prepare_dirty()?;
-
-        let request = compactor_job.compactor_job_request();
-        let (ssts, sorted_runs) = match &compactor_job.job_input() {
-            CompactorJobInput::SortedRunJobInputs { ssts, sorted_runs } => {
-                (ssts.to_vec(), sorted_runs.to_vec())
-            }
-        };
-=======
         let db_state = self.state.db_state();
         let ssts = job.get_ssts(db_state);
         let sorted_runs = job.get_sorted_runs(db_state);
         let spec = job.spec();
->>>>>>> 06fa9ab8
         // if there are no SRs when we compact L0 then the resulting SR is the last sorted run.
-        let is_dest_last_run = dirty_manifest.core.compacted.is_empty()
-            || dirty_manifest
-                .core
+        let is_dest_last_run = db_state.compacted.is_empty()
+            || db_state
                 .compacted
                 .last()
                 .is_some_and(|sr| spec.destination() == sr.id);
@@ -604,13 +589,8 @@
             destination: spec.destination(),
             ssts,
             sorted_runs,
-<<<<<<< HEAD
-            attempt_ts: dirty_manifest.core.last_l0_clock_tick,
-            retention_min_seq: Some(dirty_manifest.core.recent_snapshot_min_seq),
-=======
             compaction_logical_clock_tick: db_state.last_l0_clock_tick,
             retention_min_seq: Some(db_state.recent_snapshot_min_seq),
->>>>>>> 06fa9ab8
             is_dest_last_run,
         };
 
@@ -951,7 +931,6 @@
         db.put(&[b'a'; 16], &[b'a'; 32]).await.unwrap();
         db.put(&[b'b'; 16], &[b'a'; 32]).await.unwrap();
         db.flush().await.unwrap();
-
         let db_state = await_compaction(&db).await.unwrap();
         assert_eq!(db_state.compacted.len(), 1);
         assert_eq!(db_state.l0.len(), 0, "{:?}", db_state.l0);
@@ -1006,113 +985,12 @@
         .unwrap()
         .expect("Expected Some(iter) but got None");
 
-        // After compaction, only key 'b' should remain. Key 'a' was deleted and its tombstone
-        // was filtered out during compaction because the compactor now correctly uses the
-        // latest recent_snapshot_min_seq from the manifest, allowing old versions to be GC'd.
+        // should be no tombstone for key 'a' because it was filtered
+        // out of the last run
         let next = iter.next().await.unwrap();
         assert_eq!(next.unwrap().key.as_ref(), &[b'b'; 16]);
         let next = iter.next().await.unwrap();
         assert!(next.is_none());
-    }
-
-    #[cfg(feature = "wal_disable")]
-    #[tokio::test(flavor = "multi_thread", worker_threads = 2)]
-    async fn test_should_not_filter_tombstone_with_snapshot() {
-        use crate::test_utils::OnDemandCompactionSchedulerSupplier;
-
-        let os = Arc::new(InMemory::new());
-        let logical_clock = Arc::new(TestClock::new());
-
-        let scheduler = Arc::new(OnDemandCompactionSchedulerSupplier::new(Arc::new(
-            |state| {
-                // compact when there are at least 2 SSTs in L0
-                state.db_state().l0.len() == 2 ||
-                // or when there is one SST in L0 and one in L1
-                (state.db_state().l0.len() == 1 && state.db_state().compacted.len() == 1)
-            },
-        )));
-
-        let mut options = db_options(Some(compactor_options()));
-        options.wal_enabled = false;
-        options.l0_sst_size_bytes = 128;
-
-        let db = Db::builder(PATH, os.clone())
-            .with_settings(options)
-            .with_logical_clock(logical_clock)
-            .with_compaction_scheduler_supplier(scheduler.clone())
-            .build()
-            .await
-            .unwrap();
-
-        let (manifest_store, table_store) = build_test_stores(os.clone());
-
-        // Write and flush key 'a' first (seq=1)
-        db.put(&[b'a'; 16], &[b'a'; 32]).await.unwrap();
-        db.put(&[b'b'; 16], &[b'a'; 32]).await.unwrap();
-
-        // Create a snapshot after first flush. This protects seq >= 1
-        let _snapshot = db.snapshot().await.unwrap();
-        db.flush().await.unwrap();
-
-        // Compact L0 to L1
-        let db_state = await_compaction(&db).await.unwrap();
-        assert_eq!(db_state.compacted.len(), 1);
-        assert_eq!(db_state.l0.len(), 0, "{:?}", db_state.l0);
-
-        // Now delete key 'a', creating a tombstone (seq=3)
-        db.delete_with_options(
-            &[b'a'; 16],
-            &WriteOptions {
-                await_durable: false,
-            },
-        )
-        .await
-        .unwrap();
-        db.flush().await.unwrap();
-
-        // We should now have a tombstone for 'a' in L0 and both 'a' and 'b' values in L1
-        let db_state = get_db_state(manifest_store.clone()).await;
-        assert_eq!(db_state.l0.len(), 1, "{:?}", db_state.l0);
-        assert_eq!(db_state.compacted.len(), 1);
-
-        // Trigger compaction of L0 (tombstone) + L1 (values)
-        let db_state = await_compacted_compaction(manifest_store.clone(), db_state.compacted)
-            .await
-            .unwrap();
-        assert_eq!(db_state.compacted.len(), 1);
-
-        let compacted = &db_state.compacted.first().unwrap().ssts;
-        assert_eq!(compacted.len(), 1);
-        let handle = compacted.first().unwrap();
-
-        let mut iter = SstIterator::new_borrowed_initialized(
-            ..,
-            handle,
-            table_store.clone(),
-            SstIteratorOptions::default(),
-        )
-        .await
-        .unwrap()
-        .expect("Expected Some(iter) but got None");
-
-        // After compaction with an active snapshot (protecting seq >= 1):
-        // - Key 'a': Both the tombstone(seq=3) and original value(seq=1) are protected
-        //   The SST contains both versions, but the iterator returns the latest (tombstone)
-        // - Key 'b': value(seq=2) is protected
-        // Expected result: both 'a' (as tombstone) and 'b' (as value) should be present
-        let next = iter.next().await.unwrap();
-        let entry_a = next.unwrap();
-        assert_eq!(entry_a.key.as_ref(), &[b'a'; 16]);
-
-        let next = iter.next().await.unwrap();
-        let entry_b = next.unwrap();
-        assert_eq!(entry_b.key.as_ref(), &[b'b'; 16]);
-
-        let next = iter.next().await.unwrap();
-        assert!(
-            next.is_none(),
-            "Expected two keys (a and b) in the compacted SST"
-        );
     }
 
     #[tokio::test(flavor = "multi_thread", worker_threads = 2)]
