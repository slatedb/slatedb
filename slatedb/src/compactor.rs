--- conflicted
+++ resolved
@@ -2688,16 +2688,11 @@
             min_filter_keys: 10,
             ..SsTableFormat::default()
         };
-<<<<<<< HEAD
         let manifest_store = Arc::new(ManifestStore::new(
             &Path::from(PATH),
             os.clone(),
-            Arc::new(DefaultSystemClock::new()),
         ));
         let compactions_store = Arc::new(CompactionsStore::new(&Path::from(PATH), os.clone()));
-=======
-        let manifest_store = Arc::new(ManifestStore::new(&Path::from(PATH), os.clone()));
->>>>>>> c0c0f6fb
         let table_store = Arc::new(TableStore::new(
             ObjectStores::new(os.clone(), None),
             sst_format,
