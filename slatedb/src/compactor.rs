--- conflicted
+++ resolved
@@ -375,13 +375,8 @@
         stats: Arc<CompactionStats>,
         system_clock: Arc<dyn SystemClock>,
     ) -> Result<Self, SlateDBError> {
-<<<<<<< HEAD
-        let stored_manifest = StoredManifest::load(manifest_store.clone()).await?;
+        let stored_manifest = StoredManifest::load(manifest_store.clone(), system_clock.clone()).await?;
         let manifest_compactor_epoch = stored_manifest.manifest().compactor_epoch;
-=======
-        let stored_manifest =
-            StoredManifest::load(manifest_store.clone(), system_clock.clone()).await?;
->>>>>>> 9497944d
         let manifest = FenceableManifest::init_compactor(
             stored_manifest,
             options.manifest_update_timeout,
