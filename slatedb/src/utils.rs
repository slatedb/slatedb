--- conflicted
+++ resolved
@@ -97,45 +97,6 @@
     handle.spawn(wrapped)
 }
 
-<<<<<<< HEAD
-=======
-/// Spawn a background os thread for a function. The function must return a
-/// Result<T, SlateDBError>. When the thread exits, the provided cleanup fn is called with
-/// a reference to the returned result. If the function panics, the cleanup fn is called
-/// with Err(BackgroundTaskPanic).
-pub(crate) fn spawn_bg_thread<F, T, C>(
-    name: &str,
-    cleanup_fn: C,
-    f: F,
-) -> std::thread::JoinHandle<Result<T, SlateDBError>>
-where
-    F: FnOnce() -> Result<T, SlateDBError> + Send + 'static,
-    T: Send + 'static,
-    C: FnOnce(&Result<T, SlateDBError>) + Send + 'static,
-{
-    // NOTE: It is critical that the function lives as long as the cleanup_fn.
-    //       Otherwise, there is a gap where everything owned by the function is dropped
-    //       before the cleanup_fn runs. Since our cleanup_fn's often set error states
-    //       on the db, this would result in a gap where the db is not in an error state
-    //       but resources such as channels have been dropped or closed. See #623 for
-    //       details.
-    let thread_name = name.to_string();
-    std::thread::Builder::new()
-        .name(thread_name)
-        .spawn(move || {
-            let outcome = std::panic::catch_unwind(AssertUnwindSafe(f));
-            let result: Result<_, SlateDBError> = match outcome {
-                Ok(Ok(val)) => Ok(val),
-                Ok(Err(e)) => Err(e),
-                Err(panic_payload) => Err(BackgroundTaskPanic(Arc::new(Mutex::new(panic_payload)))),
-            };
-            cleanup_fn(&result);
-            result
-        })
-        .expect("failed to spawn thread")
-}
-
->>>>>>> d0049726
 pub(crate) fn system_time_to_millis(system_time: SystemTime) -> i64 {
     system_time.duration_since(UNIX_EPOCH).unwrap().as_millis() as i64
 }
