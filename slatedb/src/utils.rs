use crate::clock::MonotonicClock;
use crate::config::DurabilityLevel;
use crate::config::DurabilityLevel::{Memory, Remote};
use crate::error::SlateDBError;
use crate::error::SlateDBError::BackgroundTaskPanic;
use crate::types::RowEntry;
use bytes::{BufMut, Bytes};
use rand::RngCore;
use std::future::Future;
<<<<<<< HEAD
use std::sync::atomic::Ordering::SeqCst;
use std::sync::atomic::{AtomicI64, AtomicU64};
=======
>>>>>>> 6febe556
use std::sync::{Arc, Mutex};
use std::time::{Duration, SystemTime, UNIX_EPOCH};
use ulid::Ulid;
use uuid::Uuid;

static EMPTY_KEY: Bytes = Bytes::new();

pub(crate) struct WatchableOnceCell<T: Clone> {
    rx: tokio::sync::watch::Receiver<Option<T>>,
    tx: tokio::sync::watch::Sender<Option<T>>,
}

pub(crate) struct WatchableOnceCellReader<T: Clone> {
    rx: tokio::sync::watch::Receiver<Option<T>>,
}

impl<T: Clone> WatchableOnceCell<T> {
    pub(crate) fn new() -> Self {
        let (tx, rx) = tokio::sync::watch::channel(None);
        Self { rx, tx }
    }

    pub(crate) fn write(&self, val: T) {
        self.tx.send_if_modified(|v| {
            if v.is_some() {
                return false;
            }
            v.replace(val);
            true
        });
    }

    pub(crate) fn reader(&self) -> WatchableOnceCellReader<T> {
        WatchableOnceCellReader {
            rx: self.rx.clone(),
        }
    }
}

impl<T: Clone> WatchableOnceCellReader<T> {
    pub(crate) fn read(&self) -> Option<T> {
        self.rx.borrow().clone()
    }

    pub(crate) async fn await_value(&mut self) -> T {
        self.rx
            .wait_for(|v| v.is_some())
            .await
            .expect("watch channel closed")
            .clone()
            .expect("no value found")
    }
}

/// Spawn a monitored background tokio task. The task must return a Result<T, SlateDBError>.
/// The task is spawned by a monitor task. When the task exits, the monitor task
/// calls a provided cleanup fn with a reference to the returned result. If the spawned task
/// panics, the cleanup fn is called with Err(BackgroundTaskPanic).
pub(crate) fn spawn_bg_task<F, T, C>(
    handle: &tokio::runtime::Handle,
    cleanup_fn: C,
    future: F,
) -> tokio::task::JoinHandle<Result<T, SlateDBError>>
where
    F: Future<Output = Result<T, SlateDBError>> + Send + 'static,
    T: Send + 'static,
    C: FnOnce(&Result<T, SlateDBError>) + Send + 'static,
{
    let inner_handle = handle.clone();
    handle.spawn(async move {
        let jh = inner_handle.spawn(future);
        match jh.await {
            Ok(result) => {
                cleanup_fn(&result);
                result
            }
            Err(join_err) => {
                // task panic'd or was cancelled
                let err = Err(BackgroundTaskPanic(Arc::new(Mutex::new(
                    join_err
                        .try_into_panic()
                        .unwrap_or_else(|_| Box::new("background task was aborted")),
                ))));
                cleanup_fn(&err);
                err
            }
        }
    })
}

/// Spawn a monitored background os thread. The thread must return a Result<T, SlateDBError>.
/// The thread is spawned by a monitor thread. When the thread exits, the monitor thread
/// calls a provided cleanup fn with the returned result. If the spawned thread panics, the
/// cleanup fn is called with Err(BackgroundTaskPanic).
pub(crate) fn spawn_bg_thread<F, T, C>(
    name: &str,
    cleanup_fn: C,
    f: F,
) -> std::thread::JoinHandle<Result<T, SlateDBError>>
where
    F: FnOnce() -> Result<T, SlateDBError> + Send + 'static,
    T: Send + 'static,
    C: FnOnce(&Result<T, SlateDBError>) + Send + 'static,
{
    let monitored_name = String::from(name);
    let monitor_name = format!("{}-monitor", name);
    std::thread::Builder::new()
        .name(monitor_name)
        .spawn(move || {
            let inner = std::thread::Builder::new()
                .name(monitored_name)
                .spawn(f)
                .expect("failed to create monitored thread");
            let result = inner.join();
            match result {
                Err(err) => {
                    // the thread panic'd
                    let err = Err(BackgroundTaskPanic(Arc::new(Mutex::new(err))));
                    cleanup_fn(&err);
                    err
                }
                Ok(result) => {
                    cleanup_fn(&result);
                    result
                }
            }
        })
        .expect("failed to create monitor thread")
}

pub(crate) fn system_time_to_millis(system_time: SystemTime) -> i64 {
    system_time.duration_since(UNIX_EPOCH).unwrap().as_millis() as i64
}

pub(crate) fn system_time_from_millis(ms: i64) -> SystemTime {
    if ms >= 0 {
        // positive or zero: just add
        UNIX_EPOCH + Duration::from_millis(ms as u64)
    } else {
        // negative (including i64::MIN): convert to i128, take abs, cast back to u64
        let abs_ms = (ms as i128).unsigned_abs() as u64;
        UNIX_EPOCH - Duration::from_millis(abs_ms)
    }
}

pub(crate) async fn get_now_for_read(
    mono_clock: Arc<MonotonicClock>,
    durability_level: DurabilityLevel,
) -> Result<i64, SlateDBError> {
    /*
     Note: the semantics of filtering expired records on read differ slightly depending on
     the configured ReadLevel. For Uncommitted we can just use the actual clock's "now"
     as this corresponds to the current time seen by uncommitted writes but is not persisted
     and only enforces monotonicity via the local in-memory MonotonicClock. This means it's
     possible for the mono_clock.now() to go "backwards" following a crash and recovery, which
     could result in records that were filtered out before the crash coming back to life and being
     returned after the crash.
     If the read level is instead set to Committed, we only use the last_tick of the monotonic
     clock to filter out expired records, since this corresponds to the highest time of any
     persisted batch and is thus recoverable following a crash. Since the last tick is the
     last persisted time we are guaranteed monotonicity of the #get_last_tick function and
     thus will not see this "time travel" phenomenon -- with Committed, once a record is
     filtered out due to ttl expiry, it is guaranteed not to be seen again by future Committed
     reads.
    */
    match durability_level {
        Remote => Ok(mono_clock.get_last_durable_tick()),
        Memory => mono_clock.now().await,
    }
}

pub(crate) fn is_not_expired(entry: &RowEntry, now: i64) -> bool {
    if let Some(expire_ts) = entry.expire_ts {
        expire_ts > now
    } else {
        true
    }
}

pub(crate) fn bg_task_result_into_err(result: &Result<(), SlateDBError>) -> SlateDBError {
    match result {
        Ok(_) => SlateDBError::BackgroundTaskShutdown,
        Err(err) => err.clone(),
    }
}

/// Merge two options using the provided function.
pub(crate) fn merge_options<T>(
    current: Option<T>,
    next: Option<T>,
    f: impl Fn(T, T) -> T,
) -> Option<T> {
    match (current, next) {
        (Some(current), Some(next)) => Some(f(current, next)),
        (None, next) => next,
        (current, None) => current,
    }
}

fn bytes_into_minimal_vec(bytes: &Bytes) -> Vec<u8> {
    let mut clamped = Vec::new();
    clamped.reserve_exact(bytes.len());
    clamped.put_slice(bytes.as_ref());
    clamped
}

pub(crate) fn clamp_allocated_size_bytes(bytes: &Bytes) -> Bytes {
    bytes_into_minimal_vec(bytes).into()
}

/// Computes the "index key" (lowest bound) for an SST index block, ie a key that's greater
/// than all keys in the previous block and less than or equal to all keys in the new block
pub(crate) fn compute_index_key(
    prev_block_last_key: Option<Bytes>,
    this_block_first_key: &Bytes,
) -> Bytes {
    if let Some(prev_key) = prev_block_last_key {
        compute_lower_bound(&prev_key, this_block_first_key)
    } else {
        EMPTY_KEY.clone()
    }
}

fn compute_lower_bound(prev_block_last_key: &Bytes, this_block_first_key: &Bytes) -> Bytes {
    assert!(!prev_block_last_key.is_empty() && !this_block_first_key.is_empty());

    for i in 0..prev_block_last_key.len() {
        if prev_block_last_key[i] != this_block_first_key[i] {
            return this_block_first_key.slice(..i + 1);
        }
    }

    // if the keys are equal, just use the full key
    if prev_block_last_key.len() == this_block_first_key.len() {
        return this_block_first_key.clone();
    }

    // if we didn't find a mismatch yet then the prev block's key must be shorter,
    // so just use the common prefix plus the next byte in this block's key
    this_block_first_key.slice(..prev_block_last_key.len() + 1)
}

<<<<<<< HEAD
pub(crate) struct MonotonicSeq {
    val: AtomicU64,
}

impl MonotonicSeq {
    pub fn new(initial_value: u64) -> Self {
        Self {
            val: AtomicU64::new(initial_value),
        }
    }

    pub fn next(&self) -> u64 {
        self.val.fetch_add(1, SeqCst) + 1
    }

    pub fn store(&self, value: u64) {
        self.val.store(value, SeqCst);
    }

    pub fn load(&self) -> u64 {
        self.val.load(SeqCst)
    }

    pub fn store_if_greater(&self, value: u64) {
        self.val.fetch_max(value, SeqCst);
    }
}

=======
#[allow(clippy::disallowed_types)]
>>>>>>> 6febe556
pub(crate) fn uuid() -> Uuid {
    let mut random_bytes = [0; 16];
    crate::rand::thread_rng().fill_bytes(&mut random_bytes);
    uuid::Builder::from_random_bytes(random_bytes).into_uuid()
}

pub(crate) fn ulid() -> Ulid {
    Ulid::with_source(&mut crate::rand::thread_rng())
}

#[cfg(test)]
mod tests {
    use rstest::rstest;

    use crate::clock::MonotonicClock;
    use crate::error::SlateDBError;
    use crate::test_utils::TestClock;
    use crate::utils::{
        bytes_into_minimal_vec, clamp_allocated_size_bytes, compute_index_key, spawn_bg_task,
        spawn_bg_thread, WatchableOnceCell,
    };
    use bytes::{BufMut, Bytes, BytesMut};
    use parking_lot::Mutex;
    use std::sync::atomic::Ordering::SeqCst;
    use std::sync::Arc;
    use std::time::Duration;

    struct ResultCaptor<T: Clone> {
        error: Mutex<Option<Result<T, SlateDBError>>>,
    }

    impl<T: Clone> ResultCaptor<T> {
        fn new() -> Self {
            Self {
                error: Mutex::new(None),
            }
        }

        fn capture(&self, result: &Result<T, SlateDBError>) {
            let mut guard = self.error.lock();
            let prev = guard.replace(result.clone());
            assert!(prev.is_none());
        }

        fn captured(&self) -> Option<Result<T, SlateDBError>> {
            self.error.lock().clone()
        }
    }

    #[test]
    fn test_should_return_empty_for_index_of_first_block() {
        let this_block_first_key = Bytes::from(vec![0x01, 0x02, 0x03]);
        let result = compute_index_key(None, &this_block_first_key);

        assert_eq!(result, &Bytes::new());
    }

    #[rstest]
    #[case(Some("aaaac"), "abaaa", "ab")]
    #[case(Some("ababc"), "abacd", "abac")]
    #[case(Some("cc"), "ccccccc", "ccc")]
    #[case(Some("eed"), "eee", "eee")]
    #[case(Some("abcdef"), "abcdef", "abcdef")]
    fn test_should_compute_index_key(
        #[case] prev_block_last_key: Option<&'static str>,
        #[case] this_block_first_key: &'static str,
        #[case] expected_index_key: &'static str,
    ) {
        assert_eq!(
            compute_index_key(
                prev_block_last_key.map(|s| Bytes::from(s.to_string())),
                &Bytes::from(this_block_first_key.to_string())
            ),
            Bytes::from_static(expected_index_key.as_bytes())
        );
    }

    #[rstest]
    #[case(Some(""), "a")]
    #[case(Some("a"), "")]
    #[should_panic]
    fn test_should_panic_on_empty_keys(
        #[case] prev_block_last_key: Option<&'static str>,
        #[case] this_block_first_key: &'static str,
    ) {
        compute_index_key(
            prev_block_last_key.map(|s| Bytes::from(s.to_string())),
            &Bytes::from(this_block_first_key.to_string()),
        );
    }

    #[tokio::test]
    async fn test_should_cleanup_when_task_exits_with_error() {
        let captor = Arc::new(ResultCaptor::new());
        let handle = tokio::runtime::Handle::current();
        let captor2 = captor.clone();

        let task = spawn_bg_task(&handle, move |err| captor2.capture(err), async {
            Err(SlateDBError::Fenced)
        });

        let result: Result<(), SlateDBError> = task.await.expect("join failure");
        assert!(matches!(result, Err(SlateDBError::Fenced)));
        assert!(matches!(captor.captured(), Some(Err(SlateDBError::Fenced))));
    }

    #[tokio::test]
    async fn test_should_cleanup_when_task_panics() {
        let monitored = async {
            panic!("oops");
        };
        let captor = Arc::new(ResultCaptor::new());
        let handle = tokio::runtime::Handle::current();
        let captor2 = captor.clone();

        let task = spawn_bg_task(&handle, move |err| captor2.capture(err), monitored);

        let result: Result<(), SlateDBError> = task.await.expect("join failure");
        assert!(matches!(result, Err(SlateDBError::BackgroundTaskPanic(_))));
        assert!(matches!(
            captor.captured(),
            Some(Err(SlateDBError::BackgroundTaskPanic(_)))
        ));
    }

    #[tokio::test]
    async fn test_should_cleanup_when_task_exits() {
        let captor = Arc::new(ResultCaptor::new());
        let handle = tokio::runtime::Handle::current();
        let captor2 = captor.clone();

        let task = spawn_bg_task(&handle, move |err| captor2.capture(err), async { Ok(()) });

        let result: Result<(), SlateDBError> = task.await.expect("join failure");
        assert!(matches!(result, Ok(())));
        assert!(matches!(captor.captured(), Some(Ok(()))));
    }

    #[test]
    fn test_should_cleanup_when_thread_exits_with_error() {
        let captor = Arc::new(ResultCaptor::new());
        let captor2 = captor.clone();

        let thread = spawn_bg_thread(
            "test",
            move |err| captor2.capture(err),
            || Err(SlateDBError::Fenced),
        );

        let result: Result<(), SlateDBError> = thread.join().expect("join failure");
        assert!(matches!(result, Err(SlateDBError::Fenced)));
        assert!(matches!(captor.captured(), Some(Err(SlateDBError::Fenced))));
    }

    #[test]
    fn test_should_cleanup_when_thread_panics() {
        let captor = Arc::new(ResultCaptor::new());
        let captor2 = captor.clone();

        let thread = spawn_bg_thread("test", move |err| captor2.capture(err), || panic!("oops"));

        let result: Result<(), SlateDBError> = thread.join().expect("join failure");
        assert!(matches!(result, Err(SlateDBError::BackgroundTaskPanic(_))));
        assert!(matches!(
            captor.captured(),
            Some(Err(SlateDBError::BackgroundTaskPanic(_)))
        ));
    }

    #[test]
    fn test_should_cleanup_when_thread_exits() {
        let captor = Arc::new(ResultCaptor::new());
        let captor2 = captor.clone();

        let thread = spawn_bg_thread("test", move |err| captor2.capture(err), || Ok(()));

        let result: Result<(), SlateDBError> = thread.join().expect("join failure");
        assert!(matches!(result, Ok(())));
        assert!(matches!(captor.captured(), Some(Ok(()))));
    }

    #[tokio::test]
    async fn test_should_only_write_register_once() {
        let register = WatchableOnceCell::new();
        let reader = register.reader();
        assert_eq!(reader.read(), None);
        register.write(123);
        assert_eq!(reader.read(), Some(123));
        register.write(456);
        assert_eq!(reader.read(), Some(123));
    }

    #[tokio::test]
    async fn test_should_return_on_await_written_register() {
        let register = WatchableOnceCell::new();
        let mut reader = register.reader();
        let h = tokio::spawn(async move {
            assert_eq!(reader.await_value().await, 123);
            assert_eq!(reader.await_value().await, 123);
        });
        register.write(123);
        h.await.unwrap();
    }

    #[tokio::test]
    async fn test_monotonicity_enforcement_on_mono_clock() {
        // Given:
        let clock = Arc::new(TestClock::new());
        let mono_clock = MonotonicClock::new(clock.clone(), 0);

        // When:
        clock.ticker.store(10, SeqCst);
        mono_clock.now().await.unwrap();
        clock.ticker.store(5, SeqCst);

        // Then:
        if let Err(SlateDBError::InvalidClockTick {
            last_tick,
            next_tick,
        }) = mono_clock.now().await
        {
            assert_eq!(last_tick, 10);
            assert_eq!(next_tick, 5);
        } else {
            panic!("Expected InvalidClockTick from mono_clock")
        }
    }

    #[tokio::test]
    async fn test_monotonicity_enforcement_on_mono_clock_set_tick() {
        // Given:
        let clock = Arc::new(TestClock::new());
        let mono_clock = MonotonicClock::new(clock.clone(), 0);

        // When:
        clock.ticker.store(10, SeqCst);
        mono_clock.now().await.unwrap();

        // Then:
        if let Err(SlateDBError::InvalidClockTick {
            last_tick,
            next_tick,
        }) = mono_clock.set_last_tick(5)
        {
            assert_eq!(last_tick, 10);
            assert_eq!(next_tick, 5);
        } else {
            panic!("Expected InvalidClockTick from mono_clock")
        }
    }

    #[tokio::test(start_paused = true)]
    async fn test_await_valid_tick() {
        // the delegate clock is behind the mono clock by 100ms
        let delegate_clock = Arc::new(TestClock::new());
        let mono_clock = MonotonicClock::new(delegate_clock.clone(), 100);

        tokio::spawn({
            let delegate_clock = delegate_clock.clone();
            async move {
                // wait for half the time it would wait for
                tokio::time::sleep(Duration::from_millis(50)).await;
                delegate_clock.ticker.store(101, SeqCst);
            }
        });

        let tick_future = mono_clock.now();
        tokio::time::advance(Duration::from_millis(100)).await;

        let result = tick_future.await;
        assert_eq!(result.unwrap(), 101);
    }

    #[tokio::test(start_paused = true)]
    async fn test_await_valid_tick_failure() {
        // the delegate clock is behind the mono clock by 100ms
        let delegate_clock = Arc::new(TestClock::new());
        let mono_clock = MonotonicClock::new(delegate_clock.clone(), 100);

        // wait for 10ms after the maximum time it should accept to wait
        let tick_future = mono_clock.now();
        tokio::time::advance(Duration::from_millis(110)).await;

        let result = tick_future.await;
        assert!(result.is_err());
    }

    #[test]
    fn test_should_clamp_bytes_to_minimal_vec() {
        let mut bytes = BytesMut::with_capacity(2048);
        bytes.put_bytes(0u8, 2048);
        let bytes = bytes.freeze();
        let slice = bytes.slice(100..1124);

        let clamped = bytes_into_minimal_vec(&slice);

        assert_eq!(slice.as_ref(), clamped.as_slice());
        assert_eq!(clamped.capacity(), 1024);
    }

    #[test]
    fn test_should_clamp_bytes_and_preserve_data() {
        let mut bytes = BytesMut::with_capacity(2048);
        bytes.put_bytes(0u8, 2048);
        let bytes = bytes.freeze();
        let slice = bytes.slice(100..1124);

        let clamped = clamp_allocated_size_bytes(&slice);

        assert_eq!(clamped, slice);
        // It doesn't seem to be possible to assert that the clamped block's data is actually
        // a buffer of the minimal size, as Bytes doesn't expose the underlying buffer's
        // capacity. The best we can do is assert it allocated a new buffer.
        assert_ne!(clamped.as_ptr(), slice.as_ptr());
    }
}<|MERGE_RESOLUTION|>--- conflicted
+++ resolved
@@ -7,11 +7,8 @@
 use bytes::{BufMut, Bytes};
 use rand::RngCore;
 use std::future::Future;
-<<<<<<< HEAD
 use std::sync::atomic::Ordering::SeqCst;
 use std::sync::atomic::{AtomicI64, AtomicU64};
-=======
->>>>>>> 6febe556
 use std::sync::{Arc, Mutex};
 use std::time::{Duration, SystemTime, UNIX_EPOCH};
 use ulid::Ulid;
@@ -254,7 +251,6 @@
     this_block_first_key.slice(..prev_block_last_key.len() + 1)
 }
 
-<<<<<<< HEAD
 pub(crate) struct MonotonicSeq {
     val: AtomicU64,
 }
@@ -283,9 +279,7 @@
     }
 }
 
-=======
 #[allow(clippy::disallowed_types)]
->>>>>>> 6febe556
 pub(crate) fn uuid() -> Uuid {
     let mut random_bytes = [0; 16];
     crate::rand::thread_rng().fill_bytes(&mut random_bytes);
