use crate::config::DurabilityLevel::{Memory, Remote};
use crate::config::{Clock, DurabilityLevel};
use crate::error::SlateDBError;
use crate::error::SlateDBError::BackgroundTaskPanic;
use crate::types::RowEntry;
use bytes::{BufMut, Bytes};
use rand::RngCore;
use std::cmp;
use std::future::Future;
use std::sync::atomic::Ordering::SeqCst;
use std::sync::atomic::{AtomicI64, AtomicU64};
use std::sync::{Arc, Mutex};
use std::time::{Duration, SystemTime};
use tracing::info;
use ulid::Ulid;
use uuid::{Builder, Uuid};

static EMPTY_KEY: Bytes = Bytes::new();

pub(crate) struct WatchableOnceCell<T: Clone> {
    rx: tokio::sync::watch::Receiver<Option<T>>,
    tx: tokio::sync::watch::Sender<Option<T>>,
}

pub(crate) struct WatchableOnceCellReader<T: Clone> {
    rx: tokio::sync::watch::Receiver<Option<T>>,
}

impl<T: Clone> WatchableOnceCell<T> {
    pub(crate) fn new() -> Self {
        let (tx, rx) = tokio::sync::watch::channel(None);
        Self { rx, tx }
    }

    pub(crate) fn write(&self, val: T) {
        self.tx.send_if_modified(|v| {
            if v.is_some() {
                return false;
            }
            v.replace(val);
            true
        });
    }

    pub(crate) fn reader(&self) -> WatchableOnceCellReader<T> {
        WatchableOnceCellReader {
            rx: self.rx.clone(),
        }
    }
}

impl<T: Clone> WatchableOnceCellReader<T> {
    pub(crate) fn read(&self) -> Option<T> {
        self.rx.borrow().clone()
    }

    pub(crate) async fn await_value(&mut self) -> T {
        self.rx
            .wait_for(|v| v.is_some())
            .await
            .expect("watch channel closed")
            .clone()
            .expect("no value found")
    }
}

/// Spawn a monitored background tokio task. The task must return a Result<T, SlateDBError>.
/// The task is spawned by a monitor task. When the task exits, the monitor task
/// calls a provided cleanup fn with a reference to the returned result. If the spawned task
/// panics, the cleanup fn is called with Err(BackgroundTaskPanic).
pub(crate) fn spawn_bg_task<F, T, C>(
    handle: &tokio::runtime::Handle,
    cleanup_fn: C,
    future: F,
) -> tokio::task::JoinHandle<Result<T, SlateDBError>>
where
    F: Future<Output = Result<T, SlateDBError>> + Send + 'static,
    T: Send + 'static,
    C: FnOnce(&Result<T, SlateDBError>) + Send + 'static,
{
    let inner_handle = handle.clone();
    handle.spawn(async move {
        let jh = inner_handle.spawn(future);
        match jh.await {
            Ok(result) => {
                cleanup_fn(&result);
                result
            }
            Err(join_err) => {
                // task panic'd or was cancelled
                let err = Err(BackgroundTaskPanic(Arc::new(Mutex::new(
                    join_err
                        .try_into_panic()
                        .unwrap_or_else(|_| Box::new("background task was aborted")),
                ))));
                cleanup_fn(&err);
                err
            }
        }
    })
}

/// Spawn a monitored background os thread. The thread must return a Result<T, SlateDBError>.
/// The thread is spawned by a monitor thread. When the thread exits, the monitor thread
/// calls a provided cleanup fn with the returned result. If the spawned thread panics, the
/// cleanup fn is called with Err(BackgroundTaskPanic).
pub(crate) fn spawn_bg_thread<F, T, C>(
    name: &str,
    cleanup_fn: C,
    f: F,
) -> std::thread::JoinHandle<Result<T, SlateDBError>>
where
    F: FnOnce() -> Result<T, SlateDBError> + Send + 'static,
    T: Send + 'static,
    C: FnOnce(&Result<T, SlateDBError>) + Send + 'static,
{
    let monitored_name = String::from(name);
    let monitor_name = format!("{}-monitor", name);
    std::thread::Builder::new()
        .name(monitor_name)
        .spawn(move || {
            let inner = std::thread::Builder::new()
                .name(monitored_name)
                .spawn(f)
                .expect("failed to create monitored thread");
            let result = inner.join();
            match result {
                Err(err) => {
                    // the thread panic'd
                    let err = Err(BackgroundTaskPanic(Arc::new(Mutex::new(err))));
                    cleanup_fn(&err);
                    err
                }
                Ok(result) => {
                    cleanup_fn(&result);
                    result
                }
            }
        })
        .expect("failed to create monitor thread")
}

pub(crate) async fn get_now_for_read(
    mono_clock: Arc<MonotonicClock>,
    durability_level: DurabilityLevel,
) -> Result<i64, SlateDBError> {
    /*
     Note: the semantics of filtering expired records on read differ slightly depending on
     the configured ReadLevel. For Uncommitted we can just use the actual clock's "now"
     as this corresponds to the current time seen by uncommitted writes but is not persisted
     and only enforces monotonicity via the local in-memory MonotonicClock. This means it's
     possible for the mono_clock.now() to go "backwards" following a crash and recovery, which
     could result in records that were filtered out before the crash coming back to life and being
     returned after the crash.
     If the read level is instead set to Committed, we only use the last_tick of the monotonic
     clock to filter out expired records, since this corresponds to the highest time of any
     persisted batch and is thus recoverable following a crash. Since the last tick is the
     last persisted time we are guaranteed monotonicity of the #get_last_tick function and
     thus will not see this "time travel" phenomenon -- with Committed, once a record is
     filtered out due to ttl expiry, it is guaranteed not to be seen again by future Committed
     reads.
    */
    match durability_level {
        Remote => Ok(mono_clock.get_last_durable_tick()),
        Memory => mono_clock.now().await,
    }
}

pub(crate) fn is_not_expired(entry: &RowEntry, now: i64) -> bool {
    if let Some(expire_ts) = entry.expire_ts {
        expire_ts > now
    } else {
        true
    }
}

pub(crate) fn bg_task_result_into_err(result: &Result<(), SlateDBError>) -> SlateDBError {
    match result {
        Ok(_) => SlateDBError::BackgroundTaskShutdown,
        Err(err) => err.clone(),
    }
}

/// SlateDB uses MonotonicClock internally so that it can enforce that clock ticks
/// from the underlying implementation are monotonically increasing
pub(crate) struct MonotonicClock {
    pub(crate) last_tick: AtomicI64,
    pub(crate) last_durable_tick: AtomicI64,
    delegate: Arc<dyn Clock + Send + Sync>,
}

impl MonotonicClock {
    pub(crate) fn new(delegate: Arc<dyn Clock + Send + Sync>, init_tick: i64) -> Self {
        Self {
            delegate,
            last_tick: AtomicI64::new(init_tick),
            last_durable_tick: AtomicI64::new(init_tick),
        }
    }

    pub(crate) fn set_last_tick(&self, tick: i64) -> Result<i64, SlateDBError> {
        self.enforce_monotonic(tick)
    }

    pub(crate) fn fetch_max_last_durable_tick(&self, tick: i64) -> i64 {
        self.last_durable_tick.fetch_max(tick, SeqCst)
    }

    pub(crate) fn get_last_durable_tick(&self) -> i64 {
        self.last_durable_tick.load(SeqCst)
    }

    pub(crate) async fn now(&self) -> Result<i64, SlateDBError> {
        let tick = self.delegate.now();
        match self.enforce_monotonic(tick) {
            Err(SlateDBError::InvalidClockTick {
                last_tick,
                next_tick: _,
            }) => {
                let sync_millis = cmp::min(10_000, 2 * (last_tick - tick).unsigned_abs());
                info!(
                    "Clock tick {} is lagging behind the last known tick {}. \
                    Sleeping {}ms to potentially resolve skew before returning InvalidClockTick.",
                    tick, last_tick, sync_millis
                );
                tokio::time::sleep(Duration::from_millis(sync_millis)).await;
                self.enforce_monotonic(self.delegate.now())
            }
            result => result,
        }
    }

    fn enforce_monotonic(&self, tick: i64) -> Result<i64, SlateDBError> {
        let updated_last_tick = self.last_tick.fetch_max(tick, SeqCst);
        if tick < updated_last_tick {
            return Err(SlateDBError::InvalidClockTick {
                last_tick: updated_last_tick,
                next_tick: tick,
            });
        }

        Ok(tick)
    }
}

/// Merge two options using the provided function.
pub(crate) fn merge_options<T>(
    current: Option<T>,
    next: Option<T>,
    f: impl Fn(T, T) -> T,
) -> Option<T> {
    match (current, next) {
        (Some(current), Some(next)) => Some(f(current, next)),
        (None, next) => next,
        (current, None) => current,
    }
}

fn bytes_into_minimal_vec(bytes: &Bytes) -> Vec<u8> {
    let mut clamped = Vec::new();
    clamped.reserve_exact(bytes.len());
    clamped.put_slice(bytes.as_ref());
    clamped
}

pub(crate) fn clamp_allocated_size_bytes(bytes: &Bytes) -> Bytes {
    bytes_into_minimal_vec(bytes).into()
}

pub(crate) fn now_systime(clock: &dyn Clock) -> SystemTime {
    chrono::DateTime::from_timestamp_millis(clock.now())
        .map(SystemTime::from)
        .expect("Failed to convert Clock time to SystemTime")
}

/// Computes the "index key" (lowest bound) for an SST index block, ie a key that's greater
/// than all keys in the previous block and less than or equal to all keys in the new block
pub(crate) fn compute_index_key(
    prev_block_last_key: Option<Bytes>,
    this_block_first_key: &Bytes,
) -> Bytes {
    if let Some(prev_key) = prev_block_last_key {
        compute_lower_bound(&prev_key, this_block_first_key)
    } else {
        EMPTY_KEY.clone()
    }
}

fn compute_lower_bound(prev_block_last_key: &Bytes, this_block_first_key: &Bytes) -> Bytes {
    assert!(!prev_block_last_key.is_empty() && !this_block_first_key.is_empty());

    for i in 0..prev_block_last_key.len() {
        if prev_block_last_key[i] != this_block_first_key[i] {
            return this_block_first_key.slice(..i + 1);
        }
    }

    // if the keys are equal, just use the full key
    if prev_block_last_key.len() == this_block_first_key.len() {
        return this_block_first_key.clone();
    }

    // if we didn't find a mismatch yet then the prev block's key must be shorter,
    // so just use the common prefix plus the next byte in this block's key
    this_block_first_key.slice(..prev_block_last_key.len() + 1)
}

<<<<<<< HEAD
pub(crate) struct MonotonicSeq {
    val: AtomicU64,
}

impl MonotonicSeq {
    pub fn new(initial_value: u64) -> Self {
        Self {
            val: AtomicU64::new(initial_value),
        }
    }

    pub fn next(&self) -> u64 {
        self.val.fetch_add(1, SeqCst) + 1
    }

    pub fn store(&self, value: u64) {
        self.val.store(value, SeqCst);
    }

    pub fn load(&self) -> u64 {
        self.val.load(SeqCst)
    }

    pub fn store_if_greater(&self, value: u64) {
        self.val.fetch_max(value, SeqCst);
    }
=======
pub(crate) fn uuid() -> Uuid {
    let mut random_bytes = [0; 16];
    crate::rand::thread_rng().fill_bytes(&mut random_bytes);
    Builder::from_random_bytes(random_bytes).into_uuid()
}

pub(crate) fn ulid() -> Ulid {
    Ulid::with_source(&mut crate::rand::thread_rng())
>>>>>>> 6f8fdcbe
}

#[cfg(test)]
mod tests {
    use rstest::rstest;

    use crate::error::SlateDBError;
    use crate::test_utils::TestClock;
    use crate::utils::{
        bytes_into_minimal_vec, clamp_allocated_size_bytes, compute_index_key, spawn_bg_task,
        spawn_bg_thread, MonotonicClock, WatchableOnceCell,
    };
    use bytes::{BufMut, Bytes, BytesMut};
    use parking_lot::Mutex;
    use std::sync::atomic::Ordering::SeqCst;
    use std::sync::Arc;
    use std::time::Duration;

    struct ResultCaptor<T: Clone> {
        error: Mutex<Option<Result<T, SlateDBError>>>,
    }

    impl<T: Clone> ResultCaptor<T> {
        fn new() -> Self {
            Self {
                error: Mutex::new(None),
            }
        }

        fn capture(&self, result: &Result<T, SlateDBError>) {
            let mut guard = self.error.lock();
            let prev = guard.replace(result.clone());
            assert!(prev.is_none());
        }

        fn captured(&self) -> Option<Result<T, SlateDBError>> {
            self.error.lock().clone()
        }
    }

    #[test]
    fn test_should_return_empty_for_index_of_first_block() {
        let this_block_first_key = Bytes::from(vec![0x01, 0x02, 0x03]);
        let result = compute_index_key(None, &this_block_first_key);

        assert_eq!(result, &Bytes::new());
    }

    #[rstest]
    #[case(Some("aaaac"), "abaaa", "ab")]
    #[case(Some("ababc"), "abacd", "abac")]
    #[case(Some("cc"), "ccccccc", "ccc")]
    #[case(Some("eed"), "eee", "eee")]
    #[case(Some("abcdef"), "abcdef", "abcdef")]
    fn test_should_compute_index_key(
        #[case] prev_block_last_key: Option<&'static str>,
        #[case] this_block_first_key: &'static str,
        #[case] expected_index_key: &'static str,
    ) {
        assert_eq!(
            compute_index_key(
                prev_block_last_key.map(|s| Bytes::from(s.to_string())),
                &Bytes::from(this_block_first_key.to_string())
            ),
            Bytes::from_static(expected_index_key.as_bytes())
        );
    }

    #[rstest]
    #[case(Some(""), "a")]
    #[case(Some("a"), "")]
    #[should_panic]
    fn test_should_panic_on_empty_keys(
        #[case] prev_block_last_key: Option<&'static str>,
        #[case] this_block_first_key: &'static str,
    ) {
        compute_index_key(
            prev_block_last_key.map(|s| Bytes::from(s.to_string())),
            &Bytes::from(this_block_first_key.to_string()),
        );
    }

    #[tokio::test]
    async fn test_should_cleanup_when_task_exits_with_error() {
        let captor = Arc::new(ResultCaptor::new());
        let handle = tokio::runtime::Handle::current();
        let captor2 = captor.clone();

        let task = spawn_bg_task(&handle, move |err| captor2.capture(err), async {
            Err(SlateDBError::Fenced)
        });

        let result: Result<(), SlateDBError> = task.await.expect("join failure");
        assert!(matches!(result, Err(SlateDBError::Fenced)));
        assert!(matches!(captor.captured(), Some(Err(SlateDBError::Fenced))));
    }

    #[tokio::test]
    async fn test_should_cleanup_when_task_panics() {
        let monitored = async {
            panic!("oops");
        };
        let captor = Arc::new(ResultCaptor::new());
        let handle = tokio::runtime::Handle::current();
        let captor2 = captor.clone();

        let task = spawn_bg_task(&handle, move |err| captor2.capture(err), monitored);

        let result: Result<(), SlateDBError> = task.await.expect("join failure");
        assert!(matches!(result, Err(SlateDBError::BackgroundTaskPanic(_))));
        assert!(matches!(
            captor.captured(),
            Some(Err(SlateDBError::BackgroundTaskPanic(_)))
        ));
    }

    #[tokio::test]
    async fn test_should_cleanup_when_task_exits() {
        let captor = Arc::new(ResultCaptor::new());
        let handle = tokio::runtime::Handle::current();
        let captor2 = captor.clone();

        let task = spawn_bg_task(&handle, move |err| captor2.capture(err), async { Ok(()) });

        let result: Result<(), SlateDBError> = task.await.expect("join failure");
        assert!(matches!(result, Ok(())));
        assert!(matches!(captor.captured(), Some(Ok(()))));
    }

    #[test]
    fn test_should_cleanup_when_thread_exits_with_error() {
        let captor = Arc::new(ResultCaptor::new());
        let captor2 = captor.clone();

        let thread = spawn_bg_thread(
            "test",
            move |err| captor2.capture(err),
            || Err(SlateDBError::Fenced),
        );

        let result: Result<(), SlateDBError> = thread.join().expect("join failure");
        assert!(matches!(result, Err(SlateDBError::Fenced)));
        assert!(matches!(captor.captured(), Some(Err(SlateDBError::Fenced))));
    }

    #[test]
    fn test_should_cleanup_when_thread_panics() {
        let captor = Arc::new(ResultCaptor::new());
        let captor2 = captor.clone();

        let thread = spawn_bg_thread("test", move |err| captor2.capture(err), || panic!("oops"));

        let result: Result<(), SlateDBError> = thread.join().expect("join failure");
        assert!(matches!(result, Err(SlateDBError::BackgroundTaskPanic(_))));
        assert!(matches!(
            captor.captured(),
            Some(Err(SlateDBError::BackgroundTaskPanic(_)))
        ));
    }

    #[test]
    fn test_should_cleanup_when_thread_exits() {
        let captor = Arc::new(ResultCaptor::new());
        let captor2 = captor.clone();

        let thread = spawn_bg_thread("test", move |err| captor2.capture(err), || Ok(()));

        let result: Result<(), SlateDBError> = thread.join().expect("join failure");
        assert!(matches!(result, Ok(())));
        assert!(matches!(captor.captured(), Some(Ok(()))));
    }

    #[tokio::test]
    async fn test_should_only_write_register_once() {
        let register = WatchableOnceCell::new();
        let reader = register.reader();
        assert_eq!(reader.read(), None);
        register.write(123);
        assert_eq!(reader.read(), Some(123));
        register.write(456);
        assert_eq!(reader.read(), Some(123));
    }

    #[tokio::test]
    async fn test_should_return_on_await_written_register() {
        let register = WatchableOnceCell::new();
        let mut reader = register.reader();
        let h = tokio::spawn(async move {
            assert_eq!(reader.await_value().await, 123);
            assert_eq!(reader.await_value().await, 123);
        });
        register.write(123);
        h.await.unwrap();
    }

    #[tokio::test]
    async fn test_monotonicity_enforcement_on_mono_clock() {
        // Given:
        let clock = Arc::new(TestClock::new());
        let mono_clock = MonotonicClock::new(clock.clone(), 0);

        // When:
        clock.ticker.store(10, SeqCst);
        mono_clock.now().await.unwrap();
        clock.ticker.store(5, SeqCst);

        // Then:
        if let Err(SlateDBError::InvalidClockTick {
            last_tick,
            next_tick,
        }) = mono_clock.now().await
        {
            assert_eq!(last_tick, 10);
            assert_eq!(next_tick, 5);
        } else {
            panic!("Expected InvalidClockTick from mono_clock")
        }
    }

    #[tokio::test]
    async fn test_monotonicity_enforcement_on_mono_clock_set_tick() {
        // Given:
        let clock = Arc::new(TestClock::new());
        let mono_clock = MonotonicClock::new(clock.clone(), 0);

        // When:
        clock.ticker.store(10, SeqCst);
        mono_clock.now().await.unwrap();

        // Then:
        if let Err(SlateDBError::InvalidClockTick {
            last_tick,
            next_tick,
        }) = mono_clock.set_last_tick(5)
        {
            assert_eq!(last_tick, 10);
            assert_eq!(next_tick, 5);
        } else {
            panic!("Expected InvalidClockTick from mono_clock")
        }
    }

    #[tokio::test(start_paused = true)]
    async fn test_await_valid_tick() {
        // the delegate clock is behind the mono clock by 100ms
        let delegate_clock = Arc::new(TestClock::new());
        let mono_clock = MonotonicClock::new(delegate_clock.clone(), 100);

        tokio::spawn({
            let delegate_clock = delegate_clock.clone();
            async move {
                // wait for half the time it would wait for
                tokio::time::sleep(Duration::from_millis(50)).await;
                delegate_clock.ticker.store(101, SeqCst);
            }
        });

        let tick_future = mono_clock.now();
        tokio::time::advance(Duration::from_millis(100)).await;

        let result = tick_future.await;
        assert_eq!(result.unwrap(), 101);
    }

    #[tokio::test(start_paused = true)]
    async fn test_await_valid_tick_failure() {
        // the delegate clock is behind the mono clock by 100ms
        let delegate_clock = Arc::new(TestClock::new());
        let mono_clock = MonotonicClock::new(delegate_clock.clone(), 100);

        // wait for 10ms after the maximum time it should accept to wait
        let tick_future = mono_clock.now();
        tokio::time::advance(Duration::from_millis(110)).await;

        let result = tick_future.await;
        assert!(result.is_err());
    }

    #[test]
    fn test_should_clamp_bytes_to_minimal_vec() {
        let mut bytes = BytesMut::with_capacity(2048);
        bytes.put_bytes(0u8, 2048);
        let bytes = bytes.freeze();
        let slice = bytes.slice(100..1124);

        let clamped = bytes_into_minimal_vec(&slice);

        assert_eq!(slice.as_ref(), clamped.as_slice());
        assert_eq!(clamped.capacity(), 1024);
    }

    #[test]
    fn test_should_clamp_bytes_and_preserve_data() {
        let mut bytes = BytesMut::with_capacity(2048);
        bytes.put_bytes(0u8, 2048);
        let bytes = bytes.freeze();
        let slice = bytes.slice(100..1124);

        let clamped = clamp_allocated_size_bytes(&slice);

        assert_eq!(clamped, slice);
        // It doesn't seem to be possible to assert that the clamped block's data is actually
        // a buffer of the minimal size, as Bytes doesn't expose the underlying buffer's
        // capacity. The best we can do is assert it allocated a new buffer.
        assert_ne!(clamped.as_ptr(), slice.as_ptr());
    }
}<|MERGE_RESOLUTION|>--- conflicted
+++ resolved
@@ -305,7 +305,6 @@
     this_block_first_key.slice(..prev_block_last_key.len() + 1)
 }
 
-<<<<<<< HEAD
 pub(crate) struct MonotonicSeq {
     val: AtomicU64,
 }
@@ -332,7 +331,8 @@
     pub fn store_if_greater(&self, value: u64) {
         self.val.fetch_max(value, SeqCst);
     }
-=======
+}
+
 pub(crate) fn uuid() -> Uuid {
     let mut random_bytes = [0; 16];
     crate::rand::thread_rng().fill_bytes(&mut random_bytes);
@@ -341,7 +341,6 @@
 
 pub(crate) fn ulid() -> Ulid {
     Ulid::with_source(&mut crate::rand::thread_rng())
->>>>>>> 6f8fdcbe
 }
 
 #[cfg(test)]
