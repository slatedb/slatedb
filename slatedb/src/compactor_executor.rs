--- conflicted
+++ resolved
@@ -185,16 +185,8 @@
         let mut all_iter = self.load_iterators(&compaction).await?;
         let mut output_ssts = Vec::new();
         let mut current_writer = self.table_store.table_writer(SsTableId::Compacted(
-<<<<<<< HEAD
-            self.rand
-                .rng()
-                .gen_ulid(system_time_to_millis(self.clock.now())),
-        ));
-=======
             self.rand.rng().gen_ulid(self.clock.as_ref()),
         ));
-
->>>>>>> 8ad02ce9
         let mut bytes_written = 0usize;
         let mut last_progress_report = self.clock.now();
 
@@ -227,13 +219,7 @@
                 let finished_writer = mem::replace(
                     &mut current_writer,
                     self.table_store.table_writer(SsTableId::Compacted(
-<<<<<<< HEAD
-                        self.rand
-                            .rng()
-                            .gen_ulid(system_time_to_millis(self.clock.now())),
-=======
                         self.rand.rng().gen_ulid(self.clock.as_ref()),
->>>>>>> 8ad02ce9
                     )),
                 );
                 let sst = finished_writer.close().await?;
