use std::collections::{HashMap, VecDeque};
use std::mem;
use std::sync::atomic::{self, AtomicBool};
use std::sync::Arc;
use std::time::Duration;

use futures::future::join_all;
use parking_lot::Mutex;
use tokio::task::JoinHandle;

use crate::clock::SystemClock;
use crate::compactor::WorkerToOrchestratorMsg;
use crate::compactor::WorkerToOrchestratorMsg::CompactionFinished;
use crate::config::CompactorOptions;
use crate::db_state::{SortedRun, SsTableHandle, SsTableId};
use crate::error::SlateDBError;
use crate::iter::KeyValueIterator;
use crate::merge_iterator::MergeIterator;
use crate::rand::DbRand;
use crate::retention_iterator::RetentionIterator;
use crate::sorted_run_iterator::SortedRunIterator;
use crate::sst_iter::{SstIterator, SstIteratorOptions};
use crate::tablestore::TableStore;

use crate::compactor::stats::CompactionStats;
use crate::utils::{spawn_bg_task, IdGenerator};
use tracing::{debug, error, instrument};
use uuid::Uuid;

pub(crate) struct CompactionJob {
    pub(crate) id: Uuid,
    pub(crate) destination: u32,
    pub(crate) ssts: Vec<SsTableHandle>,
    pub(crate) sorted_runs: Vec<SortedRun>,
    pub(crate) compaction_ts: i64,
    pub(crate) is_dest_last_run: bool,
}

impl std::fmt::Debug for CompactionJob {
    fn fmt(&self, f: &mut std::fmt::Formatter<'_>) -> std::fmt::Result {
        f.debug_struct("CompactionJob")
            .field("id", &self.id)
            .field("destination", &self.destination)
            .field("ssts", &self.ssts)
            .field("sorted_runs", &self.sorted_runs)
            .field("compaction_ts", &self.compaction_ts)
            .field("is_dest_last_run", &self.is_dest_last_run)
            .field("estimated_source_bytes", &self.estimated_source_bytes())
            .finish()
    }
}

impl CompactionJob {
    /// Estimates the total size of the source SSTs and sorted runs.
    pub(crate) fn estimated_source_bytes(&self) -> u64 {
        let sst_size = self.ssts.iter().map(|sst| sst.estimate_size()).sum::<u64>();
        let sr_size = self
            .sorted_runs
            .iter()
            .map(|sr| sr.estimate_size())
            .sum::<u64>();
        sst_size + sr_size
    }
}

pub(crate) trait CompactionExecutor {
    fn start_compaction(&self, compaction: CompactionJob);
    fn stop(&self);
    fn is_stopped(&self) -> bool;
}

pub(crate) struct TokioCompactionExecutor {
    inner: Arc<TokioCompactionExecutorInner>,
}

impl TokioCompactionExecutor {
    pub(crate) fn new(
        handle: tokio::runtime::Handle,
        options: Arc<CompactorOptions>,
        worker_tx: tokio::sync::mpsc::UnboundedSender<WorkerToOrchestratorMsg>,
        table_store: Arc<TableStore>,
        rand: Arc<DbRand>,
        stats: Arc<CompactionStats>,
        clock: Arc<dyn SystemClock>,
    ) -> Self {
        Self {
            inner: Arc::new(TokioCompactionExecutorInner {
                options,
                handle,
                worker_tx,
                table_store,
                rand,
                tasks: Arc::new(Mutex::new(HashMap::new())),
                stats,
                clock,
                is_stopped: AtomicBool::new(false),
            }),
        }
    }
}

impl CompactionExecutor for TokioCompactionExecutor {
    fn start_compaction(&self, compaction: CompactionJob) {
        self.inner.start_compaction(compaction);
    }

    fn stop(&self) {
        self.inner.stop()
    }

    fn is_stopped(&self) -> bool {
        self.inner.is_stopped()
    }
}

struct TokioCompactionTask {
    task: JoinHandle<Result<SortedRun, SlateDBError>>,
}

pub(crate) struct TokioCompactionExecutorInner {
    options: Arc<CompactorOptions>,
    handle: tokio::runtime::Handle,
    worker_tx: tokio::sync::mpsc::UnboundedSender<WorkerToOrchestratorMsg>,
    table_store: Arc<TableStore>,
    tasks: Arc<Mutex<HashMap<u32, TokioCompactionTask>>>,
    rand: Arc<DbRand>,
    stats: Arc<CompactionStats>,
    clock: Arc<dyn SystemClock>,
    is_stopped: AtomicBool,
}

impl TokioCompactionExecutorInner {
    async fn load_iterators<'a>(
        &self,
        compaction: &'a CompactionJob,
    ) -> Result<RetentionIterator<MergeIterator<'a>>, SlateDBError> {
        let sst_iter_options = SstIteratorOptions {
            max_fetch_tasks: 4,
            blocks_to_fetch: 256,
            cache_blocks: false, // don't clobber the cache
            eager_spawn: true,
        };

        let mut l0_iters = VecDeque::new();
        for l0 in compaction.ssts.iter() {
            let maybe_iter =
                SstIterator::new_borrowed(.., l0, self.table_store.clone(), sst_iter_options)
                    .await?;
            if let Some(iter) = maybe_iter {
                l0_iters.push_back(iter);
            }
        }
        let l0_merge_iter = MergeIterator::new(l0_iters).await?.with_dedup(false);

        let mut sr_iters = VecDeque::new();
        for sr in compaction.sorted_runs.iter() {
            let iter =
                SortedRunIterator::new_borrowed(.., sr, self.table_store.clone(), sst_iter_options)
                    .await?;
            sr_iters.push_back(iter);
        }
        let sr_merge_iter = MergeIterator::new(sr_iters).await?.with_dedup(false);

        let merge_iter = MergeIterator::new([l0_merge_iter, sr_merge_iter]).await?;
        let retention_iter = RetentionIterator::new(
            merge_iter,
            self.options.retention_time,
            compaction.is_dest_last_run,
            compaction.compaction_ts,
        )
        .await?;
        Ok(retention_iter)
    }

    #[instrument(level = "debug", skip_all, fields(id = %compaction.id))]
    async fn execute_compaction(
        &self,
        compaction: CompactionJob,
    ) -> Result<SortedRun, SlateDBError> {
        debug!(?compaction, "executing compaction");
        let mut all_iter = self.load_iterators(&compaction).await?;
        let mut output_ssts = Vec::new();
        let mut current_writer = self
            .table_store
            .table_writer(SsTableId::Compacted(self.rand.thread_rng().gen_ulid()));
        let mut current_size = 0usize;
        let mut total_bytes_processed = 0u64;
        let mut last_progress_report = self.clock.now();

<<<<<<< HEAD
        while let Some(kv) = all_iter.next_entry().await? {
            // Add to SST
            let key_len = kv.key.len();
            let value_len = kv.value.len();
=======
        while let Some(raw_kv) = all_iter.next_entry().await? {
            // filter out any expired entries -- eventually we can consider
            // abstracting this away into generic, pluggable compaction filters
            // but for now we do it inline
            let kv = match raw_kv.expire_ts {
                Some(expire_ts) if expire_ts <= compaction.compaction_ts => {
                    // insert a tombstone instead of just filtering out the
                    // value in the iterator because this may otherwise "revive"
                    // an older version of the KV pair that has a larger TTL in
                    // a lower level of the LSM tree
                    RowEntry {
                        key: raw_kv.key,
                        value: Tombstone,
                        seq: raw_kv.seq,
                        expire_ts: None,
                        create_ts: raw_kv.create_ts,
                    }
                }
                _ => raw_kv,
            };

            let key_len = kv.key.len();
            let value_len = kv.value.len();

            total_bytes_processed += key_len as u64 + value_len as u64;
            let duration_since_last_report = self
                .clock
                .now()
                .duration_since(last_progress_report)
                .unwrap_or(Duration::from_secs(0));
            if duration_since_last_report > Duration::from_secs(1) {
                // Allow send() because we are treating the executor like an external
                // component. They can do what they want. The send().expect() will raise
                // a SendErr, which will be caught in the cleanup_fn and set if there's
                // not already an error (i.e. if the DB is not already shut down).
                #[allow(clippy::disallowed_methods)]
                self.worker_tx
                    .send(WorkerToOrchestratorMsg::CompactionProgress {
                        id: compaction.id,
                        bytes_processed: total_bytes_processed,
                    })
                    .expect("failed to send compaction progress");
                last_progress_report = self.clock.now();
            }

            if compaction.is_dest_last_run && kv.value.is_tombstone() {
                continue;
            }

>>>>>>> 988f50a6
            current_writer.add(kv).await?;
            current_size += key_len + value_len;

            if current_size > self.options.max_sst_size {
                current_size = 0;
                let finished_writer = mem::replace(
                    &mut current_writer,
                    self.table_store
                        .table_writer(SsTableId::Compacted(self.rand.thread_rng().gen_ulid())),
                );
                output_ssts.push(finished_writer.close().await?);
                self.stats.bytes_compacted.add(current_size as u64);
            }
        }

        if current_size > 0 {
            output_ssts.push(current_writer.close().await?);
            self.stats.bytes_compacted.add(current_size as u64);
        }
        Ok(SortedRun {
            id: compaction.destination,
            ssts: output_ssts,
        })
    }

    fn start_compaction(self: &Arc<Self>, compaction: CompactionJob) {
        let mut tasks = self.tasks.lock();
        if self.is_stopped.load(atomic::Ordering::SeqCst) {
            return;
        }
        let dst = compaction.destination;
        self.stats.running_compactions.inc();
        assert!(!tasks.contains_key(&dst));

        let id = compaction.id;

        let this = self.clone();
        let this_cleanup = self.clone();
        let task = spawn_bg_task(
            &self.handle,
            move |result| {
                let result = result.clone();
                {
                    let mut tasks = this_cleanup.tasks.lock();
                    tasks.remove(&dst);
                }
                // Allow send() because we are treating the executor like an external
                // component. They can do what they want. The send().expect() will raise
                // a SendErr, which will be caught in the cleanup_fn and set if there's
                // not already an error (i.e. if the DB is not already shut down).
                #[allow(clippy::disallowed_methods)]
                this_cleanup
                    .worker_tx
                    .send(CompactionFinished { id, result })
                    .expect("failed to send compaction finished msg");
                this_cleanup.stats.running_compactions.dec();
            },
            async move { this.execute_compaction(compaction).await },
        );
        tasks.insert(dst, TokioCompactionTask { task });
    }

    fn stop(&self) {
        // Drain all tasks and abort them, then release tasks lock so
        // the cleanup function in spawn_bg_task (above) can take the
        // lock and remove the task from the map.
        let task_handles = {
            let mut tasks = self.tasks.lock();
            for task in tasks.values() {
                task.task.abort();
            }
            tasks.drain().map(|(_, task)| task.task).collect::<Vec<_>>()
        };

        self.handle.block_on(async {
            let results = join_all(task_handles).await;
            for result in results {
                match result {
                    Err(e) if !e.is_cancelled() => {
                        error!("Shutdown error in compaction task: {:?}", e);
                    }
                    _ => {}
                }
            }
        });

        self.is_stopped.store(true, atomic::Ordering::SeqCst);
    }

    fn is_stopped(&self) -> bool {
        self.is_stopped.load(atomic::Ordering::SeqCst)
    }
}<|MERGE_RESOLUTION|>--- conflicted
+++ resolved
@@ -184,40 +184,12 @@
             .table_store
             .table_writer(SsTableId::Compacted(self.rand.thread_rng().gen_ulid()));
         let mut current_size = 0usize;
-        let mut total_bytes_processed = 0u64;
         let mut last_progress_report = self.clock.now();
 
-<<<<<<< HEAD
         while let Some(kv) = all_iter.next_entry().await? {
-            // Add to SST
             let key_len = kv.key.len();
             let value_len = kv.value.len();
-=======
-        while let Some(raw_kv) = all_iter.next_entry().await? {
-            // filter out any expired entries -- eventually we can consider
-            // abstracting this away into generic, pluggable compaction filters
-            // but for now we do it inline
-            let kv = match raw_kv.expire_ts {
-                Some(expire_ts) if expire_ts <= compaction.compaction_ts => {
-                    // insert a tombstone instead of just filtering out the
-                    // value in the iterator because this may otherwise "revive"
-                    // an older version of the KV pair that has a larger TTL in
-                    // a lower level of the LSM tree
-                    RowEntry {
-                        key: raw_kv.key,
-                        value: Tombstone,
-                        seq: raw_kv.seq,
-                        expire_ts: None,
-                        create_ts: raw_kv.create_ts,
-                    }
-                }
-                _ => raw_kv,
-            };
-
-            let key_len = kv.key.len();
-            let value_len = kv.value.len();
-
-            total_bytes_processed += key_len as u64 + value_len as u64;
+
             let duration_since_last_report = self
                 .clock
                 .now()
@@ -232,17 +204,12 @@
                 self.worker_tx
                     .send(WorkerToOrchestratorMsg::CompactionProgress {
                         id: compaction.id,
-                        bytes_processed: total_bytes_processed,
+                        bytes_processed: all_iter.total_bytes_processed(),
                     })
                     .expect("failed to send compaction progress");
                 last_progress_report = self.clock.now();
             }
 
-            if compaction.is_dest_last_run && kv.value.is_tombstone() {
-                continue;
-            }
-
->>>>>>> 988f50a6
             current_writer.add(kv).await?;
             current_size += key_len + value_len;
 
