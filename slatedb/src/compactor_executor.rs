--- conflicted
+++ resolved
@@ -184,20 +184,12 @@
         debug!(?compaction, "executing compaction");
         let mut all_iter = self.load_iterators(&compaction).await?;
         let mut output_ssts = Vec::new();
-<<<<<<< HEAD
         let mut current_writer = self.table_store.table_writer(SsTableId::Compacted(
             self.rand
                 .rng()
                 .gen_ulid(system_time_to_millis(self.clock.now())),
         ));
-        let mut current_size = 0usize;
-=======
-        let mut current_writer = self
-            .table_store
-            .table_writer(SsTableId::Compacted(self.rand.rng().gen_ulid()));
-
         let mut bytes_written = 0usize;
->>>>>>> 185cf15f
         let mut last_progress_report = self.clock.now();
 
         while let Some(kv) = all_iter.next_entry().await? {
