--- conflicted
+++ resolved
@@ -205,32 +205,28 @@
 				}
 				Expect(count).To(Equal(3))
 			})
-		})
-<<<<<<< HEAD
-
-		It("should scan prefix including trailing 0xff", func() {
-			Expect(db.Put([]byte("pref\xff"), []byte("v1"))).NotTo(HaveOccurred())
-			Expect(db.Put([]byte("pref\xff\x00"), []byte("v2"))).NotTo(HaveOccurred())
-			Expect(db.Put([]byte("pref\x01"), []byte("skip"))).NotTo(HaveOccurred())
-
-			iter, err := db.ScanPrefix([]byte("pref\xff"))
-			Expect(err).NotTo(HaveOccurred())
-			defer func() { Expect(iter.Close()).NotTo(HaveOccurred()) }()
-
-			var keys []string
-			for {
-				kv, err := iter.Next()
-				if err == io.EOF {
-					break
-				}
-				Expect(err).NotTo(HaveOccurred())
-				keys = append(keys, string(kv.Key))
-			}
-			Expect(keys).To(Equal([]string{"pref\xff", "pref\xff\x00"}))
-		})
-	})
-=======
->>>>>>> 2a3a1d6d
+
+      It("should scan prefix including trailing 0xff", func() {
+        Expect(db.Put([]byte("pref\xff"), []byte("v1"))).NotTo(HaveOccurred())
+        Expect(db.Put([]byte("pref\xff\x00"), []byte("v2"))).NotTo(HaveOccurred())
+        Expect(db.Put([]byte("pref\x01"), []byte("skip"))).NotTo(HaveOccurred())
+
+        iter, err := db.ScanPrefix([]byte("pref\xff"))
+        Expect(err).NotTo(HaveOccurred())
+        defer func() { Expect(iter.Close()).NotTo(HaveOccurred()) }()
+
+        var keys []string
+        for {
+          kv, err := iter.Next()
+          if err == io.EOF {
+            break
+          }
+          Expect(err).NotTo(HaveOccurred())
+          keys = append(keys, string(kv.Key))
+        }
+        Expect(keys).To(Equal([]string{"pref\xff", "pref\xff\x00"}))
+      })
+    })
 
 		Describe("Database Management", func() {
 			It("should open and close database successfully", func() {
