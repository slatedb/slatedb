--- conflicted
+++ resolved
@@ -92,11 +92,7 @@
     #[error("Iterator invalidated after unexpected error {0}")]
     InvalidatedIterator(#[from] Box<SlateDBError>),
 
-<<<<<<< HEAD
     #[error("Invalid Argument: {msg}")]
-=======
-    #[error("Invalid argument: {msg}")]
->>>>>>> b99ae9e0
     InvalidArgument { msg: String },
 
     #[error("background task panic'd")]
@@ -107,16 +103,14 @@
     #[error("background task shutdown")]
     BackgroundTaskShutdown,
 
-<<<<<<< HEAD
-    #[error("Database already exists: {msg}")]
-    DatabaseAlreadyExists { msg: String },
-=======
     #[error("Merge Operator error: {0}")]
     MergeOperatorError(#[from] MergeOperatorError),
 
     #[error("Checkpoint {0} missing")]
     CheckpointMissing(Uuid),
->>>>>>> b99ae9e0
+
+    #[error("Database already exists: {msg}")]
+    DatabaseAlreadyExists { msg: String },
 }
 
 impl From<std::io::Error> for SlateDBError {
