use std::any::Any;
use std::sync::Mutex;
use std::{path::PathBuf, sync::Arc};
use thiserror::Error;

#[derive(Clone, Debug, Error)]
pub enum SlateDBError {
    #[error("IO error: {0}")]
    IoError(#[from] Arc<std::io::Error>),

    #[error("Checksum mismatch")]
    ChecksumMismatch,

    #[error("Empty SSTable")]
    EmptySSTable,

    #[error("Empty block metadata")]
    EmptyBlockMeta,

    #[error("Empty block")]
    EmptyBlock,

    #[error("Object store error: {0}")]
    ObjectStoreError(#[from] Arc<object_store::Error>),

    #[error("Manifest file already exists")]
    ManifestVersionExists,

    #[error("Failed to find manifest with id {0}")]
    ManifestMissing(u64),

    #[error("Failed to find latest manifest")]
    LatestManifestMissing,

    #[error("Invalid deletion")]
    InvalidDeletion,

    #[error("Invalid sst error: {0}")]
    InvalidFlatbuffer(#[from] flatbuffers::InvalidFlatbuffer),

    #[error("Invalid DB state error")]
    InvalidDBState,

    #[error("Invalid Compaction")]
    InvalidCompaction,

    #[error(
        "Invalid clock tick, most be monotonic. Last tick: {}, Next tick: {}",
        last_tick,
        next_tick
    )]
    InvalidClockTick { last_tick: i64, next_tick: i64 },

    #[error("Detected newer DB client")]
    Fenced,

    #[error("Invalid cache part size bytes, it must be multiple of 1024 and greater than 0")]
    InvalidCachePartSize,

    #[error("Invalid Compression Codec")]
    InvalidCompressionCodec,

    #[error("Error Decompressing Block")]
    BlockDecompressionError,

    #[error("Error Compressing Block")]
    BlockCompressionError,

    #[error("Invalid RowFlags (encoded_bits: {encoded_bits:#b}, known_bits: {known_bits:#b}): {message}")]
    InvalidRowFlags {
        encoded_bits: u8,
        known_bits: u8,
        message: String,
    },

    #[error("Error flushing immutable wals: channel closed")]
    WalFlushChannelError,

    #[error("Error flushing memtables: channel closed")]
    MemtableFlushChannelError,

    #[error("Read channel error: {0}")]
    ReadChannelError(#[from] tokio::sync::oneshot::error::RecvError),

<<<<<<< HEAD
    #[error("Iterator invalidated after unexpected error {0}")]
    InvalidatedIterator(#[from] Box<SlateDBError>),

    #[error("Invalid Argument")]
    InvalidArgument { msg: String },
=======
    #[error("background task panic'd")]
    // we need to wrap the panic args in an Arc so SlateDbError is Clone
    // we need to wrap the panic args in a mutex so that SlateDbError is Sync
    BackgroundTaskPanic(Arc<Mutex<Box<dyn Any + Send>>>),

    #[error("background task shutdown")]
    BackgroundTaskShutdown,
>>>>>>> 7406c6cf
}

impl From<std::io::Error> for SlateDBError {
    fn from(value: std::io::Error) -> Self {
        Self::IoError(Arc::new(value))
    }
}

impl From<object_store::Error> for SlateDBError {
    fn from(value: object_store::Error) -> Self {
        Self::ObjectStoreError(Arc::new(value))
    }
}

/// Represents errors that can occur during the database configuration.
///
/// This enum encapsulates various error conditions that may arise
/// when parsing or processing database configuration options.
#[derive(Error, Debug)]
pub enum DbOptionsError {
    #[error("Unknown configuration file format: {0}")]
    UnknownFormat(PathBuf),

    #[error("Invalid configuration format: {0}")]
    InvalidFormat(#[from] figment::Error),
}<|MERGE_RESOLUTION|>--- conflicted
+++ resolved
@@ -82,13 +82,12 @@
     #[error("Read channel error: {0}")]
     ReadChannelError(#[from] tokio::sync::oneshot::error::RecvError),
 
-<<<<<<< HEAD
     #[error("Iterator invalidated after unexpected error {0}")]
     InvalidatedIterator(#[from] Box<SlateDBError>),
 
     #[error("Invalid Argument")]
     InvalidArgument { msg: String },
-=======
+
     #[error("background task panic'd")]
     // we need to wrap the panic args in an Arc so SlateDbError is Clone
     // we need to wrap the panic args in a mutex so that SlateDbError is Sync
@@ -96,7 +95,6 @@
 
     #[error("background task shutdown")]
     BackgroundTaskShutdown,
->>>>>>> 7406c6cf
 }
 
 impl From<std::io::Error> for SlateDBError {
