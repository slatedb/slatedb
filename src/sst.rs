<<<<<<< HEAD
use crate::block::{self, Block, BLOCK_SIZE_BYTES, SIZEOF_U16, SIZEOF_U32, SIZEOF_U64};
use crate::filter::{BloomFilter, BloomFilterBuilder, DEFAULT_BITS_PER_KEY};
=======
use std::collections::VecDeque;
#[cfg(feature = "snappy")]
use std::io::Read;
#[cfg(feature = "lz4")]
use std::io::Write;
use std::ops::Range;
use std::sync::Arc;

use bytes::{Buf, BufMut, Bytes};
use flatbuffers::DefaultAllocator;

use crate::block::Block;
use crate::filter::{BloomFilter, BloomFilterBuilder};
>>>>>>> 2492be2c
use crate::flatbuffer_types::{
    BlockMeta, BlockMetaArgs, SsTableIndex, SsTableIndexArgs, SsTableIndexOwned, SsTableInfo,
    SsTableInfoArgs, SsTableInfoOwned,
};
use crate::{blob::ReadOnlyBlob, config::CompressionCodec};
use crate::{block::BlockBuilder, error::SlateDBError};

#[derive(Clone)]
pub(crate) struct SsTableFormat {
    block_size: usize,
    min_filter_keys: u32,
    compression_codec: Option<CompressionCodec>,
}

impl SsTableFormat {
    pub fn new(
        block_size: usize,
        min_filter_keys: u32,
        compression_codec: Option<CompressionCodec>,
    ) -> Self {
        Self {
            block_size,
            min_filter_keys,
            compression_codec,
        }
    }

    pub(crate) async fn read_info(
        &self,
        obj: &impl ReadOnlyBlob,
    ) -> Result<SsTableInfoOwned, SlateDBError> {
        let len = obj.len().await?;
        if len <= 4 {
            return Err(SlateDBError::EmptySSTable);
        }
        // Get the size of the metadata
        let sst_metadata_offset_range = (len - 4)..len;
        let sst_metadata_offset =
            obj.read_range(sst_metadata_offset_range).await?.get_u32() as usize;
        // Get the metadata. Last 4 bytes are the offset of SsTableInfo
        let sst_metadata_range = sst_metadata_offset..len - 4;
        let sst_metadata_bytes = obj.read_range(sst_metadata_range).await?;
        SsTableInfoOwned::decode(sst_metadata_bytes)
    }

    pub(crate) async fn read_filter(
        &self,
        info: &SsTableInfoOwned,
        obj: &impl ReadOnlyBlob,
    ) -> Result<Option<Arc<BloomFilter>>, SlateDBError> {
        let mut filter = None;
        let handle = info.borrow();
        if handle.filter_len() > 0 {
            let filter_end = handle.filter_offset() + handle.filter_len();
            let filter_offset_range = handle.filter_offset() as usize..filter_end as usize;
            let filter_bytes = obj.read_range(filter_offset_range).await?;
            let compression_codec = handle.compression_format();
            filter = Some(Arc::new(
                self.decode_filter(filter_bytes, compression_codec.into())?,
            ));
        }
        Ok(filter)
    }

    pub(crate) fn decode_filter(
        &self,
        filter_bytes: Bytes,
        compression_codec: Option<CompressionCodec>,
    ) -> Result<BloomFilter, SlateDBError> {
        let filter_bytes = match compression_codec {
            Some(c) => Self::decompress(filter_bytes, c)?,
            None => filter_bytes,
        };
        Ok(BloomFilter::decode(&filter_bytes))
    }

    pub(crate) async fn read_index(
        &self,
        info_owned: &SsTableInfoOwned,
        obj: &impl ReadOnlyBlob,
    ) -> Result<SsTableIndexOwned, SlateDBError> {
        let info = info_owned.borrow();
        let index_off = info.index_offset() as usize;
        let index_end = index_off + info.index_len() as usize;
        let index_bytes = obj.read_range(index_off..index_end).await?;
        let compression_codec = info.compression_format();
        self.decode_index(index_bytes, compression_codec.into())
    }

    #[allow(dead_code)]
    pub(crate) fn read_index_raw(
        &self,
        info_owned: &SsTableInfoOwned,
        sst_bytes: &Bytes,
    ) -> Result<SsTableIndexOwned, SlateDBError> {
        let info = info_owned.borrow();
        let index_off = info.index_offset() as usize;
        let index_end = index_off + info.index_len() as usize;
        let index_bytes: Bytes = sst_bytes.slice(index_off..index_end);
        let compression_codec = info.compression_format();
        self.decode_index(index_bytes, compression_codec.into())
    }

    fn decode_index(
        &self,
        index_bytes: Bytes,
        compression_codec: Option<CompressionCodec>,
    ) -> Result<SsTableIndexOwned, SlateDBError> {
        let index_bytes = match compression_codec {
            Some(c) => Self::decompress(index_bytes, c)?,
            None => index_bytes,
        };
        Ok(SsTableIndexOwned::new(index_bytes)?)
    }

    /// Decompresses the compressed data using the specified compression codec.
    fn decompress(
        #[allow(unused_variables)] compressed_data: Bytes,
        compression_option: CompressionCodec,
    ) -> Result<Bytes, SlateDBError> {
        match compression_option {
            #[cfg(feature = "snappy")]
            CompressionCodec::Snappy => Ok(Bytes::from(
                snap::raw::Decoder::new()
                    .decompress_vec(&compressed_data)
                    .map_err(|_| SlateDBError::BlockDecompressionError)?,
            )),
            #[cfg(feature = "zlib")]
            CompressionCodec::Zlib => {
                let mut decoder = flate2::read::ZlibDecoder::new(&compressed_data[..]);
                let mut decompressed = Vec::new();
                decoder
                    .read_to_end(&mut decompressed)
                    .map_err(|_| SlateDBError::BlockDecompressionError)?;
                Ok(Bytes::from(decompressed))
            }
            #[cfg(feature = "lz4")]
            CompressionCodec::Lz4 => {
                let decompressed = lz4_flex::block::decompress_size_prepended(&compressed_data)
                    .map_err(|_| SlateDBError::BlockDecompressionError)?;
                Ok(Bytes::from(decompressed))
            }
            #[cfg(feature = "zstd")]
            CompressionCodec::Zstd => {
                let decompressed = zstd::stream::decode_all(&compressed_data[..])
                    .map_err(|_| SlateDBError::BlockDecompressionError)?;
                Ok(Bytes::from(decompressed))
            }
        }
    }

    fn block_range(
        &self,
        blocks: Range<usize>,
        handle: &SsTableInfo,
        index: &SsTableIndex,
    ) -> Range<usize> {
        let mut end_offset = handle.filter_offset() as usize;
        if blocks.end < index.block_meta().len() {
            let next_block_meta = index.block_meta().get(blocks.end);
            end_offset = next_block_meta.offset() as usize;
        }
        let start_offset = index.block_meta().get(blocks.start).offset() as usize;
        start_offset..end_offset
    }

    pub(crate) async fn read_blocks(
        &self,
        info: &SsTableInfoOwned,
        index_owned: &SsTableIndexOwned,
        blocks: Range<usize>,
        obj: &impl ReadOnlyBlob,
    ) -> Result<VecDeque<Block>, SlateDBError> {
        let handle = &info.borrow();
        let index = index_owned.borrow();
        assert!(blocks.start <= blocks.end);
        assert!(blocks.end <= index.block_meta().len());
        if blocks.start == blocks.end {
            return Ok(VecDeque::new());
        }
        let range = self.block_range(blocks.clone(), handle, &index);
        let start_offset = range.start;
        let bytes: Bytes = obj.read_range(range).await?;
        let mut decoded_blocks = VecDeque::new();
        let compression_codec = handle.compression_format();
        for block in blocks {
            let block_meta = index.block_meta().get(block);
            let block_bytes_start = block_meta.offset() as usize - start_offset;
            let block_bytes = if block == index.block_meta().len() - 1 {
                bytes.slice(block_bytes_start..)
            } else {
                let next_block_meta = index.block_meta().get(block + 1);
                let block_bytes_end = next_block_meta.offset() as usize - start_offset;
                bytes.slice(block_bytes_start..block_bytes_end)
            };
            decoded_blocks.push_back(self.decode_block(block_bytes, compression_codec.into())?);
        }
        Ok(decoded_blocks)
    }

    fn decode_block(
        &self,
        bytes: Bytes,
        compression_codec: Option<CompressionCodec>,
    ) -> Result<Block, SlateDBError> {
        let checksum_sz = std::mem::size_of::<u32>();
        let block_bytes = bytes.slice(..bytes.len() - checksum_sz);
        let mut checksum_bytes = bytes.slice(bytes.len() - checksum_sz..);
        let checksum = crc32fast::hash(&block_bytes);
        let stored_checksum = checksum_bytes.get_u32();
        if checksum != stored_checksum {
            return Err(SlateDBError::ChecksumMismatch);
        }
        let decoded_block = Block::decode(block_bytes);
        let decompressed_bytes = match compression_codec {
            Some(c) => Self::decompress(decoded_block.data, c)?,
            None => decoded_block.data,
        };
        Ok(Block {
            data: decompressed_bytes,
            offsets: decoded_block.offsets,
        })
    }

    pub(crate) async fn read_block(
        &self,
        info: &SsTableInfoOwned,
        index: &SsTableIndexOwned,
        block: usize,
        obj: &impl ReadOnlyBlob,
    ) -> Result<Block, SlateDBError> {
        let mut blocks = self.read_blocks(info, index, block..block + 1, obj).await?;
        Ok(blocks.pop_front().expect("expected a block to be returned"))
    }

    #[allow(dead_code)]
    pub(crate) fn read_block_raw(
        &self,
        info: &SsTableInfoOwned,
        index_owned: &SsTableIndexOwned,
        block: usize,
        sst_bytes: &Bytes,
    ) -> Result<Block, SlateDBError> {
        let handle = &info.borrow();
        let index = index_owned.borrow();
        let bytes: Bytes = sst_bytes.slice(self.block_range(block..block + 1, handle, &index));
        let compression_codec = handle.compression_format();
        self.decode_block(bytes, compression_codec.into())
    }

    pub(crate) fn table_builder(&self) -> EncodedSsTableBuilder {
        EncodedSsTableBuilder::new(
            self.block_size,
            self.min_filter_keys,
            self.compression_codec,
        )
    }

    /// Estimate the SsTable size given a memtable, including key, value length
    /// headers, offset ptrs, bloom filter sizes, and block overheads.
    /// TODO: Consider BlockBuilder.estimated_size() for some of these calcs.
    /// TODO: Add 2 checksums, one per block and one on the SST.
    /// +--------------------------------------------------------------------------------+
    /// |                                Data Blocks                                     |
    /// +--------------------------------------------------------------------------------+
    /// +--------------------------------------------------------------------------------+
    /// |                                                                                |
    /// | +--------------+----------+---------+-----------+------------+-----------+----+|
    /// | |  Number of   | K-V      |   Key   |   Key     |   Value    | Value     |    ||
    /// | |  KV Pairs    | Offsets  |  Length |   Data    |   Length   | Data      | .. ||
    /// | |    (2B)      | (2B each)|   (2B)  | (variable)|    (4B)    | (variable)|    ||
    /// | +--------------+----------+---------+-----------+------------+-----------+----+|
    /// |                                               followed by:   | Checksum |      |
    /// |                                                              |   (4B)   |      |
    /// +--------------------------------------------------------------------------------+
    /// |                             More Data Blocks                                   |
    /// +--------------------------------------------------------------------------------+
    /// |                                                                                |
    /// |                        ... (Additional Data Blocks) ...                        |
    /// |                                                                                |
    /// +--------------------------------------------------------------------------------+
    /// |                               Index Block                                      |
    /// +--------------------------------------------------------------------------------+
    /// +--------------------------------------------------------------------------------+
    /// |                              Bloom filter                                      |
    /// |                                                                                |
    /// |                (variable size, bits_per_key * num keys)                        |
    /// +--------------------------------------------------------------------------------+
    /// |                     Index: per data block metadata                             |
    /// |                                                                                |
    /// |    (Index Data: first key(variable) + Offset per Data Blocks) (variable size)  |
    /// +--------------------------------------------------------------------------------+
    /// |                              SSTable Info                                      |
    /// |                                                                                |
    /// | First Key (variable) | Index Offset (8B) | Index Length (8B) |                 |
    /// | Filter Offset (8B) | Filter Length (8B) | Compression Format (1B)              |
    /// |                                                                                |
    /// +--------------------------------------------------------------------------------+
    /// |                           Metadata Offset (4 bytes)                            |
    /// |                           (points to SSTable Info)                             |
    /// +--------------------------------------------------------------------------------+
    /// |                              SST Checksum (4 bytes)                            |
    /// +--------------------------------------------------------------------------------+
    pub(crate) fn estimate_sst_size(
        &self,
        num_entries: usize,
        total_entry_size_bytes: usize,
    ) -> usize {
        if num_entries == 0 {
            return 0;
        }

        // Data Blocks.

        // u16 for key size, u32 for value size
        let entry_key_and_val_size_header_offset = SIZEOF_U16 + SIZEOF_U32;
        let entry_offset_overhead = SIZEOF_U16;
        let per_entry_overhead = entry_key_and_val_size_header_offset + entry_offset_overhead;

        let number_of_blocks = usize::div_ceil(total_entry_size_bytes, BLOCK_SIZE_BYTES);
        let block_kv_pair_count = SIZEOF_U16; // Number of key-value pairs in the block.
        let block_checksum = SIZEOF_U16; // checksum at the end of the block.
        let per_block_overhead = block_kv_pair_count + block_checksum;
        let total_block_overhead = number_of_blocks * per_block_overhead;
        let total_data_blocks_bytes =
            total_entry_size_bytes + per_entry_overhead * num_entries + total_block_overhead;

        // Index Block calculation.
        // 1. Bloom filter
        let bloom_filter_header = SIZEOF_U16;
        let bloom_filter_bytes_for_filter = if self.min_filter_keys as usize <= num_entries {
            BloomFilterBuilder::filter_size_bytes(num_entries, DEFAULT_BITS_PER_KEY as usize)
        } else {
            0
        };
        let bloom_filter_total_size = bloom_filter_header + bloom_filter_bytes_for_filter;
        // 2. Per-block meta.
        let guess_at_average_first_key_size_bytes = 12;
        let per_block_metadata_size = number_of_blocks
            * (guess_at_average_first_key_size_bytes + SIZEOF_U16/* offsets in block */);
        // 3. SST Info section (see SsTableInfoArgs).
        let sst_info_size = guess_at_average_first_key_size_bytes + 4 * SIZEOF_U64 + 1;
        let sst_checksum = SIZEOF_U64;

        let index_block_size = bloom_filter_total_size
            + per_block_metadata_size
            + sst_info_size
            + sst_checksum
            + block_checksum;

        total_data_blocks_bytes + index_block_size
    }
}

impl SsTableInfoOwned {
    fn encode(info: &SsTableInfoOwned, buf: &mut Vec<u8>) {
        buf.extend_from_slice(info.data());
        buf.put_u32(crc32fast::hash(info.data()));
    }

    pub(crate) fn decode(raw_info: Bytes) -> Result<SsTableInfoOwned, SlateDBError> {
        if raw_info.len() <= 4 {
            return Err(SlateDBError::EmptyBlockMeta);
        }
        let data = raw_info.slice(..raw_info.len() - 4).clone();
        let checksum = raw_info.slice(raw_info.len() - 4..).get_u32();
        if checksum != crc32fast::hash(&data) {
            return Err(SlateDBError::ChecksumMismatch);
        }

        let info = SsTableInfoOwned::new(data)?;
        Ok(info)
    }
}

pub(crate) struct EncodedSsTable {
    pub(crate) info: SsTableInfoOwned,
    pub(crate) filter: Option<Arc<BloomFilter>>,
    pub(crate) unconsumed_blocks: VecDeque<Bytes>,
}

/// Builds an SSTable from key-value pairs.
pub(crate) struct EncodedSsTableBuilder<'a> {
    builder: BlockBuilder,
    index_builder: flatbuffers::FlatBufferBuilder<'a, DefaultAllocator>,
    first_key: Option<flatbuffers::WIPOffset<flatbuffers::Vector<'a, u8>>>,
    sst_first_key: Option<Bytes>,
    block_meta: Vec<flatbuffers::WIPOffset<BlockMeta<'a>>>,
    current_len: usize,
    blocks: VecDeque<Bytes>,
    block_size: usize,
    min_filter_keys: u32,
    num_keys: u32,
    filter_builder: BloomFilterBuilder,
    compression_codec: Option<CompressionCodec>,
}

impl<'a> EncodedSsTableBuilder<'a> {
    /// Create a builder based on target block size.
    fn new(
        block_size: usize,
        min_filter_keys: u32,
        compression_codec: Option<CompressionCodec>,
    ) -> Self {
        Self {
            current_len: 0,
            blocks: VecDeque::new(),
            block_meta: Vec::new(),
            first_key: None,
            sst_first_key: None,
            block_size,
            builder: BlockBuilder::new(block_size),
            min_filter_keys,
            num_keys: 0,
            filter_builder: BloomFilterBuilder::new(DEFAULT_BITS_PER_KEY),
            index_builder: flatbuffers::FlatBufferBuilder::new(),
            compression_codec,
        }
    }

    /// Compresses the data using the specified compression codec.
    fn compress(
        #[allow(unused_variables)] data: Bytes,
        c: CompressionCodec,
    ) -> Result<Bytes, SlateDBError> {
        match c {
            #[cfg(feature = "snappy")]
            CompressionCodec::Snappy => {
                let compressed = snap::raw::Encoder::new()
                    .compress_vec(&data)
                    .map_err(|_| SlateDBError::BlockCompressionError)?;
                Ok(Bytes::from(compressed))
            }
            #[cfg(feature = "zlib")]
            CompressionCodec::Zlib => {
                let mut encoder =
                    flate2::write::ZlibEncoder::new(Vec::new(), flate2::Compression::default());
                encoder
                    .write_all(&data)
                    .map_err(|_| SlateDBError::BlockCompressionError)?;
                Ok(Bytes::from(
                    encoder
                        .finish()
                        .map_err(|_| SlateDBError::BlockCompressionError)?,
                ))
            }
            #[cfg(feature = "lz4")]
            CompressionCodec::Lz4 => {
                let compressed = lz4_flex::block::compress_prepend_size(&data);
                Ok(Bytes::from(compressed))
            }
            #[cfg(feature = "zstd")]
            CompressionCodec::Zstd => {
                let compressed = zstd::bulk::compress(&data, 3)
                    .map_err(|_| SlateDBError::BlockCompressionError)?;
                Ok(Bytes::from(compressed))
            }
        }
    }

    pub fn add(&mut self, key: &[u8], value: Option<&[u8]>) -> Result<(), SlateDBError> {
        self.num_keys += 1;

        if !self.builder.add(key, value) {
            // Create a new block builder and append block data
            if let Some(block) = self.finish_block()? {
                self.current_len += block.len();
                self.blocks.push_back(Bytes::from(block));
            }

            // New block must always accept the first KV pair
            assert!(self.builder.add(key, value));
            self.first_key = Some(self.index_builder.create_vector(key));
        } else if self.sst_first_key.is_none() {
            self.sst_first_key = Some(Bytes::copy_from_slice(key));
            self.first_key = Some(self.index_builder.create_vector(key));
        }

        self.filter_builder.add_key(key);

        Ok(())
    }

    pub fn next_block(&mut self) -> Option<Bytes> {
        self.blocks.pop_front()
    }

    #[allow(dead_code)]
    pub fn estimated_size(&self) -> usize {
        self.current_len
    }

    fn finish_block(&mut self) -> Result<Option<Vec<u8>>, SlateDBError> {
        if self.builder.is_empty() {
            return Ok(None);
        }

        let builder = std::mem::replace(&mut self.builder, BlockBuilder::new(self.block_size));
        let encoded_block = builder.build()?.encode();
        let compressed_block = match self.compression_codec {
            Some(c) => Self::compress(encoded_block, c)?,
            None => encoded_block,
        };

        let block_meta = BlockMeta::create(
            &mut self.index_builder,
            &BlockMetaArgs {
                offset: self.current_len as u64,
                first_key: self.first_key,
            },
        );

        self.block_meta.push(block_meta);
        let checksum = crc32fast::hash(&compressed_block);
        let total_block_size = compressed_block.len() + std::mem::size_of::<u32>();
        let mut block = Vec::with_capacity(total_block_size);
        block.put(compressed_block);
        block.put_u32(checksum);
        Ok(Some(block))
    }

    pub fn build(mut self) -> Result<EncodedSsTable, SlateDBError> {
        let mut buf = self.finish_block()?.unwrap_or(Vec::new());
        // write the index block
        // 1. maybe serialize the bloom filter
        let mut maybe_filter = None;
        let mut filter_len = 0;
        let filter_offset = self.current_len + buf.len();
        if self.num_keys >= self.min_filter_keys {
            let filter = Arc::new(self.filter_builder.build());
            let encoded_filter = filter.encode();
            let compressed_filter = match self.compression_codec {
                None => encoded_filter,
                Some(c) => Self::compress(encoded_filter, c)?,
            };
            filter_len = compressed_filter.len();
            buf.put(compressed_filter);
            maybe_filter = Some(filter);
        }

        // 2. write the index data, containing metadata per data block.
        let vector = self.index_builder.create_vector(&self.block_meta);
        let index_wip = SsTableIndex::create(
            &mut self.index_builder,
            &SsTableIndexArgs {
                block_meta: Some(vector),
            },
        );
        self.index_builder.finish(index_wip, None);
        let index_block = Bytes::from(self.index_builder.finished_data().to_vec());
        let index_block = match self.compression_codec {
            None => index_block,
            Some(c) => Self::compress(index_block, c)?,
        };
        let index_offset = self.current_len + buf.len();
        let index_len = index_block.len();
        buf.put(index_block);

        // 3. write the SST info.
        let mut sst_info_builder = flatbuffers::FlatBufferBuilder::new();
        let first_key = self
            .sst_first_key
            .map(|k| sst_info_builder.create_vector(k.as_ref()));
        let meta_offset = self.current_len + buf.len();
        let info_wip_offset = SsTableInfo::create(
            &mut sst_info_builder,
            &SsTableInfoArgs {
                first_key,
                index_offset: index_offset as u64,
                index_len: index_len as u64,
                filter_offset: filter_offset as u64,
                filter_len: filter_len as u64,
                compression_format: self.compression_codec.into(),
            },
        );

        sst_info_builder.finish(info_wip_offset, None);
        let info = SsTableInfoOwned::new(Bytes::from(sst_info_builder.finished_data().to_vec()))?;

        SsTableInfoOwned::encode(&info, &mut buf);

        // write the metadata offset at the end of the file. FlatBuffer internal representation is not intended to be used directly.
        buf.put_u32(meta_offset as u32);
        self.blocks.push_back(Bytes::from(buf));
        Ok(EncodedSsTable {
            info,
            filter: maybe_filter,
            unconsumed_blocks: self.blocks,
        })
    }
}

#[cfg(test)]
mod tests {
<<<<<<< HEAD
    use crate::block::BLOCK_SIZE_BYTES;
    use crate::block_iterator::BlockIterator;
    use crate::db_state::SsTableId;
    use crate::tablestore::TableStore;
    use crate::test_utils::assert_iterator;
    use crate::types::ValueDeletable;
=======
    use std::sync::Arc;

>>>>>>> 2492be2c
    use bytes::BytesMut;
    use object_store::memory::InMemory;
    use object_store::path::Path;
    use object_store::ObjectStore;

    use super::*;
    use crate::block_iterator::BlockIterator;
    use crate::db_state::SsTableId;
    use crate::tablestore::TableStore;
    use crate::test_utils::assert_iterator;
    use crate::types::ValueDeletable;

    fn next_block_to_iter(builder: &mut EncodedSsTableBuilder) -> BlockIterator<Block> {
        let block = builder.next_block();
        assert!(block.is_some());
        let block = block.unwrap();
        let block = Block::decode(block.slice(..block.len() - 4));
        BlockIterator::from_first_key(block)
    }

    #[tokio::test]
    async fn test_builder_should_make_blocks_available() {
        let root_path = Path::from("");
        let object_store: Arc<dyn ObjectStore> = Arc::new(InMemory::new());
        let format = SsTableFormat::new(32, 0, None);
        let table_store = TableStore::new(object_store, format, root_path, None);
        let mut builder = table_store.table_builder();
        builder.add(&[b'a'; 8], Some(&[b'1'; 8])).unwrap();
        builder.add(&[b'b'; 8], Some(&[b'2'; 8])).unwrap();
        builder.add(&[b'c'; 8], Some(&[b'3'; 8])).unwrap();

        // when:
        let mut iter = next_block_to_iter(&mut builder);
        assert_iterator(
            &mut iter,
            &[(
                [b'a'; 8].into(),
                ValueDeletable::Value(Bytes::copy_from_slice(&[b'1'; 8])),
            )],
        )
        .await;
        let mut iter = next_block_to_iter(&mut builder);
        assert_iterator(
            &mut iter,
            &[(
                vec![b'b'; 8],
                ValueDeletable::Value(Bytes::copy_from_slice(&[b'2'; 8])),
            )],
        )
        .await;
        assert!(builder.next_block().is_none());
        builder.add(&[b'd'; 8], Some(&[b'4'; 8])).unwrap();
        let mut iter = next_block_to_iter(&mut builder);
        assert_iterator(
            &mut iter,
            &[(
                vec![b'c'; 8],
                ValueDeletable::Value(Bytes::copy_from_slice(&[b'3'; 8])),
            )],
        )
        .await;
        assert!(builder.next_block().is_none());
    }

    #[tokio::test]
    async fn test_builder_should_return_unconsumed_blocks() {
        let root_path = Path::from("");
        let object_store: Arc<dyn ObjectStore> = Arc::new(InMemory::new());
        let format = SsTableFormat::new(32, 0, None);
        let table_store = TableStore::new(object_store, format.clone(), root_path, None);
        let mut builder = table_store.table_builder();
        builder.add(&[b'a'; 8], Some(&[b'1'; 8])).unwrap();
        builder.add(&[b'b'; 8], Some(&[b'2'; 8])).unwrap();
        builder.add(&[b'c'; 8], Some(&[b'3'; 8])).unwrap();
        let first_block = builder.next_block();

        let mut encoded = builder.build().unwrap();

        let mut raw_sst = Vec::<u8>::new();
        raw_sst.put_slice(first_block.unwrap().as_ref());
        assert_eq!(encoded.unconsumed_blocks.len(), 2);
        while let Some(block) = encoded.unconsumed_blocks.pop_front() {
            raw_sst.put_slice(block.as_ref());
        }
        let raw_sst = Bytes::copy_from_slice(raw_sst.as_slice());
        let index = format.read_index_raw(&encoded.info, &raw_sst).unwrap();
        let block = format
            .read_block_raw(&encoded.info, &index, 0, &raw_sst)
            .unwrap();
        let mut iter = BlockIterator::from_first_key(block);
        assert_iterator(
            &mut iter,
            &[(
                vec![b'a'; 8],
                ValueDeletable::Value(Bytes::copy_from_slice(&[b'1'; 8])),
            )],
        )
        .await;
        let block = format
            .read_block_raw(&encoded.info, &index, 1, &raw_sst)
            .unwrap();
        let mut iter = BlockIterator::from_first_key(block);
        assert_iterator(
            &mut iter,
            &[(
                vec![b'b'; 8],
                ValueDeletable::Value(Bytes::copy_from_slice(&[b'2'; 8])),
            )],
        )
        .await;
        let block = format
            .read_block_raw(&encoded.info, &index, 2, &raw_sst)
            .unwrap();
        let mut iter = BlockIterator::from_first_key(block);
        assert_iterator(
            &mut iter,
            &[(
                vec![b'c'; 8],
                ValueDeletable::Value(Bytes::copy_from_slice(&[b'3'; 8])),
            )],
        )
        .await;
    }

    #[tokio::test]
    async fn test_sstable() {
        let root_path = Path::from("");
        let object_store: Arc<dyn ObjectStore> = Arc::new(InMemory::new());
<<<<<<< HEAD
        let format = SsTableFormat::new(BLOCK_SIZE_BYTES, 0, None);
        let table_store = TableStore::new(object_store, format, root_path);
=======
        let format = SsTableFormat::new(4096, 0, None);
        let table_store = TableStore::new(object_store, format, root_path, None);
>>>>>>> 2492be2c
        let mut builder = table_store.table_builder();
        builder.add(b"key1", Some(b"value1")).unwrap();
        builder.add(b"key2", Some(b"value2")).unwrap();
        let encoded = builder.build().unwrap();
        let encoded_info = encoded.info.clone();

        // write sst and validate that the handle returned has the correct content.
        let sst_handle = table_store
            .write_sst(&SsTableId::Wal(0), encoded)
            .await
            .unwrap();
        assert_eq!(encoded_info, sst_handle.info);
        let sst_info = sst_handle.info.borrow();
        assert_eq!(
            b"key1",
            sst_info.first_key().unwrap().bytes(),
            "first key in sst info should be correct"
        );

        // construct sst info from the raw bytes and validate that it matches the original info.
        let sst_handle_from_store = table_store.open_sst(&SsTableId::Wal(0)).await.unwrap();
        assert_eq!(encoded_info, sst_handle_from_store.info);
        let index = table_store
            .read_index(&sst_handle_from_store)
            .await
            .unwrap();
        let sst_info_from_store = sst_handle_from_store.info.borrow();
        assert_eq!(1, index.borrow().block_meta().len());
        assert_eq!(
            b"key1",
            sst_info_from_store.first_key().unwrap().bytes(),
            "first key in sst info should be correct after reading from store"
        );
        assert_eq!(
            b"key1",
            index.borrow().block_meta().get(0).first_key().bytes(),
            "first key in block meta should be correct after reading from store"
        );
    }

    #[tokio::test]
    async fn test_sstable_no_filter() {
        let root_path = Path::from("");
        let object_store: Arc<dyn ObjectStore> = Arc::new(InMemory::new());
<<<<<<< HEAD
        let format = SsTableFormat::new(BLOCK_SIZE_BYTES, 3, None);
        let table_store = TableStore::new(object_store, format, root_path);
=======
        let format = SsTableFormat::new(4096, 3, None);
        let table_store = TableStore::new(object_store, format, root_path, None);
>>>>>>> 2492be2c
        let mut builder = table_store.table_builder();
        builder.add(b"key1", Some(b"value1")).unwrap();
        builder.add(b"key2", Some(b"value2")).unwrap();
        let encoded = builder.build().unwrap();
        let encoded_info = encoded.info.clone();
        table_store
            .write_sst(&SsTableId::Wal(0), encoded)
            .await
            .unwrap();
        let sst_handle = table_store.open_sst(&SsTableId::Wal(0)).await.unwrap();
        assert_eq!(encoded_info, sst_handle.info);
        let handle = sst_handle.info.borrow();
        assert_eq!(handle.filter_len(), 0);
    }

    #[tokio::test]
    async fn test_sstable_with_compression() {
        #[allow(unused)]
        async fn test_compression_inner(compression: CompressionCodec) {
            let root_path = Path::from("");
            let object_store: Arc<dyn ObjectStore> = Arc::new(InMemory::new());
<<<<<<< HEAD
            let format = SsTableFormat::new(BLOCK_SIZE_BYTES, 0, Some(compression));
            let table_store = TableStore::new(object_store, format, root_path);
=======
            let format = SsTableFormat::new(4096, 0, Some(compression));
            let table_store = TableStore::new(object_store, format, root_path, None);
>>>>>>> 2492be2c
            let mut builder = table_store.table_builder();
            builder.add(b"key1", Some(b"value1")).unwrap();
            builder.add(b"key2", Some(b"value2")).unwrap();
            let encoded = builder.build().unwrap();
            let encoded_info = encoded.info.clone();
            table_store
                .write_sst(&SsTableId::Wal(0), encoded)
                .await
                .unwrap();
            let sst_handle = table_store.open_sst(&SsTableId::Wal(0)).await.unwrap();
            let index = table_store.read_index(&sst_handle).await.unwrap();
            let filter = table_store.read_filter(&sst_handle).await.unwrap().unwrap();

            assert!(filter.has_key(b"key1"));
            assert!(filter.has_key(b"key2"));
            assert_eq!(encoded_info, sst_handle.info);
            let sst_info = sst_handle.info.borrow();
            assert_eq!(1, index.borrow().block_meta().len());
            assert_eq!(
                b"key1",
                sst_info.first_key().unwrap().bytes(),
                "first key in sst info should be correct"
            );
        }

        #[allow(unused)]
        async fn test_compression_using_sst_info(
            compression: CompressionCodec,
            dummy_codec: CompressionCodec,
        ) {
            let root_path = Path::from("");
            let object_store: Arc<dyn ObjectStore> = Arc::new(InMemory::new());
<<<<<<< HEAD
            let format = SsTableFormat::new(BLOCK_SIZE_BYTES, 0, Some(compression));
            let table_store = TableStore::new(object_store.clone(), format, root_path.clone());
=======
            let format = SsTableFormat::new(4096, 0, Some(compression));
            let table_store =
                TableStore::new(object_store.clone(), format, root_path.clone(), None);
>>>>>>> 2492be2c
            let mut builder = table_store.table_builder();
            builder.add(b"key1", Some(b"value1")).unwrap();
            builder.add(b"key2", Some(b"value2")).unwrap();
            let encoded = builder.build().unwrap();
            let encoded_info = encoded.info.clone();
            table_store
                .write_sst(&SsTableId::Wal(0), encoded)
                .await
                .unwrap();

            // Decompression is independent of TableFormat. It uses the CompressionFormat from SSTable Info to decompress sst.
<<<<<<< HEAD
            let format = SsTableFormat::new(BLOCK_SIZE_BYTES, 0, Some(dummy_codec));
            let table_store = TableStore::new(object_store, format, root_path);
=======
            let format = SsTableFormat::new(4096, 0, Some(dummy_codec));
            let table_store = TableStore::new(object_store, format, root_path, None);
>>>>>>> 2492be2c
            let sst_handle = table_store.open_sst(&SsTableId::Wal(0)).await.unwrap();
            let index = table_store.read_index(&sst_handle).await.unwrap();
            let filter = table_store.read_filter(&sst_handle).await.unwrap().unwrap();

            assert!(filter.has_key(b"key1"));
            assert!(filter.has_key(b"key2"));
            assert_eq!(encoded_info, sst_handle.info);
            let sst_info = sst_handle.info.borrow();
            assert_eq!(1, index.borrow().block_meta().len());
            assert_eq!(
                b"key1",
                sst_info.first_key().unwrap().bytes(),
                "first key in sst info should be correct"
            );
        }

        #[cfg(feature = "snappy")]
        {
            test_compression_inner(CompressionCodec::Snappy).await;
            test_compression_using_sst_info(CompressionCodec::Snappy, CompressionCodec::Zlib).await;
        }
        #[cfg(feature = "zlib")]
        {
            test_compression_inner(CompressionCodec::Zlib).await;
            test_compression_using_sst_info(CompressionCodec::Zlib, CompressionCodec::Lz4).await;
        }
        #[cfg(feature = "lz4")]
        {
            test_compression_inner(CompressionCodec::Lz4).await;
            test_compression_using_sst_info(CompressionCodec::Lz4, CompressionCodec::Zstd).await;
        }
        #[cfg(feature = "zstd")]
        {
            test_compression_inner(CompressionCodec::Zstd).await;
            test_compression_using_sst_info(CompressionCodec::Zstd, CompressionCodec::Snappy).await;
        }
    }

    #[tokio::test]
    async fn test_read_blocks() {
        // given:
        let root_path = Path::from("");
        let object_store: Arc<dyn ObjectStore> = Arc::new(InMemory::new());
        let format = SsTableFormat::new(32, 1, None);
        let table_store = TableStore::new(object_store, format.clone(), root_path, None);
        let mut builder = table_store.table_builder();
        builder.add(&[b'a'; 2], Some(&[1u8; 2])).unwrap();
        builder.add(&[b'b'; 2], Some(&[2u8; 2])).unwrap();
        builder.add(&[b'c'; 20], Some(&[3u8; 20])).unwrap();
        builder.add(&[b'd'; 20], Some(&[4u8; 20])).unwrap();
        let encoded = builder.build().unwrap();
        let info = encoded.info.clone();
        let mut bytes = BytesMut::new();
        encoded
            .unconsumed_blocks
            .iter()
            .for_each(|b| bytes.put(b.clone()));
        let bytes = bytes.freeze();
        let index = format.read_index_raw(&encoded.info, &bytes).unwrap();
        let blob = BytesBlob { bytes };

        // when:
        let mut blocks = format
            .read_blocks(&info, &index, 0..2, &blob)
            .await
            .unwrap();

        // then:
        let mut iter = BlockIterator::from_first_key(blocks.pop_front().unwrap());
        assert_iterator(
            &mut iter,
            &[
                (
                    vec![b'a'; 2],
                    ValueDeletable::Value(Bytes::copy_from_slice(&[1u8; 2])),
                ),
                (
                    vec![b'b'; 2],
                    ValueDeletable::Value(Bytes::copy_from_slice(&[2u8; 2])),
                ),
            ],
        )
        .await;
        let mut iter = BlockIterator::from_first_key(blocks.pop_front().unwrap());
        assert_iterator(
            &mut iter,
            &[(
                vec![b'c'; 20],
                ValueDeletable::Value(Bytes::copy_from_slice(&[3u8; 20])),
            )],
        )
        .await;
        assert!(blocks.is_empty())
    }

    #[tokio::test]
    async fn test_read_all_blocks() {
        // given:
        let root_path = Path::from("");
        let object_store: Arc<dyn ObjectStore> = Arc::new(InMemory::new());
        let format = SsTableFormat::new(32, 1, None);
        let table_store = TableStore::new(object_store, format.clone(), root_path, None);
        let mut builder = table_store.table_builder();
        builder.add(&[b'a'; 2], Some(&[1u8; 2])).unwrap();
        builder.add(&[b'b'; 2], Some(&[2u8; 2])).unwrap();
        builder.add(&[b'c'; 20], Some(&[3u8; 20])).unwrap();
        builder.add(&[b'd'; 20], Some(&[4u8; 20])).unwrap();
        let encoded = builder.build().unwrap();
        let info = encoded.info.clone();
        let mut bytes = BytesMut::new();
        encoded
            .unconsumed_blocks
            .iter()
            .for_each(|b| bytes.put(b.clone()));
        let bytes = bytes.freeze();
        let index = format.read_index_raw(&encoded.info, &bytes).unwrap();
        let blob = BytesBlob { bytes };

        // when:
        let mut blocks = format
            .read_blocks(&info, &index, 0..3, &blob)
            .await
            .unwrap();

        // then:
        let mut iter = BlockIterator::from_first_key(blocks.pop_front().unwrap());
        assert_iterator(
            &mut iter,
            &[
                (
                    vec![b'a'; 2],
                    ValueDeletable::Value(Bytes::copy_from_slice(&[1u8; 2])),
                ),
                (
                    vec![b'b'; 2],
                    ValueDeletable::Value(Bytes::copy_from_slice(&[2u8; 2])),
                ),
            ],
        )
        .await;
        let mut iter = BlockIterator::from_first_key(blocks.pop_front().unwrap());
        assert_iterator(
            &mut iter,
            &[(
                vec![b'c'; 20],
                ValueDeletable::Value(Bytes::copy_from_slice(&[3u8; 20])),
            )],
        )
        .await;
        let mut iter = BlockIterator::from_first_key(blocks.pop_front().unwrap());
        assert_iterator(
            &mut iter,
            &[(
                vec![b'd'; 20],
                ValueDeletable::Value(Bytes::copy_from_slice(&[4u8; 20])),
            )],
        )
        .await;
        assert!(blocks.is_empty())
    }

    #[cfg(test)]
    mod estimate_sst_size_tests {
        use super::*;
        use crate::iter::KeyValueIterator;
        use crate::mem_table::WritableKVTable;
        use crate::tablestore::TableStore;
        use object_store::memory::InMemory;
        use object_store::path::Path;
        use std::sync::Arc;

        fn create_table_store() -> Arc<TableStore> {
            let object_store: Arc<dyn ObjectStore> = Arc::new(InMemory::new());
            let format = SsTableFormat::new(BLOCK_SIZE_BYTES, 0, None);
            Arc::new(TableStore::new(object_store, format, Path::from("")))
        }

        async fn serialize_memtable_to_sst(memtable: &WritableKVTable) -> usize {
            let table_store = create_table_store();
            let mut builder = table_store.table_builder();

            let iter = &mut memtable.table().iter();
            while let Ok(Some(next_val)) = iter.next().await {
                builder.add(&next_val.key, Some(&next_val.value)).unwrap();
            }

            let encoded = &mut builder.build().unwrap();
            let mut total_size = 0;
            while let Some(block) = encoded.unconsumed_blocks.pop_front() {
                total_size += block.len();
            }
            total_size
        }

        #[tokio::test]
        async fn test_empty_sst() {
            let format = SsTableFormat::new(BLOCK_SIZE_BYTES, 0, None);
            let memtable = WritableKVTable::new();
            let actual_size = serialize_memtable_to_sst(&memtable).await;
            let estimated_size = format.estimate_sst_size(0, 0);

            assert_eq!(actual_size, estimated_size);
        }

        #[tokio::test]
        async fn test_single_small_entry() {
            let format = SsTableFormat::new(BLOCK_SIZE_BYTES, 0, None);
            let mut memtable = WritableKVTable::new();
            memtable.put(b"0123456789ab", b"value");

            let actual_size = serialize_memtable_to_sst(&memtable).await;
            let estimated_size = format.estimate_sst_size(1, 8);

            assert!(
                (actual_size as i64 - estimated_size as i64).abs() <= 50,
                "Actual size: {}, Estimated size: {}",
                actual_size,
                estimated_size
            );
        }

        #[tokio::test]
        async fn test_multiple_entries() {
            let format = SsTableFormat::new(BLOCK_SIZE_BYTES, 0, None);
            let mut memtable = WritableKVTable::new();
            let mut total_size = 0;

            for i in 0..100 {
                let key = format!("key{:03}", i);
                let value = format!("value{:03}", i);
                memtable.put(key.as_bytes(), value.as_bytes());
                total_size += key.len() + value.len();
            }

            let actual_size = serialize_memtable_to_sst(&memtable).await;
            let estimated_size = format.estimate_sst_size(100, total_size);

            assert!(
                (actual_size as i64 - estimated_size as i64).abs() <= 500,
                "Actual size: {}, Estimated size: {}",
                actual_size,
                estimated_size
            );
        }

        #[tokio::test]
        async fn test_large_entries() {
            let format = SsTableFormat::new(BLOCK_SIZE_BYTES, 0, None);
            let mut memtable = WritableKVTable::new();
            let mut total_size = 0;

            for i in 0..10000 {
                let key = format!("key{:05}", i);
                let value = "a".repeat(95);
                memtable.put(key.as_bytes(), value.as_bytes());
                total_size += key.len() + value.len();
            }

            let actual_size = serialize_memtable_to_sst(&memtable).await;
            let estimated_size = format.estimate_sst_size(10000, total_size);

            assert!(
                (actual_size as i64 - estimated_size as i64).abs() <= 50000,
                "Actual size: {}, Estimated size: {}",
                actual_size,
                estimated_size
            );
        }
    }

    struct BytesBlob {
        bytes: Bytes,
    }

    impl ReadOnlyBlob for BytesBlob {
        async fn len(&self) -> Result<usize, SlateDBError> {
            Ok(self.bytes.len())
        }

        async fn read_range(&self, range: Range<usize>) -> Result<Bytes, SlateDBError> {
            Ok(self.bytes.slice(range))
        }

        async fn read(&self) -> Result<Bytes, SlateDBError> {
            Ok(self.bytes.clone())
        }
    }
}<|MERGE_RESOLUTION|>--- conflicted
+++ resolved
@@ -1,7 +1,3 @@
-<<<<<<< HEAD
-use crate::block::{self, Block, BLOCK_SIZE_BYTES, SIZEOF_U16, SIZEOF_U32, SIZEOF_U64};
-use crate::filter::{BloomFilter, BloomFilterBuilder, DEFAULT_BITS_PER_KEY};
-=======
 use std::collections::VecDeque;
 #[cfg(feature = "snappy")]
 use std::io::Read;
@@ -13,9 +9,9 @@
 use bytes::{Buf, BufMut, Bytes};
 use flatbuffers::DefaultAllocator;
 
-use crate::block::Block;
-use crate::filter::{BloomFilter, BloomFilterBuilder};
->>>>>>> 2492be2c
+use crate::block::{self, Block, BLOCK_SIZE_BYTES, SIZEOF_U16, SIZEOF_U32, SIZEOF_U64};
+use crate::filter::{BloomFilter, BloomFilterBuilder, DEFAULT_BITS_PER_KEY};
+
 use crate::flatbuffer_types::{
     BlockMeta, BlockMetaArgs, SsTableIndex, SsTableIndexArgs, SsTableIndexOwned, SsTableInfo,
     SsTableInfoArgs, SsTableInfoOwned,
@@ -610,23 +606,15 @@
 
 #[cfg(test)]
 mod tests {
-<<<<<<< HEAD
-    use crate::block::BLOCK_SIZE_BYTES;
-    use crate::block_iterator::BlockIterator;
-    use crate::db_state::SsTableId;
-    use crate::tablestore::TableStore;
-    use crate::test_utils::assert_iterator;
-    use crate::types::ValueDeletable;
-=======
     use std::sync::Arc;
 
->>>>>>> 2492be2c
     use bytes::BytesMut;
     use object_store::memory::InMemory;
     use object_store::path::Path;
     use object_store::ObjectStore;
 
     use super::*;
+    use crate::block::BLOCK_SIZE_BYTES;
     use crate::block_iterator::BlockIterator;
     use crate::db_state::SsTableId;
     use crate::tablestore::TableStore;
@@ -749,13 +737,8 @@
     async fn test_sstable() {
         let root_path = Path::from("");
         let object_store: Arc<dyn ObjectStore> = Arc::new(InMemory::new());
-<<<<<<< HEAD
         let format = SsTableFormat::new(BLOCK_SIZE_BYTES, 0, None);
-        let table_store = TableStore::new(object_store, format, root_path);
-=======
-        let format = SsTableFormat::new(4096, 0, None);
         let table_store = TableStore::new(object_store, format, root_path, None);
->>>>>>> 2492be2c
         let mut builder = table_store.table_builder();
         builder.add(b"key1", Some(b"value1")).unwrap();
         builder.add(b"key2", Some(b"value2")).unwrap();
@@ -800,13 +783,8 @@
     async fn test_sstable_no_filter() {
         let root_path = Path::from("");
         let object_store: Arc<dyn ObjectStore> = Arc::new(InMemory::new());
-<<<<<<< HEAD
         let format = SsTableFormat::new(BLOCK_SIZE_BYTES, 3, None);
-        let table_store = TableStore::new(object_store, format, root_path);
-=======
-        let format = SsTableFormat::new(4096, 3, None);
         let table_store = TableStore::new(object_store, format, root_path, None);
->>>>>>> 2492be2c
         let mut builder = table_store.table_builder();
         builder.add(b"key1", Some(b"value1")).unwrap();
         builder.add(b"key2", Some(b"value2")).unwrap();
@@ -828,13 +806,8 @@
         async fn test_compression_inner(compression: CompressionCodec) {
             let root_path = Path::from("");
             let object_store: Arc<dyn ObjectStore> = Arc::new(InMemory::new());
-<<<<<<< HEAD
             let format = SsTableFormat::new(BLOCK_SIZE_BYTES, 0, Some(compression));
-            let table_store = TableStore::new(object_store, format, root_path);
-=======
-            let format = SsTableFormat::new(4096, 0, Some(compression));
             let table_store = TableStore::new(object_store, format, root_path, None);
->>>>>>> 2492be2c
             let mut builder = table_store.table_builder();
             builder.add(b"key1", Some(b"value1")).unwrap();
             builder.add(b"key2", Some(b"value2")).unwrap();
@@ -867,14 +840,9 @@
         ) {
             let root_path = Path::from("");
             let object_store: Arc<dyn ObjectStore> = Arc::new(InMemory::new());
-<<<<<<< HEAD
             let format = SsTableFormat::new(BLOCK_SIZE_BYTES, 0, Some(compression));
-            let table_store = TableStore::new(object_store.clone(), format, root_path.clone());
-=======
-            let format = SsTableFormat::new(4096, 0, Some(compression));
             let table_store =
                 TableStore::new(object_store.clone(), format, root_path.clone(), None);
->>>>>>> 2492be2c
             let mut builder = table_store.table_builder();
             builder.add(b"key1", Some(b"value1")).unwrap();
             builder.add(b"key2", Some(b"value2")).unwrap();
@@ -886,13 +854,8 @@
                 .unwrap();
 
             // Decompression is independent of TableFormat. It uses the CompressionFormat from SSTable Info to decompress sst.
-<<<<<<< HEAD
             let format = SsTableFormat::new(BLOCK_SIZE_BYTES, 0, Some(dummy_codec));
-            let table_store = TableStore::new(object_store, format, root_path);
-=======
-            let format = SsTableFormat::new(4096, 0, Some(dummy_codec));
             let table_store = TableStore::new(object_store, format, root_path, None);
->>>>>>> 2492be2c
             let sst_handle = table_store.open_sst(&SsTableId::Wal(0)).await.unwrap();
             let index = table_store.read_index(&sst_handle).await.unwrap();
             let filter = table_store.read_filter(&sst_handle).await.unwrap().unwrap();
