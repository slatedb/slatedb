use std::collections::VecDeque;
#[cfg(feature = "zlib")]
use std::io::{Read, Write};
use std::ops::Range;
use std::sync::Arc;

use bytes::{Buf, BufMut, Bytes};
use flatbuffers::DefaultAllocator;

use crate::block::Block;
use crate::db_state::{SsTableInfo, SsTableInfoCodec};
use crate::filter::{BloomFilter, BloomFilterBuilder};
use crate::flatbuffer_types::{
    BlockMeta, BlockMetaArgs, FlatBufferSsTableInfoCodec, SsTableIndex, SsTableIndexArgs,
    SsTableIndexOwned,
};
use crate::types::RowEntry;
use crate::{blob::ReadOnlyBlob, config::CompressionCodec};
use crate::{block::BlockBuilder, error::SlateDBError};

#[derive(Clone)]
pub(crate) struct SsTableFormat {
    pub(crate) block_size: usize,
    pub(crate) min_filter_keys: u32,
    pub(crate) sst_codec: Box<dyn SsTableInfoCodec>,
    pub(crate) filter_bits_per_key: u32,
    pub(crate) compression_codec: Option<CompressionCodec>,
}

impl Default for SsTableFormat {
    fn default() -> Self {
        Self {
            block_size: 4096,
            min_filter_keys: 0,
            sst_codec: Box::new(FlatBufferSsTableInfoCodec {}),
            filter_bits_per_key: 10,
            compression_codec: None,
        }
    }
}

impl SsTableFormat {
    pub(crate) async fn read_info(
        &self,
        obj: &impl ReadOnlyBlob,
    ) -> Result<SsTableInfo, SlateDBError> {
        let len = obj.len().await?;
        if len <= 4 {
            return Err(SlateDBError::EmptySSTable);
        }
        // Get the size of the metadata
        let sst_metadata_offset_range = (len - 4)..len;
        let sst_metadata_offset =
            obj.read_range(sst_metadata_offset_range).await?.get_u32() as usize;
        // Get the metadata. Last 4 bytes are the offset of SsTableInfo
        let sst_metadata_range = sst_metadata_offset..len - 4;
        let sst_metadata_bytes = obj.read_range(sst_metadata_range).await?;
        SsTableInfo::decode(sst_metadata_bytes, &*self.sst_codec)
    }

    pub(crate) async fn read_filter(
        &self,
        info: &SsTableInfo,
        obj: &impl ReadOnlyBlob,
    ) -> Result<Option<Arc<BloomFilter>>, SlateDBError> {
        let mut filter = None;
        if info.filter_len > 0 {
            let filter_end = info.filter_offset + info.filter_len;
            let filter_offset_range = info.filter_offset as usize..filter_end as usize;
            let filter_bytes = obj.read_range(filter_offset_range).await?;
            let compression_codec = info.compression_codec;
            filter = Some(Arc::new(
                self.decode_filter(filter_bytes, compression_codec)?,
            ));
        }
        Ok(filter)
    }

    pub(crate) fn decode_filter(
        &self,
        bytes: Bytes,
        compression_codec: Option<CompressionCodec>,
    ) -> Result<BloomFilter, SlateDBError> {
        let filter_bytes = self.validate_checksum(bytes)?;
        let decompressed_bytes = match compression_codec {
            Some(c) => Self::decompress(filter_bytes, c)?,
            None => filter_bytes,
        };
        Ok(BloomFilter::decode(&decompressed_bytes))
    }

    pub(crate) async fn read_index(
        &self,
        info: &SsTableInfo,
        obj: &impl ReadOnlyBlob,
    ) -> Result<SsTableIndexOwned, SlateDBError> {
        let index_off = info.index_offset as usize;
        let index_end = index_off + info.index_len as usize;
        let index_bytes = obj.read_range(index_off..index_end).await?;
        let compression_codec = info.compression_codec;
        self.decode_index(index_bytes, compression_codec)
    }

    #[cfg(test)]
    pub(crate) fn read_index_raw(
        &self,
        info: &SsTableInfo,
        sst_bytes: &Bytes,
    ) -> Result<SsTableIndexOwned, SlateDBError> {
        let index_off = info.index_offset as usize;
        let index_end = index_off + info.index_len as usize;
        let index_bytes: Bytes = sst_bytes.slice(index_off..index_end);
        let compression_codec = info.compression_codec;
        self.decode_index(index_bytes, compression_codec)
    }

    fn decode_index(
        &self,
        bytes: Bytes,
        compression_codec: Option<CompressionCodec>,
    ) -> Result<SsTableIndexOwned, SlateDBError> {
        let index_bytes = self.validate_checksum(bytes)?;
        let decompressed_bytes = match compression_codec {
            Some(c) => Self::decompress(index_bytes, c)?,
            None => index_bytes,
        };
        Ok(SsTableIndexOwned::new(decompressed_bytes)?)
    }

    /// Decompresses the compressed data using the specified compression codec.
    fn decompress(
        #[allow(unused_variables)] compressed_data: Bytes,
        compression_option: CompressionCodec,
    ) -> Result<Bytes, SlateDBError> {
        match compression_option {
            #[cfg(feature = "snappy")]
            CompressionCodec::Snappy => Ok(Bytes::from(
                snap::raw::Decoder::new()
                    .decompress_vec(&compressed_data)
                    .map_err(|_| SlateDBError::BlockDecompressionError)?,
            )),
            #[cfg(feature = "zlib")]
            CompressionCodec::Zlib => {
                let mut decoder = flate2::read::ZlibDecoder::new(&compressed_data[..]);
                let mut decompressed = Vec::new();
                decoder
                    .read_to_end(&mut decompressed)
                    .map_err(|_| SlateDBError::BlockDecompressionError)?;
                Ok(Bytes::from(decompressed))
            }
            #[cfg(feature = "lz4")]
            CompressionCodec::Lz4 => {
                let decompressed = lz4_flex::block::decompress_size_prepended(&compressed_data)
                    .map_err(|_| SlateDBError::BlockDecompressionError)?;
                Ok(Bytes::from(decompressed))
            }
            #[cfg(feature = "zstd")]
            CompressionCodec::Zstd => {
                let decompressed = zstd::stream::decode_all(&compressed_data[..])
                    .map_err(|_| SlateDBError::BlockDecompressionError)?;
                Ok(Bytes::from(decompressed))
            }
        }
    }

    fn block_range(
        &self,
        blocks: Range<usize>,
        info: &SsTableInfo,
        index: &SsTableIndex,
    ) -> Range<usize> {
        let mut end_offset = info.filter_offset as usize;
        if blocks.end < index.block_meta().len() {
            let next_block_meta = index.block_meta().get(blocks.end);
            end_offset = next_block_meta.offset() as usize;
        }
        let start_offset = index.block_meta().get(blocks.start).offset() as usize;
        start_offset..end_offset
    }

    pub(crate) async fn read_blocks(
        &self,
        info: &SsTableInfo,
        index_owned: &SsTableIndexOwned,
        blocks: Range<usize>,
        obj: &impl ReadOnlyBlob,
    ) -> Result<VecDeque<Block>, SlateDBError> {
        let index = index_owned.borrow();
        assert!(blocks.start <= blocks.end);
        assert!(blocks.end <= index.block_meta().len());
        if blocks.start == blocks.end {
            return Ok(VecDeque::new());
        }
        let range = self.block_range(blocks.clone(), info, &index);
        let start_offset = range.start;
        let bytes: Bytes = obj.read_range(range).await?;
        let mut decoded_blocks = VecDeque::new();
        let compression_codec = info.compression_codec;
        for block in blocks {
            let block_meta = index.block_meta().get(block);
            let block_bytes_start = block_meta.offset() as usize - start_offset;
            let block_bytes = if block == index.block_meta().len() - 1 {
                bytes.slice(block_bytes_start..)
            } else {
                let next_block_meta = index.block_meta().get(block + 1);
                let block_bytes_end = next_block_meta.offset() as usize - start_offset;
                bytes.slice(block_bytes_start..block_bytes_end)
            };
            decoded_blocks.push_back(self.decode_block(block_bytes, compression_codec)?);
        }
        Ok(decoded_blocks)
    }

    fn decode_block(
        &self,
        bytes: Bytes,
        compression_codec: Option<CompressionCodec>,
    ) -> Result<Block, SlateDBError> {
        let block_bytes = self.validate_checksum(bytes)?;
        let decoded_block = Block::decode(block_bytes);
        let decompressed_bytes = match compression_codec {
            Some(c) => Self::decompress(decoded_block.data, c)?,
            None => decoded_block.data,
        };
        Ok(Block {
            data: decompressed_bytes,
            offsets: decoded_block.offsets,
        })
    }

    pub(crate) async fn read_block(
        &self,
        info: &SsTableInfo,
        index: &SsTableIndexOwned,
        block: usize,
        obj: &impl ReadOnlyBlob,
    ) -> Result<Block, SlateDBError> {
        let mut blocks = self.read_blocks(info, index, block..block + 1, obj).await?;
        Ok(blocks.pop_front().expect("expected a block to be returned"))
    }

    #[cfg(test)]
    pub(crate) fn read_block_raw(
        &self,
        info: &SsTableInfo,
        index_owned: &SsTableIndexOwned,
        block: usize,
        sst_bytes: &Bytes,
    ) -> Result<Block, SlateDBError> {
        let index = index_owned.borrow();
        let bytes: Bytes = sst_bytes.slice(self.block_range(block..block + 1, info, &index));
        let compression_codec = info.compression_codec;
        self.decode_block(bytes, compression_codec)
    }

    pub(crate) fn table_builder(&self) -> EncodedSsTableBuilder {
        EncodedSsTableBuilder::new(
            self.block_size,
            self.min_filter_keys,
            self.sst_codec.clone(),
            self.filter_bits_per_key,
            self.compression_codec,
        )
    }

    /// validate checksum and return the actual data bytes
    fn validate_checksum(&self, bytes: Bytes) -> Result<Bytes, SlateDBError> {
        let checksum_sz = std::mem::size_of::<u32>();
        let data_bytes = bytes.slice(..bytes.len() - checksum_sz);
        let mut checksum_bytes = bytes.slice(bytes.len() - checksum_sz..);
        let checksum = crc32fast::hash(&data_bytes);
        let stored_checksum = checksum_bytes.get_u32();
        if checksum != stored_checksum {
            return Err(SlateDBError::ChecksumMismatch);
        }
        Ok(data_bytes)
    }
}

impl SsTableInfo {
    pub(crate) fn encode(info: &SsTableInfo, buf: &mut Vec<u8>, sst_codec: &dyn SsTableInfoCodec) {
        let data = &sst_codec.encode(info);
        buf.extend_from_slice(data);
        buf.put_u32(crc32fast::hash(data));
    }

    pub(crate) fn decode(
        raw_info: Bytes,
        sst_codec: &dyn SsTableInfoCodec,
    ) -> Result<SsTableInfo, SlateDBError> {
        if raw_info.len() <= 4 {
            return Err(SlateDBError::EmptyBlockMeta);
        }
        let data = raw_info.slice(..raw_info.len() - 4).clone();
        let checksum = raw_info.slice(raw_info.len() - 4..).get_u32();
        if checksum != crc32fast::hash(&data) {
            return Err(SlateDBError::ChecksumMismatch);
        }

        let info = sst_codec.decode(&data)?;
        Ok(info)
    }
}

pub(crate) struct EncodedSsTable {
    pub(crate) info: SsTableInfo,
    pub(crate) filter: Option<Arc<BloomFilter>>,
    pub(crate) unconsumed_blocks: VecDeque<Bytes>,
}

/// Builds an SSTable from key-value pairs.
pub(crate) struct EncodedSsTableBuilder<'a> {
    builder: BlockBuilder,
    index_builder: flatbuffers::FlatBufferBuilder<'a, DefaultAllocator>,
    first_key: Option<flatbuffers::WIPOffset<flatbuffers::Vector<'a, u8>>>,
    sst_first_key: Option<Bytes>,
    block_meta: Vec<flatbuffers::WIPOffset<BlockMeta<'a>>>,
    current_len: usize,
    blocks: VecDeque<Bytes>,
    block_size: usize,
    min_filter_keys: u32,
    num_keys: u32,
    filter_builder: BloomFilterBuilder,
    sst_codec: Box<dyn SsTableInfoCodec>,
    compression_codec: Option<CompressionCodec>,
}

impl EncodedSsTableBuilder<'_> {
    /// Create a builder based on target block size.
    fn new(
        block_size: usize,
        min_filter_keys: u32,
        sst_codec: Box<dyn SsTableInfoCodec>,
        filter_bits_per_key: u32,
        compression_codec: Option<CompressionCodec>,
    ) -> Self {
        Self {
            current_len: 0,
            blocks: VecDeque::new(),
            block_meta: Vec::new(),
            first_key: None,
            sst_first_key: None,
            block_size,
            builder: BlockBuilder::new(block_size),
            min_filter_keys,
            num_keys: 0,
            filter_builder: BloomFilterBuilder::new(filter_bits_per_key),
            index_builder: flatbuffers::FlatBufferBuilder::new(),
            sst_codec,
            compression_codec,
        }
    }

    /// Compresses the data using the specified compression codec.
    fn compress(
        #[allow(unused_variables)] data: Bytes,
        c: CompressionCodec,
    ) -> Result<Bytes, SlateDBError> {
        match c {
            #[cfg(feature = "snappy")]
            CompressionCodec::Snappy => {
                let compressed = snap::raw::Encoder::new()
                    .compress_vec(&data)
                    .map_err(|_| SlateDBError::BlockCompressionError)?;
                Ok(Bytes::from(compressed))
            }
            #[cfg(feature = "zlib")]
            CompressionCodec::Zlib => {
                let mut encoder =
                    flate2::write::ZlibEncoder::new(Vec::new(), flate2::Compression::default());
                encoder
                    .write_all(&data)
                    .map_err(|_| SlateDBError::BlockCompressionError)?;
                Ok(Bytes::from(
                    encoder
                        .finish()
                        .map_err(|_| SlateDBError::BlockCompressionError)?,
                ))
            }
            #[cfg(feature = "lz4")]
            CompressionCodec::Lz4 => {
                let compressed = lz4_flex::block::compress_prepend_size(&data);
                Ok(Bytes::from(compressed))
            }
            #[cfg(feature = "zstd")]
            CompressionCodec::Zstd => {
                let compressed = zstd::bulk::compress(&data, 3)
                    .map_err(|_| SlateDBError::BlockCompressionError)?;
                Ok(Bytes::from(compressed))
            }
        }
    }

    pub fn add(&mut self, entry: RowEntry) -> Result<(), SlateDBError> {
        self.num_keys += 1;
        let key = entry.key.clone();

        if !self.builder.add(entry.clone()) {
            // Create a new block builder and append block data
            if let Some(block) = self.finish_block()? {
                self.current_len += block.len();
                self.blocks.push_back(Bytes::from(block));
            }

            // New block must always accept the first KV pair
            assert!(self.builder.add(entry));
            self.first_key = Some(self.index_builder.create_vector(&key));
        } else if self.sst_first_key.is_none() {
            self.sst_first_key = Some(Bytes::copy_from_slice(&key));
            self.first_key = Some(self.index_builder.create_vector(&key));
        }

        self.filter_builder.add_key(&key);

        Ok(())
    }

    #[cfg(test)]
    pub fn add_value(
        &mut self,
        key: &[u8],
        val: &[u8],
        attrs: crate::types::RowAttributes,
    ) -> Result<(), SlateDBError> {
        let entry = RowEntry::new(
            key.to_vec().into(),
            crate::types::ValueDeletable::Value(Bytes::copy_from_slice(val)),
            0,
            attrs.ts,
            attrs.expire_ts,
        );
        self.add(entry)
    }

    pub fn next_block(&mut self) -> Option<Bytes> {
        self.blocks.pop_front()
    }

    fn finish_block(&mut self) -> Result<Option<Vec<u8>>, SlateDBError> {
        if self.builder.is_empty() {
            return Ok(None);
        }

        let new_builder = BlockBuilder::new(self.block_size);
        let builder = std::mem::replace(&mut self.builder, new_builder);
        let encoded_block = builder.build()?.encode();
        let compressed_block = match self.compression_codec {
            Some(c) => Self::compress(encoded_block, c)?,
            None => encoded_block,
        };

        let block_meta = BlockMeta::create(
            &mut self.index_builder,
            &BlockMetaArgs {
                offset: self.current_len as u64,
                first_key: self.first_key,
            },
        );

        self.block_meta.push(block_meta);
        let checksum = crc32fast::hash(&compressed_block);
        let total_block_size = compressed_block.len() + std::mem::size_of::<u32>();
        let mut block = Vec::with_capacity(total_block_size);
        block.put(compressed_block);
        block.put_u32(checksum);
        Ok(Some(block))
    }

    pub fn build(mut self) -> Result<EncodedSsTable, SlateDBError> {
        let mut buf = self.finish_block()?.unwrap_or(Vec::new());
        let mut maybe_filter = None;
        let mut filter_len = 0;
        let filter_offset = self.current_len + buf.len();
        if self.num_keys >= self.min_filter_keys {
            let filter = Arc::new(self.filter_builder.build());
            let encoded_filter = filter.encode();
            let compressed_filter = match self.compression_codec {
                None => encoded_filter,
                Some(c) => Self::compress(encoded_filter, c)?,
            };
            let checksum = crc32fast::hash(&compressed_filter);
            filter_len = compressed_filter.len() + std::mem::size_of::<u32>();
            buf.put(compressed_filter);
            buf.put_u32(checksum);
            maybe_filter = Some(filter);
        }

        // write the index block
        let vector = self.index_builder.create_vector(&self.block_meta);
        let index_wip = SsTableIndex::create(
            &mut self.index_builder,
            &SsTableIndexArgs {
                block_meta: Some(vector),
            },
        );
        self.index_builder.finish(index_wip, None);
        let index_block = Bytes::from(self.index_builder.finished_data().to_vec());
        let index_block = match self.compression_codec {
            None => index_block,
            Some(c) => Self::compress(index_block, c)?,
        };
        let checksum = crc32fast::hash(&index_block);
        let index_offset = self.current_len + buf.len();
        let index_len = index_block.len() + std::mem::size_of::<u32>();
        buf.put(index_block);
        buf.put_u32(checksum);

        let meta_offset = self.current_len + buf.len();
        let info = SsTableInfo {
            first_key: self.sst_first_key,
            index_offset: index_offset as u64,
            index_len: index_len as u64,
            filter_offset: filter_offset as u64,
            filter_len: filter_len as u64,
            compression_codec: self.compression_codec,
        };
        SsTableInfo::encode(&info, &mut buf, &*self.sst_codec);

        // write the metadata offset at the end of the file. FlatBuffer internal
        // representation is not intended to be used directly.
        buf.put_u32(meta_offset as u32);
        self.blocks.push_back(Bytes::from(buf));
        Ok(EncodedSsTable {
            info,
            filter: maybe_filter,
            unconsumed_blocks: self.blocks,
        })
    }
}

#[cfg(test)]
mod tests {
    use rstest::rstest;

    use std::sync::Arc;
    use std::vec;

    use bytes::BytesMut;
    use object_store::memory::InMemory;
    use object_store::path::Path;
    use object_store::ObjectStore;

    use super::*;
    use crate::block_iterator::BlockIterator;
    use crate::db_state::SsTableId;
    use crate::filter::filter_hash;
    use crate::tablestore::TableStore;
    use crate::test_utils::{assert_iterator, gen_attrs, gen_empty_attrs};

    fn next_block_to_iter(builder: &mut EncodedSsTableBuilder) -> BlockIterator<Block> {
        let block = builder.next_block();
        assert!(block.is_some());
        let block = block.unwrap();
        let block = Block::decode(block.slice(..block.len() - 4));
        BlockIterator::new(block)
    }

    #[tokio::test]
    async fn test_builder_should_make_blocks_available() {
        let root_path = Path::from("");
        let object_store: Arc<dyn ObjectStore> = Arc::new(InMemory::new());
        let format = SsTableFormat {
            block_size: 32,
            ..SsTableFormat::default()
        };
        let table_store = TableStore::new(object_store, format, root_path, None);
        let mut builder = table_store.table_builder();
        builder
            .add_value(&[b'a'; 8], &[b'1'; 8], gen_attrs(1))
            .unwrap();
        builder
            .add_value(&[b'b'; 8], &[b'2'; 8], gen_attrs(2))
            .unwrap();
        builder
            .add_value(&[b'c'; 8], &[b'3'; 8], gen_attrs(3))
            .unwrap();

        // when:
        let mut iter = next_block_to_iter(&mut builder);
        assert_iterator(
            &mut iter,
            vec![RowEntry::new_value(&[b'a'; 8], &[b'1'; 8], 0).with_create_ts(1)],
        )
        .await;
        let mut iter = next_block_to_iter(&mut builder);
        assert_iterator(
            &mut iter,
            vec![RowEntry::new_value(&[b'b'; 8], &[b'2'; 8], 0).with_create_ts(2)],
        )
        .await;
        assert!(builder.next_block().is_none());
        builder
            .add_value(&[b'd'; 8], &[b'4'; 8], gen_attrs(1))
            .unwrap();
        let mut iter = next_block_to_iter(&mut builder);
        assert_iterator(
            &mut iter,
            vec![RowEntry::new_value(&[b'c'; 8], &[b'3'; 8], 0).with_create_ts(3)],
        )
        .await;
        assert!(builder.next_block().is_none());
    }

    #[tokio::test]
    async fn test_builder_should_return_unconsumed_blocks() {
        let root_path = Path::from("");
        let object_store: Arc<dyn ObjectStore> = Arc::new(InMemory::new());
        let format = SsTableFormat {
            block_size: 32,
            ..SsTableFormat::default()
        };
        let table_store = TableStore::new(object_store, format.clone(), root_path, None);
        let mut builder = table_store.table_builder();
        builder
            .add_value(&[b'a'; 8], &[b'1'; 8], gen_attrs(1))
            .unwrap();
        builder
            .add_value(&[b'b'; 8], &[b'2'; 8], gen_attrs(2))
            .unwrap();
        builder
            .add_value(&[b'c'; 8], &[b'3'; 8], gen_attrs(3))
            .unwrap();
        let first_block = builder.next_block();

        let mut encoded = builder.build().unwrap();

        let mut raw_sst = Vec::<u8>::new();
        raw_sst.put_slice(first_block.unwrap().as_ref());
        assert_eq!(encoded.unconsumed_blocks.len(), 2);
        while let Some(block) = encoded.unconsumed_blocks.pop_front() {
            raw_sst.put_slice(block.as_ref());
        }
        let raw_sst = Bytes::copy_from_slice(raw_sst.as_slice());
        let index = format.read_index_raw(&encoded.info, &raw_sst).unwrap();
        let block = format
            .read_block_raw(&encoded.info, &index, 0, &raw_sst)
            .unwrap();
        let mut iter = BlockIterator::new(block);
        assert_iterator(
            &mut iter,
            vec![RowEntry::new_value(&[b'a'; 8], &[b'1'; 8], 0).with_create_ts(1)],
        )
        .await;
        let block = format
            .read_block_raw(&encoded.info, &index, 1, &raw_sst)
            .unwrap();
        let mut iter = BlockIterator::new(block);
        assert_iterator(
            &mut iter,
            vec![RowEntry::new_value(&[b'b'; 8], &[b'2'; 8], 0).with_create_ts(2)],
        )
        .await;
        let block = format
            .read_block_raw(&encoded.info, &index, 2, &raw_sst)
            .unwrap();
        let mut iter = BlockIterator::new(block);
        assert_iterator(
            &mut iter,
            vec![RowEntry::new_value(&[b'c'; 8], &[b'3'; 8], 0).with_create_ts(3)],
        )
        .await;
    }

    #[rstest]
    #[case::default_sst(SsTableFormat::default(), 0, true)]
    #[case::sst_with_no_filter(SsTableFormat { min_filter_keys: 9, ..SsTableFormat::default() }, 0, false)]
    #[case::sst_builds_filter_with_correct_bits_per_key(SsTableFormat { filter_bits_per_key: 10, ..SsTableFormat::default() }, 0, true)]
    #[case::sst_builds_filter_with_correct_bits_per_key(SsTableFormat { filter_bits_per_key: 20, ..SsTableFormat::default() }, 0, true)]
    #[tokio::test]
    async fn test_sstable(
        #[case] format: SsTableFormat,
        #[case] wal_id: u64,
        #[case] should_have_filter: bool,
    ) {
        let root_path = Path::from("");
        let object_store: Arc<dyn ObjectStore> = Arc::new(InMemory::new());
        let table_store = TableStore::new(object_store, format.clone(), root_path, None);
        let mut builder = table_store.table_builder();
        for k in 1..=8 {
            builder
                .add_value(
                    format!("key{}", k).as_bytes(),
                    format!("value{}", k).as_bytes(),
                    gen_attrs(k),
                )
                .unwrap();
        }
        let encoded = builder.build().unwrap();
        let encoded_info = encoded.info.clone();

        if let Some(filter) = encoded.filter.clone() {
            let bytes = filter.encode();
            // filters are encoded as a 16-bit number of probes followed by the filter
            assert_eq!(bytes.len() as u32, 2 + format.filter_bits_per_key);
        }

        // write sst and validate that the handle returned has the correct content.
        let sst_handle = table_store
            .write_sst(&SsTableId::Wal(wal_id), encoded)
            .await
            .unwrap();
        assert_eq!(encoded_info, sst_handle.info);
        let sst_info = sst_handle.info;
        assert_eq!(
            b"key1",
            sst_info.first_key.unwrap().as_ref(),
            "first key in sst info should be correct"
        );

        // construct sst info from the raw bytes and validate that it matches the original info.
        let sst_handle_from_store = table_store.open_sst(&SsTableId::Wal(wal_id)).await.unwrap();
        assert_eq!(encoded_info, sst_handle_from_store.info);
        let index = table_store
            .read_index(&sst_handle_from_store)
            .await
            .unwrap();
        let sst_info_from_store = sst_handle_from_store.info;
        assert_eq!(1, index.borrow().block_meta().len());
        assert_eq!(
            b"key1",
            sst_info_from_store.first_key.unwrap().as_ref(),
            "first key in sst info should be correct after reading from store"
        );
        assert_eq!(
            b"key1",
            index.borrow().block_meta().get(0).first_key().bytes(),
            "first key in block meta should be correct after reading from store"
        );

        // Validate filter presence
        if should_have_filter {
            assert!(sst_info.filter_len > 0);
        } else {
            assert_eq!(sst_info.filter_len, 0);
        }
    }

    #[rstest]
    #[case::none(None)]
    #[cfg_attr(feature = "snappy", case::snappy(Some(CompressionCodec::Snappy)))]
    #[cfg_attr(feature = "zlib", case::zlib(Some(CompressionCodec::Zlib)))]
    #[cfg_attr(feature = "lz4", case::lz4(Some(CompressionCodec::Lz4)))]
    #[cfg_attr(feature = "zstd", case::zstd(Some(CompressionCodec::Zstd)))]
    #[tokio::test]
    async fn test_sstable_with_compression(#[case] compression: Option<CompressionCodec>) {
        let root_path = Path::from("");
        let object_store: Arc<dyn ObjectStore> = Arc::new(InMemory::new());

        let format = SsTableFormat {
            compression_codec: compression,
            ..SsTableFormat::default()
        };
        let table_store = TableStore::new(object_store, format, root_path, None);
        let mut builder = table_store.table_builder();
        builder.add_value(b"key1", b"value1", gen_attrs(1)).unwrap();
        builder.add_value(b"key2", b"value2", gen_attrs(2)).unwrap();
        let encoded = builder.build().unwrap();
        let encoded_info = encoded.info.clone();
        table_store
            .write_sst(&SsTableId::Wal(0), encoded)
            .await
            .unwrap();
        let sst_handle = table_store.open_sst(&SsTableId::Wal(0)).await.unwrap();
        let index = table_store.read_index(&sst_handle).await.unwrap();
        let filter = table_store.read_filter(&sst_handle).await.unwrap().unwrap();

        assert!(filter.might_contain(filter_hash(b"key1")));
        assert!(filter.might_contain(filter_hash(b"key2")));
        assert_eq!(encoded_info, sst_handle.info);
        assert_eq!(1, index.borrow().block_meta().len());
        assert_eq!(
            b"key1",
            sst_handle.info.first_key.unwrap().as_ref(),
            "first key in sst info should be correct"
        );
    }

    #[rstest]
    #[case::none(None, None)]
    #[cfg_attr(
        all(feature = "snappy", feature = "zlib"),
        case::snappy_zlib(Some(CompressionCodec::Snappy), Some(CompressionCodec::Zlib))
    )]
    #[cfg_attr(
        all(feature = "zlib", feature = "lz4"),
        case::zlib_lz4(Some(CompressionCodec::Zlib), Some(CompressionCodec::Lz4))
    )]
    #[cfg_attr(
        all(feature = "lz4", feature = "zstd"),
        case::lz4_zstd(Some(CompressionCodec::Lz4), Some(CompressionCodec::Zstd))
    )]
    #[cfg_attr(
        all(feature = "zstd", feature = "snappy"),
        case::zstd_snappy(Some(CompressionCodec::Zstd), Some(CompressionCodec::Snappy))
    )]
    #[tokio::test]
    async fn test_sstable_with_compression_using_sst_info(
        #[case] compression: Option<CompressionCodec>,
        #[case] dummy_codec: Option<CompressionCodec>,
    ) {
        let root_path = Path::from("");
        let object_store: Arc<dyn ObjectStore> = Arc::new(InMemory::new());
        let format = SsTableFormat {
            compression_codec: compression,
            ..SsTableFormat::default()
        };
        let table_store = TableStore::new(object_store.clone(), format, root_path.clone(), None);
        let mut builder = table_store.table_builder();
        builder.add_value(b"key1", b"value1", gen_attrs(1)).unwrap();
        builder.add_value(b"key2", b"value2", gen_attrs(2)).unwrap();
        let encoded = builder.build().unwrap();
        let encoded_info = encoded.info.clone();
        table_store
            .write_sst(&SsTableId::Wal(0), encoded)
            .await
            .unwrap();

<<<<<<< HEAD
        // then:
        let mut iter = BlockIterator::new(blocks.pop_front().unwrap());
        assert_iterator(
            &mut iter,
            vec![
                RowEntry::new_value(&[b'a'; 2], &[1u8; 2], 0),
                RowEntry::new_value(&[b'b'; 2], &[2u8; 2], 0),
            ],
        )
        .await;
        let mut iter = BlockIterator::new(blocks.pop_front().unwrap());
        assert_iterator(
            &mut iter,
            vec![RowEntry::new_value(&[b'c'; 20], &[3u8; 20], 0).with_create_ts(3)],
        )
        .await;
        assert!(blocks.is_empty())
=======
        // decompression is independent of TableFormat. It uses the CompressionFormat from SSTable Info to decompress sst.
        let format = SsTableFormat {
            compression_codec: dummy_codec,
            ..SsTableFormat::default()
        };
        let table_store = TableStore::new(object_store, format, root_path, None);
        let sst_handle = table_store.open_sst(&SsTableId::Wal(0)).await.unwrap();
        let index = table_store.read_index(&sst_handle).await.unwrap();
        let filter = table_store.read_filter(&sst_handle).await.unwrap().unwrap();

        assert!(filter.might_contain(filter_hash(b"key1")));
        assert!(filter.might_contain(filter_hash(b"key2")));
        assert_eq!(encoded_info, sst_handle.info);
        assert_eq!(1, index.borrow().block_meta().len());
        assert_eq!(
            b"key1",
            sst_handle.info.first_key.unwrap().as_ref(),
            "first key in sst info should be correct"
        );
>>>>>>> 004192d2
    }

    #[rstest]
    #[case::partial_blocks(0..2, vec![
        vec![
            RowEntry::new_value(&[b'a'; 2], &[1u8; 2], 0),
            RowEntry::new_value(&[b'b'; 2], &[2u8; 2], 0),
        ],
        vec![
            RowEntry::new_value(&[b'c'; 20], &[3u8; 20], 0).with_create_ts(3),
        ],
    ])]
    #[case::all_blocks(0..3, vec![
        vec![
            RowEntry::new_value(&[b'a'; 2], &[1u8; 2], 0),
            RowEntry::new_value(&[b'b'; 2], &[2u8; 2], 0),
        ],
        vec![
            RowEntry::new_value(&[b'c'; 20], &[3u8; 20], 0).with_create_ts(3),
        ],
        vec![
            RowEntry::new_value(&[b'd'; 20], &[4u8; 20], 0).with_create_ts(4),
        ],
    ])]
    #[tokio::test]
    async fn test_read_blocks(
        #[case] block_range: Range<usize>,
        #[case] expected_blocks: Vec<Vec<RowEntry>>,
    ) {
        // given:
        let root_path = Path::from("");
        let object_store: Arc<dyn ObjectStore> = Arc::new(InMemory::new());
        let format = SsTableFormat {
            block_size: 48,
            min_filter_keys: 1,
            ..SsTableFormat::default()
        };
        let table_store = TableStore::new(object_store, format.clone(), root_path, None);
        let mut builder = table_store.table_builder();
        builder
            .add_value(&[b'a'; 2], &[1u8; 2], gen_empty_attrs())
            .unwrap();
        builder
            .add_value(&[b'b'; 2], &[2u8; 2], gen_empty_attrs())
            .unwrap();
        builder
            .add_value(&[b'c'; 20], &[3u8; 20], gen_attrs(3))
            .unwrap();
        builder
            .add_value(&[b'd'; 20], &[4u8; 20], gen_attrs(4))
            .unwrap();
        let encoded = builder.build().unwrap();
        let info = encoded.info.clone();
        let mut bytes = BytesMut::new();
        encoded
            .unconsumed_blocks
            .iter()
            .for_each(|b| bytes.put(b.clone()));
        let bytes = bytes.freeze();
        let index = format.read_index_raw(&encoded.info, &bytes).unwrap();
        let blob = BytesBlob { bytes };

        // when:
        let mut blocks = format
            .read_blocks(&info, &index, block_range, &blob)
            .await
            .unwrap();

        // then:
<<<<<<< HEAD
        let mut iter = BlockIterator::new(blocks.pop_front().unwrap());
        assert_iterator(
            &mut iter,
            vec![
                RowEntry::new_value(&[b'a'; 2], &[1u8; 2], 0),
                RowEntry::new_value(&[b'b'; 2], &[2u8; 2], 0),
            ],
        )
        .await;
        let mut iter = BlockIterator::new(blocks.pop_front().unwrap());
        assert_iterator(
            &mut iter,
            vec![RowEntry::new_value(&[b'c'; 20], &[3u8; 20], 0).with_create_ts(3)],
        )
        .await;
        let mut iter = BlockIterator::new(blocks.pop_front().unwrap());
        assert_iterator(
            &mut iter,
            vec![RowEntry::new_value(&[b'd'; 20], &[4u8; 20], 0).with_create_ts(4)],
        )
        .await;
=======
        for expected_entries in expected_blocks {
            let mut iter = BlockIterator::from_first_key(blocks.pop_front().unwrap());
            assert_iterator(&mut iter, expected_entries).await;
        }
>>>>>>> 004192d2
        assert!(blocks.is_empty())
    }

    #[tokio::test]
    async fn test_sstable_index_size() {
        let root_path = Path::from("");
        let object_store: Arc<dyn ObjectStore> = Arc::new(InMemory::new());
        let format = SsTableFormat {
            block_size: 32,
            ..SsTableFormat::default()
        };

        let table_store = TableStore::new(object_store, format, root_path, None);
        let mut builder = table_store.table_builder();
        builder.add_value(b"key1", b"value1", gen_attrs(1)).unwrap();
        builder.add_value(b"key2", b"value2", gen_attrs(2)).unwrap();
        let encoded = builder.build().unwrap();
        let encoded_info = encoded.info.clone();

        // write sst and validate that the handle returned has the correct content.
        let sst_handle = table_store
            .write_sst(&SsTableId::Wal(0), encoded)
            .await
            .unwrap();
        assert_eq!(encoded_info, sst_handle.info);
        let sst_info = sst_handle.info;
        assert_eq!(
            b"key1",
            sst_info.first_key.unwrap().as_ref(),
            "first key in sst info should be correct"
        );

        // construct sst info from the raw bytes and validate that it matches the original info.
        let sst_handle_from_store = table_store.open_sst(&SsTableId::Wal(0)).await.unwrap();
        assert_eq!(encoded_info, sst_handle_from_store.info);
        let index = table_store
            .read_index(&sst_handle_from_store)
            .await
            .unwrap();

        assert_eq!(88, index.size());
    }

    #[tokio::test]
    async fn test_checksum_mismatch() {
        let format = SsTableFormat::default();
        // create corrupted data by modifying bytes but keeping same checksum
        let mut corrupted_bytes = BytesMut::new();
        let bytes = &b"something"[..];
        corrupted_bytes.put(bytes);
        corrupted_bytes.put_u32(crc32fast::hash(bytes)); // original checksum
        corrupted_bytes[0] ^= 1; // corrupt one byte

        assert!(matches!(
            format.validate_checksum(corrupted_bytes.into()),
            Err(SlateDBError::ChecksumMismatch)
        ));
    }

    struct BytesBlob {
        bytes: Bytes,
    }

    impl ReadOnlyBlob for BytesBlob {
        async fn len(&self) -> Result<usize, SlateDBError> {
            Ok(self.bytes.len())
        }

        async fn read_range(&self, range: Range<usize>) -> Result<Bytes, SlateDBError> {
            Ok(self.bytes.slice(range))
        }

        async fn read(&self) -> Result<Bytes, SlateDBError> {
            Ok(self.bytes.clone())
        }
    }
}<|MERGE_RESOLUTION|>--- conflicted
+++ resolved
@@ -815,25 +815,6 @@
             .await
             .unwrap();
 
-<<<<<<< HEAD
-        // then:
-        let mut iter = BlockIterator::new(blocks.pop_front().unwrap());
-        assert_iterator(
-            &mut iter,
-            vec![
-                RowEntry::new_value(&[b'a'; 2], &[1u8; 2], 0),
-                RowEntry::new_value(&[b'b'; 2], &[2u8; 2], 0),
-            ],
-        )
-        .await;
-        let mut iter = BlockIterator::new(blocks.pop_front().unwrap());
-        assert_iterator(
-            &mut iter,
-            vec![RowEntry::new_value(&[b'c'; 20], &[3u8; 20], 0).with_create_ts(3)],
-        )
-        .await;
-        assert!(blocks.is_empty())
-=======
         // decompression is independent of TableFormat. It uses the CompressionFormat from SSTable Info to decompress sst.
         let format = SsTableFormat {
             compression_codec: dummy_codec,
@@ -853,7 +834,6 @@
             sst_handle.info.first_key.unwrap().as_ref(),
             "first key in sst info should be correct"
         );
->>>>>>> 004192d2
     }
 
     #[rstest]
@@ -923,34 +903,10 @@
             .unwrap();
 
         // then:
-<<<<<<< HEAD
-        let mut iter = BlockIterator::new(blocks.pop_front().unwrap());
-        assert_iterator(
-            &mut iter,
-            vec![
-                RowEntry::new_value(&[b'a'; 2], &[1u8; 2], 0),
-                RowEntry::new_value(&[b'b'; 2], &[2u8; 2], 0),
-            ],
-        )
-        .await;
-        let mut iter = BlockIterator::new(blocks.pop_front().unwrap());
-        assert_iterator(
-            &mut iter,
-            vec![RowEntry::new_value(&[b'c'; 20], &[3u8; 20], 0).with_create_ts(3)],
-        )
-        .await;
-        let mut iter = BlockIterator::new(blocks.pop_front().unwrap());
-        assert_iterator(
-            &mut iter,
-            vec![RowEntry::new_value(&[b'd'; 20], &[4u8; 20], 0).with_create_ts(4)],
-        )
-        .await;
-=======
         for expected_entries in expected_blocks {
-            let mut iter = BlockIterator::from_first_key(blocks.pop_front().unwrap());
+            let mut iter = BlockIterator::new(blocks.pop_front().unwrap());
             assert_iterator(&mut iter, expected_entries).await;
         }
->>>>>>> 004192d2
         assert!(blocks.is_empty())
     }
 
