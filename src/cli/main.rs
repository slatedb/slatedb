use crate::args::{parse_args, CliArgs, CliCommands, GcResource, GcSchedule};
use object_store::path::Path;
use object_store::ObjectStore;
use slatedb::admin;
<<<<<<< HEAD
use slatedb::admin::{list_checkpoints, list_manifests, read_manifest_string};
use slatedb::config::{CheckpointOptions, CheckpointScope};
=======
use slatedb::admin::{list_checkpoints, list_manifests, read_manifest, run_gc_instance};
use slatedb::config::GcExecutionMode::{Once, Periodic};
use slatedb::config::{
    CheckpointOptions, CheckpointScope, GarbageCollectorDirectoryOptions, GarbageCollectorOptions,
};
>>>>>>> eaf8d632
use slatedb::db::Db;
use std::error::Error;
use std::sync::Arc;
use std::time::Duration;
use uuid::Uuid;

mod args;

#[tokio::main]
async fn main() -> Result<(), Box<dyn Error>> {
    tracing_subscriber::fmt::init();

    let args: CliArgs = parse_args();
    let path = Path::from(args.path.as_str());
    let object_store = admin::load_object_store_from_env(args.env_file)?;
    match args.command {
        CliCommands::ReadManifest { id } => exec_read_manifest(&path, object_store, id).await?,
        CliCommands::ListManifests { start, end } => {
            exec_list_manifest(&path, object_store, start, end).await?
        }
        CliCommands::CreateCheckpoint { lifetime, source } => {
            exec_create_checkpoint(&path, object_store, lifetime, source).await?
        }
        CliCommands::RefreshCheckpoint { id, lifetime } => {
            exec_refresh_checkpoint(&path, object_store, id, lifetime).await?
        }
        CliCommands::DeleteCheckpoint { id } => {
            exec_delete_checkpoint(&path, object_store, id).await?
        }
        CliCommands::ListCheckpoints {} => exec_list_checkpoints(&path, object_store).await?,
        CliCommands::RunGarbageCollection { resource, min_age } => {
            exec_gc_once(&path, object_store, resource, min_age).await?
        }
        CliCommands::ScheduleGarbageCollection {
            manifest,
            wal,
            compacted,
        } => schedule_gc(&path, object_store, manifest, wal, compacted).await?,
    }

    Ok(())
}

async fn exec_read_manifest(
    path: &Path,
    object_store: Arc<dyn ObjectStore>,
    id: Option<u64>,
) -> Result<(), Box<dyn Error>> {
    match read_manifest_string(path, object_store, id).await? {
        None => {
            println!("No manifest file found.")
        }
        Some(manifest) => {
            println!("{}", manifest);
        }
    }
    Ok(())
}

async fn exec_list_manifest(
    path: &Path,
    object_store: Arc<dyn ObjectStore>,
    start: Option<u64>,
    end: Option<u64>,
) -> Result<(), Box<dyn Error>> {
    let range = match (start, end) {
        (Some(s), Some(e)) => s..e,
        (Some(s), None) => s..u64::MAX,
        (None, Some(e)) => u64::MIN..e,
        _ => u64::MIN..u64::MAX,
    };

    Ok(println!(
        "{}",
        list_manifests(path, object_store, range).await?
    ))
}

async fn exec_create_checkpoint(
    path: &Path,
    object_store: Arc<dyn ObjectStore>,
    lifetime: Option<Duration>,
    source: Option<Uuid>,
) -> Result<(), Box<dyn Error>> {
    let result = Db::create_checkpoint(
        path,
        object_store,
        &CheckpointOptions {
            scope: CheckpointScope::Durable,
            lifetime,
            source,
        },
    )
    .await?;
    Ok(println!("{:?}", result))
}

async fn exec_refresh_checkpoint(
    path: &Path,
    object_store: Arc<dyn ObjectStore>,
    id: Uuid,
    lifetime: Option<Duration>,
) -> Result<(), Box<dyn Error>> {
    Ok(println!(
        "{:?}",
        Db::refresh_checkpoint(path, object_store, id, lifetime).await?
    ))
}

async fn exec_delete_checkpoint(
    path: &Path,
    object_store: Arc<dyn ObjectStore>,
    id: Uuid,
) -> Result<(), Box<dyn Error>> {
    Ok(println!(
        "{:?}",
        Db::delete_checkpoint(path, object_store, id).await?
    ))
}

async fn exec_list_checkpoints(
    path: &Path,
    object_store: Arc<dyn ObjectStore>,
) -> Result<(), Box<dyn Error>> {
    let checkpoint = list_checkpoints(path, object_store).await?;
    let checkpoint_json = serde_json::to_string(&checkpoint)?;
    Ok(println!("{}", checkpoint_json))
}

async fn exec_gc_once(
    path: &Path,
    object_store: Arc<dyn ObjectStore>,
    resource: GcResource,
    min_age: Duration,
) -> Result<(), Box<dyn Error>> {
    fn create_gc_dir_opts(min_age: Duration) -> Option<GarbageCollectorDirectoryOptions> {
        Some(GarbageCollectorDirectoryOptions {
            execution_mode: Once,
            min_age,
        })
    }
    let gc_opts = match resource {
        GcResource::Manifest => GarbageCollectorOptions {
            manifest_options: create_gc_dir_opts(min_age),
            wal_options: None,
            compacted_options: None,
            ..GarbageCollectorOptions::default()
        },
        GcResource::Wal => GarbageCollectorOptions {
            manifest_options: None,
            wal_options: create_gc_dir_opts(min_age),
            compacted_options: None,
            ..GarbageCollectorOptions::default()
        },
        GcResource::Compacted => GarbageCollectorOptions {
            manifest_options: None,
            wal_options: None,
            compacted_options: create_gc_dir_opts(min_age),
            ..GarbageCollectorOptions::default()
        },
    };
    run_gc_instance(path, object_store, gc_opts).await?;
    Ok(())
}

async fn schedule_gc(
    path: &Path,
    object_store: Arc<dyn ObjectStore>,
    manifest_schedule: Option<GcSchedule>,
    wal_schedule: Option<GcSchedule>,
    compacted_schedule: Option<GcSchedule>,
) -> Result<(), Box<dyn Error>> {
    fn create_gc_dir_opts(schedule: GcSchedule) -> Option<GarbageCollectorDirectoryOptions> {
        Some(GarbageCollectorDirectoryOptions {
            execution_mode: Periodic(schedule.period),
            min_age: schedule.min_age,
        })
    }
    let gc_opts = GarbageCollectorOptions {
        manifest_options: manifest_schedule.and_then(create_gc_dir_opts),
        wal_options: wal_schedule.and_then(create_gc_dir_opts),
        compacted_options: compacted_schedule.and_then(create_gc_dir_opts),
        ..GarbageCollectorOptions::default()
    };
    run_gc_instance(path, object_store, gc_opts).await?;
    Ok(())
}<|MERGE_RESOLUTION|>--- conflicted
+++ resolved
@@ -2,16 +2,11 @@
 use object_store::path::Path;
 use object_store::ObjectStore;
 use slatedb::admin;
-<<<<<<< HEAD
-use slatedb::admin::{list_checkpoints, list_manifests, read_manifest_string};
-use slatedb::config::{CheckpointOptions, CheckpointScope};
-=======
 use slatedb::admin::{list_checkpoints, list_manifests, read_manifest, run_gc_instance};
 use slatedb::config::GcExecutionMode::{Once, Periodic};
 use slatedb::config::{
     CheckpointOptions, CheckpointScope, GarbageCollectorDirectoryOptions, GarbageCollectorOptions,
 };
->>>>>>> eaf8d632
 use slatedb::db::Db;
 use std::error::Error;
 use std::sync::Arc;
@@ -60,7 +55,7 @@
     object_store: Arc<dyn ObjectStore>,
     id: Option<u64>,
 ) -> Result<(), Box<dyn Error>> {
-    match read_manifest_string(path, object_store, id).await? {
+    match read_manifest(path, object_store, id).await? {
         None => {
             println!("No manifest file found.")
         }
