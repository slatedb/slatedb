--- conflicted
+++ resolved
@@ -184,16 +184,9 @@
         Ok(&self.manifest.core)
     }
 
-<<<<<<< HEAD
-    /// Create a new checkpoint from the current state. This only creates the checkpoint
-    /// struct, but does not persist it in the manifest. The latter can be done with
-    /// [`Self::write_checkpoint`].
-    pub(crate) fn new_checkpoint(
-=======
     /// Create a new checkpoint from the latest manifest state. This only creates
     /// the checkpoint struct, but does not persist it in the manifest.
     fn new_checkpoint(
->>>>>>> b99ae9e0
         &self,
         checkpoint_id: Uuid,
         options: &CheckpointOptions,
@@ -223,7 +216,6 @@
         })
     }
 
-<<<<<<< HEAD
     /// Write the given checkpoint to the manifest,
     pub(crate) async fn write_checkpoint(
         &mut self,
@@ -241,16 +233,9 @@
 
     pub(crate) async fn write_new_checkpoint(
         &mut self,
-        checkpoint_id: Uuid,
-        options: &CheckpointOptions,
-    ) -> Result<Checkpoint, SlateDBError> {
-=======
-    pub(crate) async fn write_new_checkpoint(
-        &mut self,
         options: &CheckpointOptions,
     ) -> Result<Checkpoint, SlateDBError> {
         let checkpoint_id = Uuid::new_v4();
->>>>>>> b99ae9e0
         self.maybe_apply_db_state_update(|stored_manifest| {
             let checkpoint = stored_manifest.new_checkpoint(checkpoint_id, options)?;
             let mut updated_db_state = stored_manifest.db_state().clone();
