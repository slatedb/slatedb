--- conflicted
+++ resolved
@@ -1,7 +1,11 @@
 use std::sync::Arc;
-
+use std::sync::Arc;
+
+use futures::StreamExt;
 use futures::StreamExt;
 use object_store::path::Path;
+use object_store::path::Path;
+use object_store::Error::AlreadyExists;
 use object_store::Error::AlreadyExists;
 use object_store::ObjectStore;
 
@@ -14,13 +18,6 @@
 use crate::transactional_object_store::{
     DelegatingTransactionalObjectStore, TransactionalObjectStore,
 };
-<<<<<<< HEAD
-use futures::StreamExt;
-use object_store::path::Path;
-use object_store::Error::AlreadyExists;
-use std::sync::Arc;
-=======
->>>>>>> 04cd8845
 
 pub(crate) struct FenceableManifest {
     stored_manifest: StoredManifest,
@@ -267,20 +264,17 @@
 #[cfg(test)]
 mod tests {
     use std::sync::Arc;
-
+    use std::sync::Arc;
+
+    use object_store::memory::InMemory;
     use object_store::memory::InMemory;
     use object_store::path::Path;
+    use object_store::path::Path;
+    use object_store::ObjectStore;
 
     use crate::db_state::CoreDbState;
     use crate::error;
     use crate::manifest_store::{FenceableManifest, ManifestStore, StoredManifest};
-<<<<<<< HEAD
-    use object_store::memory::InMemory;
-    use object_store::path::Path;
-    use object_store::ObjectStore;
-    use std::sync::Arc;
-=======
->>>>>>> 04cd8845
 
     const ROOT: &str = "/root/path";
 
