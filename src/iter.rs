use crate::error::SlateDBError;
use crate::types::RowEntry;
#[cfg(test)]
use crate::types::{KeyValue, ValueDeletable};

/// Note: this is intentionally its own trait instead of an Iterator<Item=KeyValue>,
/// because next will need to be made async to support SSTs, which are loaded over
/// the network.
/// See: https://github.com/slatedb/slatedb/issues/12
pub trait KeyValueIterator {
    /// Returns the next non-deleted key-value pair in the iterator.
<<<<<<< HEAD
=======
    #[cfg(test)]
>>>>>>> 0a5d12bf
    async fn next(&mut self) -> Result<Option<KeyValue>, SlateDBError> {
        loop {
            let entry = self.next_entry().await?;
            if let Some(kv) = entry {
                match kv.value {
                    ValueDeletable::Value(v) => {
                        return Ok(Some(KeyValue {
                            key: kv.key,
                            value: v,
                        }))
                    }
                    ValueDeletable::Tombstone => continue,
                }
            } else {
                return Ok(None);
            }
        }
    }

    /// Returns the next entry in the iterator, which may be a key-value pair or
    /// a tombstone of a deleted key-value pair.
    async fn next_entry(&mut self) -> Result<Option<RowEntry>, SlateDBError>;
}<|MERGE_RESOLUTION|>--- conflicted
+++ resolved
@@ -1,6 +1,5 @@
 use crate::error::SlateDBError;
 use crate::types::RowEntry;
-#[cfg(test)]
 use crate::types::{KeyValue, ValueDeletable};
 
 /// Note: this is intentionally its own trait instead of an Iterator<Item=KeyValue>,
@@ -9,10 +8,6 @@
 /// See: https://github.com/slatedb/slatedb/issues/12
 pub trait KeyValueIterator {
     /// Returns the next non-deleted key-value pair in the iterator.
-<<<<<<< HEAD
-=======
-    #[cfg(test)]
->>>>>>> 0a5d12bf
     async fn next(&mut self) -> Result<Option<KeyValue>, SlateDBError> {
         loop {
             let entry = self.next_entry().await?;
