--- conflicted
+++ resolved
@@ -66,8 +66,8 @@
 /// Please note that the sequence number is ordered in reverse, given a user key range (`key001`..=`key001`), the first
 /// sequence number in this range is u64::MAX, and the last sequence number is 0. The output range should be
 /// `(key001, u64::MAX) ..= (key001, 0)`.
-impl From<BytesRange> for KVTableInternalKeyRange {
-    fn from(range: BytesRange) -> Self {
+impl<T: RangeBounds<Bytes>> From<T> for KVTableInternalKeyRange {
+    fn from(range: T) -> Self {
         let start_bound = match range.start_bound() {
             Bound::Included(key) => Bound::Included(KVTableInternalKey::new(key.clone(), u64::MAX)),
             Bound::Excluded(key) => Bound::Excluded(KVTableInternalKey::new(key.clone(), 0)),
@@ -110,17 +110,10 @@
     table: Arc<KVTable>,
 }
 
-<<<<<<< HEAD
-type MemTableRange<'a, T> = Range<'a, Bytes, T, Bytes, ValueWithAttributes>;
-
-pub(crate) struct MemTableIterator<'a, T: RangeBounds<Bytes>> {
-    range: MemTableRange<'a, T>,
-    ordering: IterationOrder,
-=======
 pub(crate) struct MemTableIterator<'a, T: RangeBounds<KVTableInternalKey>> {
     /// `inner` is the Iterator impl of SkipMap, which is the underlying data structure of MemTable.
     inner: Range<'a, KVTableInternalKey, T, KVTableInternalKey, RowEntry>,
->>>>>>> 7e0913a6
+    ordering: IterationOrder,
 }
 
 pub(crate) struct VecDequeKeyValueIterator {
@@ -178,21 +171,11 @@
 
 impl<T: RangeBounds<KVTableInternalKey>> MemTableIterator<'_, T> {
     pub(crate) fn next_entry_sync(&mut self) -> Option<RowEntry> {
-<<<<<<< HEAD
         let next_entry = match self.ordering {
-            IterationOrder::Ascending => self.range.next(),
-            IterationOrder::Descending => self.range.next_back(),
+            IterationOrder::Ascending => self.inner.next(),
+            IterationOrder::Descending => self.inner.next_back(),
         };
-        next_entry.map(|entry| RowEntry {
-            key: entry.key().clone(),
-            value: entry.value().value.clone(),
-            seq: 0,
-            create_ts: entry.value().attrs.ts,
-            expire_ts: entry.value().attrs.expire_ts,
-        })
-=======
-        self.inner.next().map(|entry| entry.value().clone())
->>>>>>> 7e0913a6
+        next_entry.map(|entry| entry.value().clone())
     }
 }
 
@@ -304,12 +287,14 @@
             .map(|entry| entry.value().clone())
     }
 
-<<<<<<< HEAD
-    pub(crate) fn iter(&self) -> MemTableIterator<RangeFull> {
+    pub(crate) fn iter(&self) -> MemTableIterator<KVTableInternalKeyRange> {
         self.range_ascending(..)
     }
 
-    pub(crate) fn range_ascending<T: RangeBounds<Bytes>>(&self, range: T) -> MemTableIterator<T> {
+    pub(crate) fn range_ascending<T: RangeBounds<Bytes>>(
+        &self,
+        range: T,
+    ) -> MemTableIterator<KVTableInternalKeyRange> {
         self.range(range, IterationOrder::Ascending)
     }
 
@@ -317,19 +302,10 @@
         &self,
         range: T,
         ordering: IterationOrder,
-    ) -> MemTableIterator<T> {
+    ) -> MemTableIterator<KVTableInternalKeyRange> {
         MemTableIterator {
-            range: self.map.range(range),
+            inner: self.map.range(range.into()),
             ordering,
-=======
-    pub(crate) fn iter(&self) -> MemTableIterator<KVTableInternalKeyRange> {
-        self.range(BytesRange::from(..))
-    }
-
-    pub(crate) fn range(&self, range: BytesRange) -> MemTableIterator<KVTableInternalKeyRange> {
-        MemTableIterator {
-            inner: self.map.range(KVTableInternalKeyRange::from(range)),
->>>>>>> 7e0913a6
         }
     }
 
@@ -373,15 +349,11 @@
 #[cfg(test)]
 mod tests {
     use super::*;
-<<<<<<< HEAD
     use crate::proptest_util::{arbitrary, sample};
-    use crate::test_utils::gen_attrs;
+    use crate::test_utils::assert_iterator;
     use crate::{proptest_util, test_utils};
+    use rstest::rstest;
     use tokio::runtime::Runtime;
-=======
-    use crate::test_utils::assert_iterator;
-    use rstest::rstest;
->>>>>>> 7e0913a6
 
     #[tokio::test]
     async fn test_memtable_iter() {
@@ -427,47 +399,6 @@
     #[tokio::test]
     async fn test_memtable_range_from_existing_key() {
         let mut table = WritableKVTable::new();
-<<<<<<< HEAD
-        table.put(
-            Bytes::from_static(b"abc333"),
-            Bytes::from_static(b"value3"),
-            gen_attrs(1),
-        );
-        table.put(
-            Bytes::from_static(b"abc111"),
-            Bytes::from_static(b"value1"),
-            gen_attrs(2),
-        );
-        table.put(
-            Bytes::from_static(b"abc555"),
-            Bytes::from_static(b"value5"),
-            gen_attrs(3),
-        );
-        table.put(
-            Bytes::from_static(b"abc444"),
-            Bytes::from_static(b"value4"),
-            gen_attrs(4),
-        );
-        table.put(
-            Bytes::from_static(b"abc222"),
-            Bytes::from_static(b"value2"),
-            gen_attrs(5),
-        );
-
-        let mut iter = table
-            .table()
-            .range_ascending(Bytes::from_static(b"abc333")..);
-        let kv = iter.next().await.unwrap().unwrap();
-        assert_eq!(kv.key, b"abc333".as_slice());
-        assert_eq!(kv.value, b"value3".as_slice());
-        let kv = iter.next().await.unwrap().unwrap();
-        assert_eq!(kv.key, b"abc444".as_slice());
-        assert_eq!(kv.value, b"value4".as_slice());
-        let kv = iter.next().await.unwrap().unwrap();
-        assert_eq!(kv.key, b"abc555".as_slice());
-        assert_eq!(kv.value, b"value5".as_slice());
-        assert!(iter.next().await.unwrap().is_none());
-=======
         table.put(RowEntry::new_value(b"abc333", b"value3", 1));
         table.put(RowEntry::new_value(b"abc111", b"value1", 2));
         table.put(RowEntry::new_value(b"abc555", b"value5", 3));
@@ -476,7 +407,7 @@
 
         let mut iter = table
             .table()
-            .range(BytesRange::from(Bytes::from_static(b"abc333")..));
+            .range_ascending(BytesRange::from(Bytes::from_static(b"abc333")..));
         assert_iterator(
             &mut iter,
             vec![
@@ -486,50 +417,11 @@
             ],
         )
         .await;
->>>>>>> 7e0913a6
     }
 
     #[tokio::test]
     async fn test_memtable_range_from_nonexisting_key() {
         let mut table = WritableKVTable::new();
-<<<<<<< HEAD
-        table.put(
-            Bytes::from_static(b"abc333"),
-            Bytes::from_static(b"value3"),
-            gen_attrs(1),
-        );
-        table.put(
-            Bytes::from_static(b"abc111"),
-            Bytes::from_static(b"value1"),
-            gen_attrs(2),
-        );
-        table.put(
-            Bytes::from_static(b"abc555"),
-            Bytes::from_static(b"value5"),
-            gen_attrs(3),
-        );
-        table.put(
-            Bytes::from_static(b"abc444"),
-            Bytes::from_static(b"value4"),
-            gen_attrs(4),
-        );
-        table.put(
-            Bytes::from_static(b"abc222"),
-            Bytes::from_static(b"value2"),
-            gen_attrs(5),
-        );
-
-        let mut iter = table
-            .table()
-            .range_ascending(Bytes::from_static(b"abc345")..);
-        let kv = iter.next().await.unwrap().unwrap();
-        assert_eq!(kv.key, b"abc444".as_slice());
-        assert_eq!(kv.value, b"value4".as_slice());
-        let kv = iter.next().await.unwrap().unwrap();
-        assert_eq!(kv.key, b"abc555".as_slice());
-        assert_eq!(kv.value, b"value5".as_slice());
-        assert!(iter.next().await.unwrap().is_none());
-=======
         table.put(RowEntry::new_value(b"abc333", b"value3", 1));
         table.put(RowEntry::new_value(b"abc111", b"value1", 2));
         table.put(RowEntry::new_value(b"abc555", b"value5", 3));
@@ -538,7 +430,7 @@
 
         let mut iter = table
             .table()
-            .range(BytesRange::from(Bytes::from_static(b"abc334")..));
+            .range_ascending(BytesRange::from(Bytes::from_static(b"abc334")..));
         assert_iterator(
             &mut iter,
             vec![
@@ -547,7 +439,6 @@
             ],
         )
         .await;
->>>>>>> 7e0913a6
     }
 
     #[tokio::test]
@@ -677,8 +568,11 @@
         let sample_table = sample::table(runner.rng(), 500, 10);
 
         let mut kv_table = WritableKVTable::new();
+        let mut seq = 1;
         for (key, value) in &sample_table {
-            kv_table.put(key.clone(), value.clone(), test_utils::gen_empty_attrs());
+            let row_entry = RowEntry::new_value(key, value, seq);
+            kv_table.put(row_entry);
+            seq += 1;
         }
 
         runner
@@ -687,7 +581,7 @@
                 |(range, ordering)| {
                     let mut kv_iter = kv_table.table.range(range.clone(), ordering);
 
-                    runtime.block_on(test_utils::assert_ordered_scan_in_range(
+                    runtime.block_on(test_utils::assert_ranged_kv_scan(
                         &sample_table,
                         &range,
                         ordering,
