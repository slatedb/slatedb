--- conflicted
+++ resolved
@@ -9,8 +9,8 @@
 
 use crate::error::SlateDBError;
 use crate::iter::KeyValueIterator;
-<<<<<<< HEAD
 use crate::types::RowEntry;
+use crate::utils::WatchableOnceCell;
 
 /// Memtable may contains multiple versions of a single user key, with a monotonically increasing sequence number.
 #[derive(Debug, Clone, Eq, PartialEq)]
@@ -40,16 +40,7 @@
 
 pub(crate) struct KVTable {
     map: SkipMap<LookupKey, RowEntry>,
-    is_durable_tx: watch::Sender<bool>,
-    is_durable_rx: watch::Receiver<bool>,
-=======
-use crate::types::{RowAttributes, RowEntry, ValueDeletable};
-use crate::utils::WatchableOnceCell;
-
-pub(crate) struct KVTable {
-    map: SkipMap<Bytes, ValueWithAttributes>,
     durable: WatchableOnceCell<Result<(), SlateDBError>>,
->>>>>>> 8917c0a4
     size: AtomicUsize,
 }
 
@@ -194,7 +185,6 @@
 
     /// Inserts a value, returning as soon as the value is written to the memtable but before
     /// it is flushed to durable storage.
-<<<<<<< HEAD
     fn put(&self, row: RowEntry) {
         self.size.fetch_add(row.estimated_size(), Ordering::Relaxed);
         let lookup_key = LookupKey::new(row.key.clone(), row.seq);
@@ -208,30 +198,6 @@
             previous_size.set(Some(previous_row.estimated_size()));
             true
         });
-=======
-    fn put_or_delete(&self, key: Bytes, value: ValueDeletable, attrs: RowAttributes) {
-        let key_len = key.len();
-        self.size.fetch_add(
-            key_len + value.len() + sizeof_attributes(&attrs),
-            Ordering::Relaxed,
-        );
-
-        let previous_size = Cell::new(None);
-        self.map.compare_insert(
-            key,
-            ValueWithAttributes { value, attrs },
-            |previous_value| {
-                // Optimistically calculate the size of the previous value.
-                let size =
-                    key_len + previous_value.value.len() + sizeof_attributes(&previous_value.attrs);
-                // `compare_fn` might be called multiple times in case of concurrent
-                // writes to the same key, so we use `Cell` to avoid substracting
-                // the size multiple times. The last call will set the correct size.
-                previous_size.set(Some(size));
-                true
-            },
-        );
->>>>>>> 8917c0a4
         if let Some(size) = previous_size.take() {
             self.size.fetch_sub(size, Ordering::Relaxed);
         }
