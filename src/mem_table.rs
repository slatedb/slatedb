use std::cell::Cell;
use std::ops::{Bound, RangeBounds};
use std::sync::atomic::{AtomicU64, AtomicUsize, Ordering};
use std::sync::Arc;

use async_trait::async_trait;
use bytes::Bytes;
use crossbeam_skiplist::map::Range;
use crossbeam_skiplist::SkipMap;
use ouroboros::self_referencing;
use std::sync::atomic::AtomicI64;
use std::sync::atomic::Ordering::SeqCst;

use crate::bytes_range::BytesRange;
use crate::error::SlateDBError;
use crate::iter::{IterationOrder, KeyValueIterator};
use crate::types::RowEntry;
use crate::utils::{WatchableOnceCell, WatchableOnceCellReader};

/// Memtable may contains multiple versions of a single user key, with a monotonically increasing sequence number.
#[derive(Debug, Clone, Eq, PartialEq)]
pub(crate) struct KVTableInternalKey {
    user_key: Bytes,
    seq: u64,
}

impl KVTableInternalKey {
    pub fn new(user_key: Bytes, seq: u64) -> Self {
        Self { user_key, seq }
    }
}

impl Ord for KVTableInternalKey {
    fn cmp(&self, other: &Self) -> std::cmp::Ordering {
        self.user_key
            .cmp(&other.user_key)
            .then(self.seq.cmp(&other.seq).reverse())
    }
}

impl PartialOrd for KVTableInternalKey {
    fn partial_cmp(&self, other: &Self) -> Option<std::cmp::Ordering> {
        Some(self.cmp(other))
    }
}

#[derive(Debug, Clone, PartialEq)]
pub(crate) struct KVTableInternalKeyRange {
    start_bound: Bound<KVTableInternalKey>,
    end_bound: Bound<KVTableInternalKey>,
}

impl RangeBounds<KVTableInternalKey> for KVTableInternalKeyRange {
    fn start_bound(&self) -> Bound<&KVTableInternalKey> {
        self.start_bound.as_ref()
    }

    fn end_bound(&self) -> Bound<&KVTableInternalKey> {
        self.end_bound.as_ref()
    }
}

/// Convert a user key range to a memtable internal key range. The internal key range should contain all the sequence
/// numbers for the given user key in the range. This is used for iterating over the memtable in [`KVTable::range`].
///
/// Please note that the sequence number is ordered in reverse, given a user key range (`key001`..=`key001`), the first
/// sequence number in this range is u64::MAX, and the last sequence number is 0. The output range should be
/// `(key001, u64::MAX) ..= (key001, 0)`.
impl<T: RangeBounds<Bytes>> From<T> for KVTableInternalKeyRange {
    fn from(range: T) -> Self {
        let start_bound = match range.start_bound() {
            Bound::Included(key) => Bound::Included(KVTableInternalKey::new(key.clone(), u64::MAX)),
            Bound::Excluded(key) => Bound::Excluded(KVTableInternalKey::new(key.clone(), 0)),
            Bound::Unbounded => Bound::Unbounded,
        };
        let end_bound = match range.end_bound() {
            Bound::Included(key) => Bound::Included(KVTableInternalKey::new(key.clone(), 0)),
            Bound::Excluded(key) => Bound::Excluded(KVTableInternalKey::new(key.clone(), u64::MAX)),
            Bound::Unbounded => Bound::Unbounded,
        };
        Self {
            start_bound,
            end_bound,
        }
    }
}

pub(crate) struct KVTable {
    map: Arc<SkipMap<KVTableInternalKey, RowEntry>>,
    durable: WatchableOnceCell<Result<(), SlateDBError>>,
    entries_size_in_bytes: AtomicUsize,
    /// this corresponds to the timestamp of the most recent
    /// modifying operation on this KVTable (insertion or deletion)
    last_tick: AtomicI64,
    /// the sequence number of the most recent operation on this KVTable
    last_seq: AtomicU64,
}

pub(crate) struct KVTableMetadata {
    pub(crate) entry_num: usize,
    pub(crate) entries_size_in_bytes: usize,
    /// this corresponds to the timestamp of the most recent
    /// modifying operation on this KVTable (insertion or deletion)
    #[allow(dead_code)]
    pub(crate) last_tick: i64,
    /// the sequence number of the most recent operation on this KVTable
    #[allow(dead_code)]
    pub(crate) last_seq: u64,
}

pub(crate) struct WritableKVTable {
    table: Arc<KVTable>,
}

pub(crate) struct ImmutableMemtable {
    last_wal_id: u64,
    table: Arc<KVTable>,
    flushed: WatchableOnceCell<Result<(), SlateDBError>>,
}

pub(crate) struct ImmutableWal {
    table: Arc<KVTable>,
}

#[self_referencing]
pub(crate) struct MemTableIteratorInner<T: RangeBounds<KVTableInternalKey>> {
    map: Arc<SkipMap<KVTableInternalKey, RowEntry>>,
    /// `inner` is the Iterator impl of SkipMap, which is the underlying data structure of MemTable.
    #[borrows(map)]
    #[not_covariant]
    inner: Range<'this, KVTableInternalKey, T, KVTableInternalKey, RowEntry>,
    ordering: IterationOrder,
    item: Option<RowEntry>,
}
pub(crate) type MemTableIterator = MemTableIteratorInner<KVTableInternalKeyRange>;

<<<<<<< HEAD
pub(crate) struct VecDequeKeyValueIterator {
    rows: VecDeque<RowEntry>,
}

impl VecDequeKeyValueIterator {
    pub(crate) fn new(rows: VecDeque<RowEntry>) -> Self {
        Self { rows }
    }

    pub(crate) async fn materialize_range(
        tables: VecDeque<Arc<KVTable>>,
        range: BytesRange,
    ) -> Result<Self, SlateDBError> {
        let memtable_iters = tables
            .iter()
            .map(|t| t.range_ascending(range.clone()))
            .collect();
        let mut merge_iter = MergeIterator::new(memtable_iters, None).await?;
        let mut rows = VecDeque::new();

        while let Some(row_entry) = merge_iter.next_entry().await? {
            rows.push_back(row_entry.clone());
        }

        Ok(VecDequeKeyValueIterator::new(rows))
    }
}

impl KeyValueIterator for VecDequeKeyValueIterator {
=======
#[async_trait]
impl KeyValueIterator for MemTableIterator {
>>>>>>> 378060a2
    async fn next_entry(&mut self) -> Result<Option<RowEntry>, SlateDBError> {
        Ok(self.next_entry_sync())
    }

    async fn seek(&mut self, next_key: &[u8]) -> Result<(), SlateDBError> {
        loop {
            let front = self.borrow_item().clone();
            if front.is_some_and(|record| record.key < next_key) {
                self.next_entry_sync();
            } else {
                return Ok(());
            }
        }
    }
}

impl MemTableIterator {
    pub(crate) fn next_entry_sync(&mut self) -> Option<RowEntry> {
        let ans = self.borrow_item().clone();
        let next_entry = match self.borrow_ordering() {
            IterationOrder::Ascending => self.with_inner_mut(|inner| inner.next()),
            IterationOrder::Descending => self.with_inner_mut(|inner| inner.next_back()),
        };

        let cloned_entry = next_entry.map(|entry| entry.value().clone());
        self.with_item_mut(|item| *item = cloned_entry);

        ans
    }
}

impl ImmutableMemtable {
    pub(crate) fn new(table: WritableKVTable, last_wal_id: u64) -> Self {
        Self {
            table: table.table,
            last_wal_id,
            flushed: WatchableOnceCell::new(),
        }
    }

    pub(crate) fn table(&self) -> Arc<KVTable> {
        self.table.clone()
    }

    pub(crate) fn last_wal_id(&self) -> u64 {
        self.last_wal_id
    }

    pub(crate) async fn await_flush_to_l0(&self) -> Result<(), SlateDBError> {
        self.flushed.reader().await_value().await
    }

    pub(crate) fn notify_flush_to_l0(&self, result: Result<(), SlateDBError>) {
        self.flushed.write(result);
    }
}

impl ImmutableWal {
    pub(crate) fn new(table: WritableKVTable) -> Self {
        Self { table: table.table }
    }

    pub(crate) fn table(&self) -> Arc<KVTable> {
        self.table.clone()
    }
}

impl WritableKVTable {
    pub(crate) fn new() -> Self {
        Self {
            table: Arc::new(KVTable::new()),
        }
    }

    pub(crate) fn table(&self) -> &Arc<KVTable> {
        &self.table
    }

    pub(crate) fn put(&mut self, row: RowEntry) {
        self.table.put(row);
    }

    pub(crate) fn metadata(&self) -> KVTableMetadata {
        self.table.metadata()
    }

    pub(crate) fn is_empty(&self) -> bool {
        self.table.is_empty()
    }
}

impl KVTable {
    pub(crate) fn new() -> Self {
        Self {
            map: Arc::new(SkipMap::new()),
            entries_size_in_bytes: AtomicUsize::new(0),
            durable: WatchableOnceCell::new(),
            last_tick: AtomicI64::new(i64::MIN),
            last_seq: AtomicU64::new(0),
        }
    }

    pub(crate) fn metadata(&self) -> KVTableMetadata {
        let entry_num = self.map.len();
        let entries_size_in_bytes = self.entries_size_in_bytes.load(Ordering::Relaxed);
        let last_tick = self.last_tick.load(SeqCst);
        let last_seq = self.last_seq.load(SeqCst);
        KVTableMetadata {
            entry_num,
            entries_size_in_bytes,
            last_tick,
            last_seq,
        }
    }

    pub(crate) fn is_empty(&self) -> bool {
        self.map.is_empty()
    }

    pub(crate) fn last_tick(&self) -> i64 {
        self.last_tick.load(SeqCst)
    }

    pub(crate) fn last_seq(&self) -> Option<u64> {
        if self.is_empty() {
            None
        } else {
            let last_seq = self.last_seq.load(SeqCst);
            Some(last_seq)
        }
    }

    /// Get the value for a given key.
    /// Returns None if the key is not in the memtable at all,
    /// Some(None) if the key is in the memtable but has a tombstone value,
    /// Some(Some(value)) if the key is in the memtable with a non-tombstone value.
    pub(crate) fn get(&self, key: &[u8], max_seq: Option<u64>) -> Option<RowEntry> {
        let user_key = Bytes::from(key.to_vec());
        let range = KVTableInternalKeyRange::from(BytesRange::new(
            Bound::Included(user_key.clone()),
            Bound::Included(user_key),
        ));
        self.map
            .range(range)
            .find(|entry| {
                if let Some(max_seq) = max_seq {
                    entry.key().seq <= max_seq
                } else {
                    true
                }
            })
            .map(|entry| entry.value().clone())
    }

    pub(crate) fn iter(&self) -> MemTableIterator {
        self.range_ascending(..)
    }

    pub(crate) fn range_ascending<T: RangeBounds<Bytes>>(&self, range: T) -> MemTableIterator {
        self.range(range, IterationOrder::Ascending)
    }

    pub(crate) fn range<T: RangeBounds<Bytes>>(
        &self,
        range: T,
        ordering: IterationOrder,
    ) -> MemTableIterator {
        let internal_range = KVTableInternalKeyRange::from(range);
        let mut iterator = MemTableIteratorInnerBuilder {
            map: self.map.clone(),
            inner_builder: |map| map.range(internal_range),
            ordering,
            item: None,
        }
        .build();
        iterator.next_entry_sync();
        iterator
    }

<<<<<<< HEAD
    pub(crate) fn put(&self, row: RowEntry) {
        self.size.fetch_add(row.estimated_size(), Ordering::Relaxed);
=======
    fn put(&self, row: RowEntry) {
>>>>>>> 378060a2
        let internal_key = KVTableInternalKey::new(row.key.clone(), row.seq);
        let previous_size = Cell::new(None);

        // it is safe to use fetch_max here to update the last tick
        // because the monotonicity is enforced when generating the clock tick
        // (see [crate::utils::MonotonicClock::now])
        if let Some(create_ts) = row.create_ts {
            self.last_tick
                .fetch_max(create_ts, atomic::Ordering::SeqCst);
        }
        // update the last seq number if it is greater than the current last seq
        self.last_seq.fetch_max(row.seq, atomic::Ordering::SeqCst);

        let row_size = row.estimated_size();
        self.map.compare_insert(internal_key, row, |previous_row| {
            // Optimistically calculate the size of the previous value.
            // `compare_fn` might be called multiple times in case of concurrent
            // writes to the same key, so we use `Cell` to avoid subtracting
            // the size multiple times. The last call will set the correct size.
            previous_size.set(Some(previous_row.estimated_size()));
            true
        });
        if let Some(size) = previous_size.take() {
            self.entries_size_in_bytes
                .fetch_sub(size, Ordering::Relaxed);
            self.entries_size_in_bytes
                .fetch_add(row_size, Ordering::Relaxed);
        } else {
            self.entries_size_in_bytes
                .fetch_add(row_size, Ordering::Relaxed);
        }
    }

    pub(crate) async fn await_durable(&self) -> Result<(), SlateDBError> {
        self.durable.reader().await_value().await
    }

    pub(crate) fn watch_durable(&self) -> WatchableOnceCellReader<Result<(), SlateDBError>> {
        self.durable.reader()
    }

    pub(crate) fn notify_durable(&self, result: Result<(), SlateDBError>) {
        self.durable.write(result);
    }
}

#[cfg(test)]
mod tests {
    use std::collections::VecDeque;

    use super::*;
    use crate::merge_iterator::MergeIterator;
    use crate::proptest_util::{arbitrary, sample};
    use crate::test_utils::assert_iterator;
    use crate::{proptest_util, test_utils};
    use rstest::rstest;
    use tokio::runtime::Runtime;

    #[tokio::test]
    async fn test_memtable_iter() {
        let mut table = WritableKVTable::new();
        table.put(RowEntry::new_value(b"abc333", b"value3", 1));
        table.put(RowEntry::new_value(b"abc111", b"value1", 2));
        table.put(RowEntry::new_value(b"abc555", b"value5", 3));
        table.put(RowEntry::new_value(b"abc444", b"value4", 4));
        table.put(RowEntry::new_value(b"abc222", b"value2", 5));
        assert_eq!(table.table().last_seq(), Some(5));

        let mut iter = table.table().iter();
        assert_iterator(
            &mut iter,
            vec![
                RowEntry::new_value(b"abc111", b"value1", 2),
                RowEntry::new_value(b"abc222", b"value2", 5),
                RowEntry::new_value(b"abc333", b"value3", 1),
                RowEntry::new_value(b"abc444", b"value4", 4),
                RowEntry::new_value(b"abc555", b"value5", 3),
            ],
        )
        .await;
    }

    #[tokio::test]
    async fn test_memtable_iter_entry_attrs() {
        let mut table = WritableKVTable::new();
        table.put(RowEntry::new_value(b"abc333", b"value3", 1));
        table.put(RowEntry::new_value(b"abc111", b"value1", 2));

        let mut iter = table.table().iter();
        assert_iterator(
            &mut iter,
            vec![
                RowEntry::new_value(b"abc111", b"value1", 2),
                RowEntry::new_value(b"abc333", b"value3", 1),
            ],
        )
        .await;
    }

    #[tokio::test]
    async fn test_memtable_range_from_existing_key() {
        let mut table = WritableKVTable::new();
        table.put(RowEntry::new_value(b"abc333", b"value3", 1));
        table.put(RowEntry::new_value(b"abc111", b"value1", 2));
        table.put(RowEntry::new_value(b"abc555", b"value5", 3));
        table.put(RowEntry::new_value(b"abc444", b"value4", 4));
        table.put(RowEntry::new_value(b"abc222", b"value2", 5));

        let mut iter = table
            .table()
            .range_ascending(BytesRange::from(Bytes::from_static(b"abc333")..));
        assert_iterator(
            &mut iter,
            vec![
                RowEntry::new_value(b"abc333", b"value3", 1),
                RowEntry::new_value(b"abc444", b"value4", 4),
                RowEntry::new_value(b"abc555", b"value5", 3),
            ],
        )
        .await;
    }

    #[tokio::test]
    async fn test_memtable_range_from_nonexisting_key() {
        let mut table = WritableKVTable::new();
        table.put(RowEntry::new_value(b"abc333", b"value3", 1));
        table.put(RowEntry::new_value(b"abc111", b"value1", 2));
        table.put(RowEntry::new_value(b"abc555", b"value5", 3));
        table.put(RowEntry::new_value(b"abc444", b"value4", 4));
        table.put(RowEntry::new_value(b"abc222", b"value2", 5));

        let mut iter = table
            .table()
            .range_ascending(BytesRange::from(Bytes::from_static(b"abc334")..));
        assert_iterator(
            &mut iter,
            vec![
                RowEntry::new_value(b"abc444", b"value4", 4),
                RowEntry::new_value(b"abc555", b"value5", 3),
            ],
        )
        .await;
    }

    #[tokio::test]
    async fn test_memtable_iter_delete() {
        let mut table = WritableKVTable::new();
        table.put(RowEntry::new_tombstone(b"abc333", 2));
        table.put(RowEntry::new_value(b"abc333", b"value3", 1));
        table.put(RowEntry::new_value(b"abc444", b"value4", 4));

        // in merge iterator, it should only return one entry
        let iter = table.table().iter();
        let mut merge_iter = MergeIterator::new(VecDeque::from(vec![iter]), None)
            .await
            .unwrap();
        assert_iterator(
            &mut merge_iter,
            vec![
                RowEntry::new_tombstone(b"abc333", 2),
                RowEntry::new_value(b"abc444", b"value4", 4),
            ],
        )
        .await;
    }

    #[tokio::test]
    async fn test_memtable_track_sz_and_num() {
        let mut table = WritableKVTable::new();
        let mut metadata = table.table().metadata();

        assert_eq!(metadata.entry_num, 0);
        assert_eq!(metadata.entries_size_in_bytes, 0);
        table.put(RowEntry::new_value(b"first", b"foo", 1));
        metadata = table.table().metadata();
        assert_eq!(metadata.entry_num, 1);
        assert_eq!(metadata.entries_size_in_bytes, 16);

        table.put(RowEntry::new_tombstone(b"first", 2));
        metadata = table.table().metadata();
        assert_eq!(metadata.entry_num, 2);
        assert_eq!(metadata.entries_size_in_bytes, 29);

        table.put(RowEntry::new_tombstone(b"first", 2));
        metadata = table.table().metadata();
        assert_eq!(metadata.entry_num, 2);
        assert_eq!(metadata.entries_size_in_bytes, 29);

        table.put(RowEntry::new_value(b"abc333", b"val1", 1));
        metadata = table.table().metadata();
        assert_eq!(metadata.entry_num, 3);
        assert_eq!(metadata.entries_size_in_bytes, 47);

        table.put(RowEntry::new_value(b"def456", b"blablabla", 2));
        metadata = table.table().metadata();
        assert_eq!(metadata.entry_num, 4);
        assert_eq!(metadata.entries_size_in_bytes, 70);

        table.put(RowEntry::new_value(b"def456", b"blabla", 3));
        metadata = table.table().metadata();
        assert_eq!(metadata.entry_num, 5);
        assert_eq!(metadata.entries_size_in_bytes, 90);

        table.put(RowEntry::new_tombstone(b"abc333", 4));
        metadata = table.table().metadata();
        assert_eq!(metadata.entry_num, 6);
        assert_eq!(metadata.entries_size_in_bytes, 104);
    }

    #[rstest]
    #[case(
        BytesRange::from(..),
        KVTableInternalKeyRange {
            start_bound: Bound::Unbounded,
            end_bound: Bound::Unbounded,
        },
        vec![KVTableInternalKey::new(Bytes::from_static(b"abc111"), 1)],
        vec![]
    )]
    #[case(
        BytesRange::from(Bytes::from_static(b"abc111")..=Bytes::from_static(b"abc333")),
        KVTableInternalKeyRange {
            start_bound: Bound::Included(KVTableInternalKey::new(Bytes::from_static(b"abc111"), u64::MAX)),
            end_bound: Bound::Included(KVTableInternalKey::new(Bytes::from_static(b"abc333"), 0)),
        },
        vec![
            KVTableInternalKey::new(Bytes::from_static(b"abc111"), 1),
            KVTableInternalKey::new(Bytes::from_static(b"abc222"), 2),
            KVTableInternalKey::new(Bytes::from_static(b"abc333"), 3),
            KVTableInternalKey::new(Bytes::from_static(b"abc333"), 0),
            KVTableInternalKey::new(Bytes::from_static(b"abc333"), u64::MAX),
        ],
        vec![KVTableInternalKey::new(Bytes::from_static(b"abc444"), 4)]
    )]
    #[case(
        BytesRange::from(Bytes::from_static(b"abc222")..Bytes::from_static(b"abc444")),
        KVTableInternalKeyRange {
            start_bound: Bound::Included(KVTableInternalKey::new(Bytes::from_static(b"abc222"), u64::MAX)),
            end_bound: Bound::Excluded(KVTableInternalKey::new(Bytes::from_static(b"abc444"), u64::MAX)),
        },
        vec![
            KVTableInternalKey::new(Bytes::from_static(b"abc222"), 1),
            KVTableInternalKey::new(Bytes::from_static(b"abc333"), 2),
        ],
        vec![
            KVTableInternalKey::new(Bytes::from_static(b"abc444"), 0),
            KVTableInternalKey::new(Bytes::from_static(b"abc444"), u64::MAX),
            KVTableInternalKey::new(Bytes::from_static(b"abc555"), u64::MAX),
        ]
    )]
    #[case(
        BytesRange::from(..=Bytes::from_static(b"abc333")),
        KVTableInternalKeyRange {
            start_bound: Bound::Unbounded,
            end_bound: Bound::Included(KVTableInternalKey::new(Bytes::from_static(b"abc333"), 0)),
        },
        vec![
            KVTableInternalKey::new(Bytes::from_static(b"abc111"), 1),
            KVTableInternalKey::new(Bytes::from_static(b"abc222"), 2),
            KVTableInternalKey::new(Bytes::from_static(b"abc333"), 3),
            KVTableInternalKey::new(Bytes::from_static(b"abc333"), u64::MAX),
        ],
        vec![KVTableInternalKey::new(Bytes::from_static(b"abc444"), 4)]
    )]
    fn test_from_internal_key_range(
        #[case] range: BytesRange,
        #[case] expected: KVTableInternalKeyRange,
        #[case] should_contains: Vec<KVTableInternalKey>,
        #[case] should_not_contains: Vec<KVTableInternalKey>,
    ) {
        let range = KVTableInternalKeyRange::from(range);
        assert_eq!(range, expected);
        for key in should_contains {
            assert!(range.contains(&key));
        }
        for key in should_not_contains {
            assert!(!range.contains(&key));
        }
    }

    #[test]
    fn should_iterate_arbitrary_range() {
        let mut runner = proptest_util::runner::new(file!(), None);
        let runtime = Runtime::new().unwrap();
        let sample_table = sample::table(runner.rng(), 500, 10);

        let mut kv_table = WritableKVTable::new();
        let mut seq = 1;
        for (key, value) in &sample_table {
            let row_entry = RowEntry::new_value(key, value, seq);
            kv_table.put(row_entry);
            seq += 1;
        }

        runner
            .run(
                &(arbitrary::nonempty_range(10), arbitrary::iteration_order()),
                |(range, ordering)| {
                    let mut kv_iter = kv_table.table.range(range.clone(), ordering);

                    runtime.block_on(test_utils::assert_ranged_kv_scan(
                        &sample_table,
                        &range,
                        ordering,
                        &mut kv_iter,
                    ));
                    Ok(())
                },
            )
            .unwrap();
    }
}<|MERGE_RESOLUTION|>--- conflicted
+++ resolved
@@ -15,7 +15,7 @@
 use crate::error::SlateDBError;
 use crate::iter::{IterationOrder, KeyValueIterator};
 use crate::types::RowEntry;
-use crate::utils::{WatchableOnceCell, WatchableOnceCellReader};
+use crate::utils::WatchableOnceCell;
 
 /// Memtable may contains multiple versions of a single user key, with a monotonically increasing sequence number.
 #[derive(Debug, Clone, Eq, PartialEq)]
@@ -134,40 +134,8 @@
 }
 pub(crate) type MemTableIterator = MemTableIteratorInner<KVTableInternalKeyRange>;
 
-<<<<<<< HEAD
-pub(crate) struct VecDequeKeyValueIterator {
-    rows: VecDeque<RowEntry>,
-}
-
-impl VecDequeKeyValueIterator {
-    pub(crate) fn new(rows: VecDeque<RowEntry>) -> Self {
-        Self { rows }
-    }
-
-    pub(crate) async fn materialize_range(
-        tables: VecDeque<Arc<KVTable>>,
-        range: BytesRange,
-    ) -> Result<Self, SlateDBError> {
-        let memtable_iters = tables
-            .iter()
-            .map(|t| t.range_ascending(range.clone()))
-            .collect();
-        let mut merge_iter = MergeIterator::new(memtable_iters, None).await?;
-        let mut rows = VecDeque::new();
-
-        while let Some(row_entry) = merge_iter.next_entry().await? {
-            rows.push_back(row_entry.clone());
-        }
-
-        Ok(VecDequeKeyValueIterator::new(rows))
-    }
-}
-
-impl KeyValueIterator for VecDequeKeyValueIterator {
-=======
 #[async_trait]
 impl KeyValueIterator for MemTableIterator {
->>>>>>> 378060a2
     async fn next_entry(&mut self) -> Result<Option<RowEntry>, SlateDBError> {
         Ok(self.next_entry_sync())
     }
@@ -347,12 +315,7 @@
         iterator
     }
 
-<<<<<<< HEAD
-    pub(crate) fn put(&self, row: RowEntry) {
-        self.size.fetch_add(row.estimated_size(), Ordering::Relaxed);
-=======
     fn put(&self, row: RowEntry) {
->>>>>>> 378060a2
         let internal_key = KVTableInternalKey::new(row.key.clone(), row.seq);
         let previous_size = Cell::new(None);
 
@@ -390,10 +353,6 @@
         self.durable.reader().await_value().await
     }
 
-    pub(crate) fn watch_durable(&self) -> WatchableOnceCellReader<Result<(), SlateDBError>> {
-        self.durable.reader()
-    }
-
     pub(crate) fn notify_durable(&self, result: Result<(), SlateDBError>) {
         self.durable.write(result);
     }
@@ -506,7 +465,7 @@
 
         // in merge iterator, it should only return one entry
         let iter = table.table().iter();
-        let mut merge_iter = MergeIterator::new(VecDeque::from(vec![iter]), None)
+        let mut merge_iter = MergeIterator::new(VecDeque::from(vec![iter]))
             .await
             .unwrap();
         assert_iterator(
