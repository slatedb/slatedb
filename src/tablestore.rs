<<<<<<< HEAD
=======
use std::collections::{HashMap, VecDeque};
use std::ops::Range;
use std::sync::Arc;

use bytes::{BufMut, Bytes};
use fail_parallel::{fail_point, FailPointRegistry};
use futures::StreamExt;
use object_store::buffered::BufWriter;
use object_store::path::Path;
use object_store::ObjectStore;
use parking_lot::RwLock;
use tokio::io::AsyncWriteExt;

use crate::blob::ReadOnlyBlob;
use crate::block::Block;
>>>>>>> 04cd8845
use crate::db_state::{SSTableHandle, SsTableId};
use crate::error::SlateDBError;
use crate::filter::BloomFilter;
use crate::flatbuffer_types::SsTableIndexOwned;
use crate::sst::{EncodedSsTable, EncodedSsTableBuilder, SsTableFormat};
use crate::transactional_object_store::{
    DelegatingTransactionalObjectStore, TransactionalObjectStore,
};
<<<<<<< HEAD
use crate::{
    blob::ReadOnlyBlob,
    block::Block,
    inmemory_cache::{BlockCache, CachedBlock},
};
use bytes::{BufMut, Bytes};
use fail_parallel::{fail_point, FailPointRegistry};
use futures::{future::join_all, StreamExt};
use object_store::buffered::BufWriter;
use object_store::path::Path;
use object_store::ObjectStore;
use parking_lot::RwLock;
use std::collections::{HashMap, VecDeque};
use std::ops::Range;
use std::sync::Arc;
use tokio::io::AsyncWriteExt;
=======
>>>>>>> 04cd8845

pub struct TableStore {
    object_store: Arc<dyn ObjectStore>,
    sst_format: SsTableFormat,
    root_path: Path,
    wal_path: &'static str,
    compacted_path: &'static str,
    #[allow(dead_code)]
    fp_registry: Arc<FailPointRegistry>,
    // TODO: we cache the filters here for now, so the db doesn't need to reload them
    //       for each read. This means that all the filters need to fit in memory.
    //       Once we've put in a proper cache, we should instead cache the filter block in
    //       the cache and get rid of this.
    //       https://github.com/slatedb/slatedb/issues/89
    filter_cache: RwLock<HashMap<SsTableId, Option<Arc<BloomFilter>>>>,
    transactional_wal_store: Arc<dyn TransactionalObjectStore>,
    /// In-memory cache for blocks
    block_cache: Option<Arc<dyn BlockCache>>,
}

struct ReadOnlyObject {
    object_store: Arc<dyn ObjectStore>,
    path: Path,
}

impl ReadOnlyBlob for ReadOnlyObject {
    async fn len(&self) -> Result<usize, SlateDBError> {
        let object_metadata = self
            .object_store
            .head(&self.path)
            .await
            .map_err(SlateDBError::ObjectStoreError)?;
        Ok(object_metadata.size)
    }

    async fn read_range(&self, range: Range<usize>) -> Result<Bytes, SlateDBError> {
        self.object_store
            .get_range(&self.path, range)
            .await
            .map_err(SlateDBError::ObjectStoreError)
    }

    async fn read(&self) -> Result<Bytes, SlateDBError> {
        let file = self.object_store.get(&self.path).await?;
        file.bytes().await.map_err(SlateDBError::ObjectStoreError)
    }
}

impl TableStore {
    #[allow(dead_code)]
    pub fn new(
        object_store: Arc<dyn ObjectStore>,
        sst_format: SsTableFormat,
        root_path: Path,
        block_cache: Option<Arc<dyn BlockCache>>,
    ) -> Self {
        Self::new_with_fp_registry(
            object_store,
            sst_format,
            root_path,
            Arc::new(FailPointRegistry::new()),
            block_cache,
        )
    }

    pub fn new_with_fp_registry(
        object_store: Arc<dyn ObjectStore>,
        sst_format: SsTableFormat,
        root_path: Path,
        fp_registry: Arc<FailPointRegistry>,
        block_cache: Option<Arc<dyn BlockCache>>,
    ) -> Self {
        Self {
            object_store: object_store.clone(),
            sst_format,
            root_path: root_path.clone(),
            wal_path: "wal",
            compacted_path: "compacted",
            fp_registry,
            filter_cache: RwLock::new(HashMap::new()),
            transactional_wal_store: Arc::new(DelegatingTransactionalObjectStore::new(
                Path::from("/"),
                object_store.clone(),
            )),
            block_cache,
        }
    }

    pub(crate) async fn get_wal_sst_list(
        &self,
        wal_id_last_compacted: u64,
    ) -> Result<Vec<u64>, SlateDBError> {
        let mut wal_list: Vec<u64> = Vec::new();
        let wal_path = &Path::from(format!("{}/{}/", &self.root_path, self.wal_path));
        let mut files_stream = self.object_store.list(Some(wal_path));

        while let Some(file) = files_stream.next().await.transpose()? {
            match self.parse_id(&file.location, "sst") {
                Ok(wal_id) => {
                    if wal_id > wal_id_last_compacted {
                        wal_list.push(wal_id);
                    }
                }
                Err(_) => continue,
            }
        }

        wal_list.sort();
        Ok(wal_list)
    }

    pub(crate) fn table_writer(&self, id: SsTableId) -> EncodedSsTableWriter {
        let path = self.path(&id);
        EncodedSsTableWriter {
            id,
            builder: self.sst_format.table_builder(),
            writer: BufWriter::new(self.object_store.clone(), path),
            table_store: self,
            blocks_written: 0,
        }
    }

    pub(crate) fn table_builder(&self) -> EncodedSsTableBuilder {
        self.sst_format.table_builder()
    }

    pub(crate) async fn write_sst(
        &self,
        id: &SsTableId,
        encoded_sst: EncodedSsTable,
    ) -> Result<SSTableHandle, SlateDBError> {
        fail_point!(
            self.fp_registry.clone(),
            "write-wal-sst-io-error",
            matches!(id, SsTableId::Wal(_)),
            |_| Result::Err(SlateDBError::IoError(std::io::Error::new(
                std::io::ErrorKind::Other,
                "oops"
            )))
        );
        fail_point!(
            self.fp_registry.clone(),
            "write-compacted-sst-io-error",
            matches!(id, SsTableId::Compacted(_)),
            |_| Result::Err(SlateDBError::IoError(std::io::Error::new(
                std::io::ErrorKind::Other,
                "oops"
            )))
        );

        let total_size = encoded_sst
            .unconsumed_blocks
            .iter()
            .map(|chunk| chunk.len())
            .sum();
        let mut data = Vec::<u8>::with_capacity(total_size);
        for chunk in encoded_sst.unconsumed_blocks {
            data.put_slice(chunk.as_ref())
        }

        let path = self.path(id);
        self.transactional_wal_store
            .put_if_not_exists(&path, Bytes::from(data))
            .await
            .map_err(|e| match e {
                object_store::Error::AlreadyExists { path: _, source: _ } => match id {
                    SsTableId::Wal(_) => SlateDBError::Fenced,
                    SsTableId::Compacted(_) => SlateDBError::ObjectStoreError(e),
                },
                _ => SlateDBError::ObjectStoreError(e),
            })?;

        self.cache_filter(*id, encoded_sst.filter);
        Ok(SSTableHandle {
            id: *id,
            info: encoded_sst.info,
        })
    }

    fn cache_filter(&self, sst: SsTableId, filter: Option<Arc<BloomFilter>>) {
        {
            let mut wguard = self.filter_cache.write();
            wguard.insert(sst, filter);
        }
    }

    // todo: clean up the warning suppression when we start using open_sst outside tests
    #[allow(dead_code)]
    pub(crate) async fn open_sst(&self, id: &SsTableId) -> Result<SSTableHandle, SlateDBError> {
        let path = self.path(id);
        let obj = ReadOnlyObject {
            object_store: self.object_store.clone(),
            path,
        };
        let info = self.sst_format.read_info(&obj).await?;
        Ok(SSTableHandle { id: *id, info })
    }

    pub(crate) async fn read_filter(
        &self,
        handle: &SSTableHandle,
    ) -> Result<Option<Arc<BloomFilter>>, SlateDBError> {
        {
            let rguard = self.filter_cache.read();
            if let Some(filter) = rguard.get(&handle.id) {
                return Ok(filter.clone());
            }
        }
        let path = self.path(&handle.id);
        let obj = ReadOnlyObject {
            object_store: self.object_store.clone(),
            path,
        };
        let filter = self.sst_format.read_filter(&handle.info, &obj).await?;
        let mut wguard = self.filter_cache.write();
        wguard.insert(handle.id, filter.clone());
        Ok(filter)
    }

    pub(crate) async fn read_index(
        &self,
        handle: &SSTableHandle,
    ) -> Result<SsTableIndexOwned, SlateDBError> {
        let path = self.path(&handle.id);
        let obj = ReadOnlyObject {
            object_store: self.object_store.clone(),
            path,
        };
        self.sst_format.read_index(&handle.info, &obj).await
    }

    #[allow(dead_code)]
    pub(crate) async fn read_blocks(
        &self,
        handle: &SSTableHandle,
        blocks: Range<usize>,
    ) -> Result<VecDeque<Block>, SlateDBError> {
        let path = self.path(&handle.id);
        let obj = ReadOnlyObject {
            object_store: self.object_store.clone(),
            path,
        };
        let index = self.sst_format.read_index(&handle.info, &obj).await?;
        self.sst_format
            .read_blocks(&handle.info, &index, blocks, &obj)
            .await
    }

    /// Reads specified blocks from an SSTable using the provided index.
    ///
    /// This function attempts to read blocks from the cache if available
    /// and falls back to reading from storage for uncached blocks
    /// using an async fetch for each contiguous range that blocks are not cached.
    /// It can optionally cache newly read blocks.
    /// TODO: we probably won't need this once we're caching the index
    pub(crate) async fn read_blocks_using_index(
        &self,
        handle: &SSTableHandle,
        index: Arc<SsTableIndexOwned>,
        blocks: Range<usize>,
        cache_blocks: bool,
    ) -> Result<VecDeque<Arc<Block>>, SlateDBError> {
        // Create a ReadOnlyObject for accessing the SSTable file
        let path = self.path(&handle.id);
        let obj = ReadOnlyObject {
            object_store: self.object_store.clone(),
            path,
        };

        // Initialize the result vector and a vector to track uncached ranges
        let mut blocks_read = VecDeque::with_capacity(blocks.end - blocks.start);
        let mut uncached_ranges = Vec::new();

        // If block cache is available, try to retrieve cached blocks
        if let Some(cache) = &self.block_cache {
            // Attempt to get all requested blocks from cache concurrently
            let cached_blocks =
                join_all(blocks.clone().map(|block_num| async move {
                    cache.get((handle.id, block_num)).await.block()
                }))
                .await;

            let mut last_uncached_start = None;

            // Process cached block results
            for (index, block_result) in cached_blocks.into_iter().enumerate() {
                match block_result {
                    Some(cached_block) => {
                        // If a cached block is found, add it to blocks_read
                        if let Some(start) = last_uncached_start.take() {
                            uncached_ranges.push((blocks.start + start)..(blocks.start + index));
                        }
                        blocks_read.push_back(cached_block);
                    }
                    None => {
                        // If a block is not in cache, mark the start of an uncached range
                        last_uncached_start.get_or_insert(index);
                    }
                }
            }

            // Add the last uncached range if it exists
            if let Some(start) = last_uncached_start {
                uncached_ranges.push((blocks.start + start)..blocks.end);
            }
        } else {
            // If no cache is available, treat all blocks as uncached
            uncached_ranges.push(blocks.clone());
        }

        // Read uncached blocks concurrently
        let uncached_blocks = join_all(uncached_ranges.iter().map(|range| {
            let obj_ref = &obj;
            let index_ref = &index;
            async move {
                self.sst_format
                    .read_blocks(&handle.info, index_ref, range.clone(), obj_ref)
                    .await
            }
        }))
        .await;

        // Merge uncached blocks with blocks_read and prepare blocks for caching
        let mut blocks_to_cache = vec![];
        for (range, range_blocks) in uncached_ranges.into_iter().zip(uncached_blocks) {
            for (block_num, block_read) in range.zip(range_blocks?) {
                let block = Arc::new(block_read);
                if cache_blocks {
                    blocks_to_cache.push((handle.id, block_num, block.clone()));
                }
                blocks_read.insert(block_num - blocks.start, block);
            }
        }

        // Cache the newly read blocks if caching is enabled
        if let Some(cache) = &self.block_cache {
            if !blocks_to_cache.is_empty() {
                join_all(blocks_to_cache.into_iter().map(|(id, block_num, block)| {
                    cache.insert((id, block_num), CachedBlock::Block(block))
                }))
                .await;
            }
        }

        Ok(blocks_read)
    }

    #[allow(dead_code)]
    pub(crate) async fn read_block(
        &self,
        handle: &SSTableHandle,
        block: usize,
    ) -> Result<Block, SlateDBError> {
        let path = self.path(&handle.id);
        let obj = ReadOnlyObject {
            object_store: self.object_store.clone(),
            path,
        };
        let index = self.sst_format.read_index(&handle.info, &obj).await?;
        self.sst_format
            .read_block(&handle.info, &index, block, &obj)
            .await
    }

    fn path(&self, id: &SsTableId) -> Path {
        match id {
            SsTableId::Wal(id) => Path::from(format!(
                "{}/{}/{:020}.sst",
                &self.root_path, self.wal_path, id
            )),
            SsTableId::Compacted(ulid) => Path::from(format!(
                "{}/{}/{}.sst",
                &self.root_path,
                self.compacted_path,
                ulid.to_string()
            )),
        }
    }

    fn parse_id(&self, path: &Path, expected_extension: &str) -> Result<u64, SlateDBError> {
        match path.extension() {
            Some(ext) if ext == expected_extension => path
                .filename()
                .expect("invalid wal file")
                .split('.')
                .next()
                .ok_or_else(|| SlateDBError::InvalidDBState)?
                .parse()
                .map_err(|_| SlateDBError::InvalidDBState),
            _ => Err(SlateDBError::InvalidDBState),
        }
    }
}

pub(crate) struct EncodedSsTableWriter<'a> {
    id: SsTableId,
    builder: EncodedSsTableBuilder<'a>,
    writer: BufWriter,
    table_store: &'a TableStore,
    blocks_written: usize,
}

impl<'a> EncodedSsTableWriter<'a> {
    pub async fn add(&mut self, key: &[u8], value: Option<&[u8]>) -> Result<(), SlateDBError> {
        self.builder.add(key, value)?;
        self.drain_blocks().await
    }

    pub async fn close(mut self) -> Result<SSTableHandle, SlateDBError> {
        let mut encoded_sst = self.builder.build()?;
        while let Some(block) = encoded_sst.unconsumed_blocks.pop_front() {
            self.writer.write_all(block.as_ref()).await?;
        }
        self.writer.shutdown().await?;
        self.table_store.cache_filter(self.id, encoded_sst.filter);
        Ok(SSTableHandle {
            id: self.id,
            info: encoded_sst.info,
        })
    }

    async fn drain_blocks(&mut self) -> Result<(), SlateDBError> {
        while let Some(block) = self.builder.next_block() {
            self.writer.write_all(block.as_ref()).await?;
            self.blocks_written += 1;
        }
        Ok(())
    }

    #[allow(dead_code)]
    pub(crate) fn blocks_written(&self) -> usize {
        self.blocks_written
    }
}

#[cfg(test)]
mod tests {
<<<<<<< HEAD
=======
    use std::sync::Arc;

    use bytes::Bytes;
    use object_store::path::Path;
    use ulid::Ulid;

    use crate::db_state::SsTableId;
    use crate::error;
    use crate::sst::SsTableFormat;
>>>>>>> 04cd8845
    use crate::sst_iter::SstIterator;
    use crate::tablestore::TableStore;
    use crate::test_utils::assert_iterator;
    use crate::types::ValueDeletable;
<<<<<<< HEAD
    use crate::{
        block::Block, block_iterator::BlockIterator, db_state::SsTableId, iter::KeyValueIterator,
    };
    use crate::{error, tablestore::BlockCache};
    use crate::{
        inmemory_cache::{BlockCacheOptions, MokaCache},
        sst::SsTableFormat,
    };
    use bytes::Bytes;
    use object_store::{memory::InMemory, path::Path, ObjectStore};
    use std::{collections::VecDeque, sync::Arc};
    use ulid::Ulid;
=======
>>>>>>> 04cd8845

    const ROOT: &str = "/root";

    #[tokio::test]
    async fn test_sst_writer_should_write_sst() {
        // given:
        let os = Arc::new(object_store::memory::InMemory::new());
        let format = SsTableFormat::new(32, 1, None);
        let ts = Arc::new(TableStore::new(os.clone(), format, Path::from(ROOT), None));
        let id = SsTableId::Compacted(Ulid::new());

        // when:
        let mut writer = ts.table_writer(id);
        writer.add(&[b'a'; 16], Some(&[1u8; 16])).await.unwrap();
        writer.add(&[b'b'; 16], Some(&[2u8; 16])).await.unwrap();
        writer.add(&[b'c'; 16], None).await.unwrap();
        writer.add(&[b'd'; 16], Some(&[4u8; 16])).await.unwrap();
        let sst = writer.close().await.unwrap();

        // then:
        let mut iter = SstIterator::new(&sst, ts.clone(), 1, 1, true)
            .await
            .unwrap();
        assert_iterator(
            &mut iter,
            &[
                (
                    vec![b'a'; 16],
                    ValueDeletable::Value(Bytes::copy_from_slice(&[1u8; 16])),
                ),
                (
                    vec![b'b'; 16],
                    ValueDeletable::Value(Bytes::copy_from_slice(&[2u8; 16])),
                ),
                (vec![b'c'; 16], ValueDeletable::Tombstone),
                (
                    vec![b'd'; 16],
                    ValueDeletable::Value(Bytes::copy_from_slice(&[4u8; 16])),
                ),
            ],
        )
        .await;
    }

    #[tokio::test]
    async fn test_wal_write_should_fail_when_fenced() {
        let os = Arc::new(object_store::memory::InMemory::new());
        let format = SsTableFormat::new(32, 1, None);
        let ts = Arc::new(TableStore::new(os.clone(), format, Path::from(ROOT), None));
        let wal_id = SsTableId::Wal(1);

        // write a wal sst
        let mut sst1 = ts.table_builder();
        sst1.add(b"key", Some(b"value")).unwrap();
        let table = sst1.build().unwrap();
        ts.write_sst(&wal_id, table).await.unwrap();

        let mut sst2 = ts.table_builder();
        sst2.add(b"key", Some(b"value")).unwrap();
        let table2 = sst2.build().unwrap();

        // write another walsst with the same id.
        let result = ts.write_sst(&wal_id, table2).await;
        assert!(matches!(result, Err(error::SlateDBError::Fenced)));
    }

    #[tokio::test]
    async fn test_tablestore_sst_and_partial_cache_hits() {
        // Setup
        let os = Arc::new(InMemory::new());
        let format = SsTableFormat::new(32, 1, None);
        let block_cache = Arc::new(MokaCache::new(BlockCacheOptions::default()));
        let ts = Arc::new(TableStore::new(
            os.clone(),
            format,
            Path::from("/root"),
            Some(block_cache.clone()),
        ));

        // Create and write SST
        let id = SsTableId::Compacted(Ulid::new());
        let mut writer = ts.table_writer(id);
        let mut expected_data = Vec::with_capacity(20);
        for i in 0..20 {
            let key = [i as u8; 16];
            let value = [(i + 1) as u8; 16];
            expected_data.push((
                Vec::from(key.as_slice()),
                ValueDeletable::Value(Bytes::copy_from_slice(&value)),
            ));
            writer.add(&key, Some(&value)).await.unwrap();
        }
        let handle = writer.close().await.unwrap();

        // Read the index
        let index = Arc::new(ts.read_index(&handle).await.unwrap());

        // Test 1: SST hit
        let blocks = ts
            .read_blocks_using_index(&handle, index.clone(), 0..20, true)
            .await
            .unwrap();

        assert_blocks(&blocks, &expected_data).await;

        // Check that all blocks are now in cache
        for i in 0..20 {
            assert!(
                block_cache.get((handle.id, i)).await.block().is_some(),
                "Block {} should be in cache",
                i
            );
        }

        // Partially clear the cache (remove blocks 5..10 and 15..20)
        for i in 5..10 {
            block_cache.remove((handle.id, i)).await;
        }
        for i in 15..20 {
            block_cache.remove((handle.id, i)).await;
        }

        // Test 2: Partial cache hit, everything should be returned since missing blocks are returned from sst
        let blocks = ts
            .read_blocks_using_index(&handle, index.clone(), 0..20, true)
            .await
            .unwrap();
        assert_blocks(&blocks, &expected_data).await;

        // Check that all blocks are again in cache
        for i in 0..20 {
            assert!(
                block_cache.get((handle.id, i)).await.block().is_some(),
                "Block {} should be in cache after partial hit",
                i
            );
        }

        // Replace SST file with an empty file
        let path = ts.path(&id);
        os.put(&path, Bytes::new().into()).await.unwrap();

        // Test 3: All blocks should be in cache after SST file is emptied
        let blocks = ts
            .read_blocks_using_index(&handle, index.clone(), 0..20, true)
            .await
            .unwrap();
        assert_blocks(&blocks, &expected_data).await;

        // Check that all blocks are still in cache
        for i in 0..20 {
            assert!(
                block_cache.get((handle.id, i)).await.block().is_some(),
                "Block {} should be in cache after SST emptying",
                i
            );
        }

        // Test 4: Verify that reading specific ranges still works after SST file is emptied
        let blocks = ts
            .read_blocks_using_index(&handle, index.clone(), 5..10, true)
            .await
            .unwrap();
        assert_blocks(&blocks, &expected_data[5..10]).await;

        let blocks = ts
            .read_blocks_using_index(&handle, index.clone(), 15..20, true)
            .await
            .unwrap();
        assert_blocks(&blocks, &expected_data[15..20]).await;
    }

    async fn assert_blocks(blocks: &VecDeque<Arc<Block>>, expected: &[(Vec<u8>, ValueDeletable)]) {
        let mut block_iter = blocks.iter();
        let mut expected_iter = expected.iter();

        while let (Some(block), Some(expected_item)) = (block_iter.next(), expected_iter.next()) {
            let mut iter = BlockIterator::from_first_key(block.clone());
            let kv = iter.next().await.unwrap().unwrap();
            assert_eq!(kv.key, expected_item.0);
            assert_eq!(ValueDeletable::Value(kv.value), expected_item.1);
        }

        assert!(block_iter.next().is_none());
        assert!(expected_iter.next().is_none());
    }
}<|MERGE_RESOLUTION|>--- conflicted
+++ resolved
@@ -1,5 +1,3 @@
-<<<<<<< HEAD
-=======
 use std::collections::{HashMap, VecDeque};
 use std::ops::Range;
 use std::sync::Arc;
@@ -15,7 +13,6 @@
 
 use crate::blob::ReadOnlyBlob;
 use crate::block::Block;
->>>>>>> 04cd8845
 use crate::db_state::{SSTableHandle, SsTableId};
 use crate::error::SlateDBError;
 use crate::filter::BloomFilter;
@@ -24,7 +21,6 @@
 use crate::transactional_object_store::{
     DelegatingTransactionalObjectStore, TransactionalObjectStore,
 };
-<<<<<<< HEAD
 use crate::{
     blob::ReadOnlyBlob,
     block::Block,
@@ -41,8 +37,6 @@
 use std::ops::Range;
 use std::sync::Arc;
 use tokio::io::AsyncWriteExt;
-=======
->>>>>>> 04cd8845
 
 pub struct TableStore {
     object_store: Arc<dyn ObjectStore>,
@@ -480,8 +474,6 @@
 
 #[cfg(test)]
 mod tests {
-<<<<<<< HEAD
-=======
     use std::sync::Arc;
 
     use bytes::Bytes;
@@ -491,12 +483,10 @@
     use crate::db_state::SsTableId;
     use crate::error;
     use crate::sst::SsTableFormat;
->>>>>>> 04cd8845
     use crate::sst_iter::SstIterator;
     use crate::tablestore::TableStore;
     use crate::test_utils::assert_iterator;
     use crate::types::ValueDeletable;
-<<<<<<< HEAD
     use crate::{
         block::Block, block_iterator::BlockIterator, db_state::SsTableId, iter::KeyValueIterator,
     };
@@ -509,8 +499,6 @@
     use object_store::{memory::InMemory, path::Path, ObjectStore};
     use std::{collections::VecDeque, sync::Arc};
     use ulid::Ulid;
-=======
->>>>>>> 04cd8845
 
     const ROOT: &str = "/root";
 
