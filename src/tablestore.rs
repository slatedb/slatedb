use std::collections::{HashMap, VecDeque};
use std::ops::{Range, RangeBounds};
use std::sync::Arc;

use bytes::{BufMut, Bytes};
use chrono::Utc;
use fail_parallel::{fail_point, FailPointRegistry};
use futures::{future::join_all, StreamExt};
use log::warn;
use object_store::buffered::BufWriter;
use object_store::path::Path;
use object_store::ObjectStore;
use parking_lot::RwLock;
use tokio::io::AsyncWriteExt;
use ulid::Ulid;

use crate::db_state::{SsTableHandle, SsTableId};
use crate::error::SlateDBError;
use crate::filter::BloomFilter;
use crate::flatbuffer_types::SsTableIndexOwned;
use crate::sst::{EncodedSsTable, EncodedSsTableBuilder, SsTableFormat};
use crate::transactional_object_store::{
    DelegatingTransactionalObjectStore, TransactionalObjectStore,
};
use crate::{
    blob::ReadOnlyBlob,
    block::Block,
    inmemory_cache::{CachedBlock, InMemoryCache},
};

pub struct TableStore {
    object_store: Arc<dyn ObjectStore>,
    sst_format: SsTableFormat,
    root_path: Path,
    wal_path: &'static str,
    compacted_path: &'static str,
    #[allow(dead_code)]
    fp_registry: Arc<FailPointRegistry>,
    // TODO: we cache the filters here for now, so the db doesn't need to reload them
    //       for each read. This means that all the filters need to fit in memory.
    //       Once we've put in a proper cache, we should instead cache the filter block in
    //       the cache and get rid of this.
    //       https://github.com/slatedb/slatedb/issues/89
    filter_cache: RwLock<HashMap<SsTableId, Option<Arc<BloomFilter>>>>,
    transactional_wal_store: Arc<dyn TransactionalObjectStore>,
    /// In-memory cache for blocks
    block_cache: Option<Arc<dyn InMemoryCache>>,
}

struct ReadOnlyObject {
    object_store: Arc<dyn ObjectStore>,
    path: Path,
}

impl ReadOnlyBlob for ReadOnlyObject {
    async fn len(&self) -> Result<usize, SlateDBError> {
        let object_metadata = self
            .object_store
            .head(&self.path)
            .await
            .map_err(SlateDBError::ObjectStoreError)?;
        Ok(object_metadata.size)
    }

    async fn read_range(&self, range: Range<usize>) -> Result<Bytes, SlateDBError> {
        self.object_store
            .get_range(&self.path, range)
            .await
            .map_err(SlateDBError::ObjectStoreError)
    }

    async fn read(&self) -> Result<Bytes, SlateDBError> {
        let file = self.object_store.get(&self.path).await?;
        file.bytes().await.map_err(SlateDBError::ObjectStoreError)
    }
}

/// Represents the metadata of an SST file in the compacted directory.
pub(crate) struct SstFileMetadata {
    pub(crate) id: SsTableId,
    #[allow(dead_code)]
    pub(crate) location: Path,
    pub(crate) last_modified: chrono::DateTime<Utc>,
    #[allow(dead_code)]
    pub(crate) size: usize,
}

impl TableStore {
    #[allow(dead_code)]
    pub fn new(
        object_store: Arc<dyn ObjectStore>,
        sst_format: SsTableFormat,
        root_path: Path,
        block_cache: Option<Arc<dyn InMemoryCache>>,
    ) -> Self {
        Self::new_with_fp_registry(
            object_store,
            sst_format,
            root_path,
            Arc::new(FailPointRegistry::new()),
            block_cache,
        )
    }

    pub fn new_with_fp_registry(
        object_store: Arc<dyn ObjectStore>,
        sst_format: SsTableFormat,
        root_path: Path,
        fp_registry: Arc<FailPointRegistry>,
        block_cache: Option<Arc<dyn InMemoryCache>>,
    ) -> Self {
        Self {
            object_store: object_store.clone(),
            sst_format,
            root_path: root_path.clone(),
            wal_path: "wal",
            compacted_path: "compacted",
            fp_registry,
            filter_cache: RwLock::new(HashMap::new()),
            transactional_wal_store: Arc::new(DelegatingTransactionalObjectStore::new(
                Path::from("/"),
                object_store.clone(),
            )),
            block_cache,
        }
    }

    pub(crate) async fn list_wal_ssts<R: RangeBounds<u64>>(
        &self,
        id_range: R,
    ) -> Result<Vec<SstFileMetadata>, SlateDBError> {
        let mut wal_list: Vec<SstFileMetadata> = Vec::new();
        let wal_path = &Path::from(format!("{}/{}/", &self.root_path, self.wal_path));
        let mut files_stream = self.object_store.list(Some(wal_path));

        while let Some(file) = files_stream.next().await.transpose()? {
            match Self::parse_id(&self.root_path, &file.location) {
                Ok(Some(SsTableId::Wal(id))) => {
                    if id_range.contains(&id) {
                        wal_list.push(SstFileMetadata {
                            id: SsTableId::Wal(id),
                            location: file.location,
                            last_modified: file.last_modified,
                            size: file.size,
                        });
                    }
                }
                _ => continue,
            }
        }
        wal_list.sort_by_key(|m| m.id.unwrap_wal_id());
        Ok(wal_list)
    }

    pub(crate) fn table_writer(&self, id: SsTableId) -> EncodedSsTableWriter {
        let path = self.path(&id);
        EncodedSsTableWriter {
            id,
            builder: self.sst_format.table_builder(),
            writer: BufWriter::new(self.object_store.clone(), path),
            table_store: self,
            blocks_written: 0,
        }
    }

    pub(crate) fn table_builder(&self) -> EncodedSsTableBuilder {
        self.sst_format.table_builder()
    }

    pub(crate) async fn write_sst(
        &self,
        id: &SsTableId,
        encoded_sst: EncodedSsTable,
    ) -> Result<SsTableHandle, SlateDBError> {
        fail_point!(
            self.fp_registry.clone(),
            "write-wal-sst-io-error",
            matches!(id, SsTableId::Wal(_)),
            |_| Result::Err(SlateDBError::IoError(std::io::Error::new(
                std::io::ErrorKind::Other,
                "oops"
            )))
        );
        fail_point!(
            self.fp_registry.clone(),
            "write-compacted-sst-io-error",
            matches!(id, SsTableId::Compacted(_)),
            |_| Result::Err(SlateDBError::IoError(std::io::Error::new(
                std::io::ErrorKind::Other,
                "oops"
            )))
        );

        let total_size = encoded_sst
            .unconsumed_blocks
            .iter()
            .map(|chunk| chunk.len())
            .sum();
        let mut data = Vec::<u8>::with_capacity(total_size);
        for chunk in encoded_sst.unconsumed_blocks {
            data.put_slice(chunk.as_ref())
        }

        let path = self.path(id);
        self.transactional_wal_store
            .put_if_not_exists(&path, Bytes::from(data))
            .await
            .map_err(|e| match e {
                object_store::Error::AlreadyExists { path: _, source: _ } => match id {
                    SsTableId::Wal(_) => SlateDBError::Fenced,
                    SsTableId::Compacted(_) => SlateDBError::ObjectStoreError(e),
                },
                _ => SlateDBError::ObjectStoreError(e),
            })?;

        self.cache_filter(*id, encoded_sst.filter);
        Ok(SsTableHandle {
            id: *id,
            info: encoded_sst.info,
        })
    }

    fn cache_filter(&self, sst: SsTableId, filter: Option<Arc<BloomFilter>>) {
        {
            let mut wguard = self.filter_cache.write();
            wguard.insert(sst, filter);
        }
    }

    /// Delete an SSTable from the object store.
    pub(crate) async fn delete_sst(&self, id: &SsTableId) -> Result<(), SlateDBError> {
        let path = self.path(id);
        self.object_store
            .delete(&path)
            .await
            .map_err(SlateDBError::ObjectStoreError)
    }

    /// List all SSTables in the compacted directory.
    /// The SSTables are returned in ascending order of their IDs. Ulids within
    /// the same millisecond are sorted based on their random suffix.
    /// # Arguments
    /// * `id_range` - The range of IDs to list
    /// # Returns
    /// A list of SSTables in the compacted directory
    pub(crate) async fn list_compacted_ssts<R: RangeBounds<Ulid>>(
        &self,
        id_range: R,
    ) -> Result<Vec<SstFileMetadata>, SlateDBError> {
        let mut sst_list: Vec<SstFileMetadata> = Vec::new();
        let sst_path = &Path::from(format!("{}/{}/", &self.root_path, self.compacted_path));
        let mut files_stream = self.object_store.list(Some(sst_path));

        while let Some(file) = files_stream.next().await.transpose()? {
            match Self::parse_id(&self.root_path, &file.location) {
                Ok(Some(SsTableId::Compacted(id))) => {
                    if id_range.contains(&id) {
                        sst_list.push(SstFileMetadata {
                            id: SsTableId::Compacted(id),
                            location: file.location,
                            last_modified: file.last_modified,
                            size: file.size,
                        });
                    }
                }
                Err(e) => {
                    warn!("Error while parsing file id: {}", e);
                }
                _ => {
                    warn!(
                        "Unexpected file found in compacted directory: {:?}",
                        file.location
                    );
                }
            }
        }

        sst_list.sort_by_key(|m| m.id.unwrap_compacted_id());
        Ok(sst_list)
    }

    // todo: clean up the warning suppression when we start using open_sst outside tests
    #[allow(dead_code)]
    pub(crate) async fn open_sst(&self, id: &SsTableId) -> Result<SsTableHandle, SlateDBError> {
        let path = self.path(id);
        let obj = ReadOnlyObject {
            object_store: self.object_store.clone(),
            path,
        };
        let info = self.sst_format.read_info(&obj).await?;
        Ok(SsTableHandle { id: *id, info })
    }

    pub(crate) async fn read_filter(
        &self,
        handle: &SsTableHandle,
    ) -> Result<Option<Arc<BloomFilter>>, SlateDBError> {
        {
            let rguard = self.filter_cache.read();
            if let Some(filter) = rguard.get(&handle.id) {
                return Ok(filter.clone());
            }
        }
        let path = self.path(&handle.id);
        let obj = ReadOnlyObject {
            object_store: self.object_store.clone(),
            path,
        };
        let filter = self.sst_format.read_filter(&handle.info, &obj).await?;
        let mut wguard = self.filter_cache.write();
        wguard.insert(handle.id, filter.clone());
        Ok(filter)
    }

    pub(crate) async fn read_index(
        &self,
        handle: &SsTableHandle,
    ) -> Result<SsTableIndexOwned, SlateDBError> {
        let path = self.path(&handle.id);
        let obj = ReadOnlyObject {
            object_store: self.object_store.clone(),
            path,
        };
        self.sst_format.read_index(&handle.info, &obj).await
    }

    #[allow(dead_code)]
    pub(crate) async fn read_blocks(
        &self,
        handle: &SsTableHandle,
        blocks: Range<usize>,
    ) -> Result<VecDeque<Block>, SlateDBError> {
        let path = self.path(&handle.id);
        let obj = ReadOnlyObject {
            object_store: self.object_store.clone(),
            path,
        };
        let index = self.sst_format.read_index(&handle.info, &obj).await?;
        self.sst_format
            .read_blocks(&handle.info, &index, blocks, &obj)
            .await
    }

    /// Reads specified blocks from an SSTable using the provided index.
    ///
    /// This function attempts to read blocks from the cache if available
    /// and falls back to reading from storage for uncached blocks
    /// using an async fetch for each contiguous range that blocks are not cached.
    /// It can optionally cache newly read blocks.
    /// TODO: we probably won't need this once we're caching the index
    pub(crate) async fn read_blocks_using_index(
        &self,
        handle: &SsTableHandle,
        index: Arc<SsTableIndexOwned>,
        blocks: Range<usize>,
        cache_blocks: bool,
    ) -> Result<VecDeque<Arc<Block>>, SlateDBError> {
        // Create a ReadOnlyObject for accessing the SSTable file
        let path = self.path(&handle.id);
        let obj = ReadOnlyObject {
            object_store: self.object_store.clone(),
            path,
        };

        // Initialize the result vector and a vector to track uncached ranges
        let mut blocks_read = VecDeque::with_capacity(blocks.end - blocks.start);
        let mut uncached_ranges = Vec::new();

        // If block cache is available, try to retrieve cached blocks
        if let Some(cache) = &self.block_cache {
            // Attempt to get all requested blocks from cache concurrently
            let cached_blocks =
                join_all(blocks.clone().map(|block_num| async move {
                    cache.get((handle.id, block_num)).await.block()
                }))
                .await;

            let mut last_uncached_start = None;

            // Process cached block results
            for (index, block_result) in cached_blocks.into_iter().enumerate() {
                match block_result {
                    Some(cached_block) => {
                        // If a cached block is found, add it to blocks_read
                        if let Some(start) = last_uncached_start.take() {
                            uncached_ranges.push((blocks.start + start)..(blocks.start + index));
                        }
                        blocks_read.push_back(cached_block);
                    }
                    None => {
                        // If a block is not in cache, mark the start of an uncached range
                        last_uncached_start.get_or_insert(index);
                    }
                }
            }

            // Add the last uncached range if it exists
            if let Some(start) = last_uncached_start {
                uncached_ranges.push((blocks.start + start)..blocks.end);
            }
        } else {
            // If no cache is available, treat all blocks as uncached
            uncached_ranges.push(blocks.clone());
        }

        // Read uncached blocks concurrently
        let uncached_blocks = join_all(uncached_ranges.iter().map(|range| {
            let obj_ref = &obj;
            let index_ref = &index;
            async move {
                self.sst_format
                    .read_blocks(&handle.info, index_ref, range.clone(), obj_ref)
                    .await
            }
        }))
        .await;

        // Merge uncached blocks with blocks_read and prepare blocks for caching
        let mut blocks_to_cache = vec![];
        for (range, range_blocks) in uncached_ranges.into_iter().zip(uncached_blocks) {
            for (block_num, block_read) in range.zip(range_blocks?) {
                let block = Arc::new(block_read);
                if cache_blocks {
                    blocks_to_cache.push((handle.id, block_num, block.clone()));
                }
                blocks_read.insert(block_num - blocks.start, block);
            }
        }

        // Cache the newly read blocks if caching is enabled
        if let Some(cache) = &self.block_cache {
            if !blocks_to_cache.is_empty() {
                join_all(blocks_to_cache.into_iter().map(|(id, block_num, block)| {
                    cache.insert((id, block_num), CachedBlock::Block(block))
                }))
                .await;
            }
        }

        Ok(blocks_read)
    }

    #[allow(dead_code)]
    pub(crate) async fn read_block(
        &self,
        handle: &SsTableHandle,
        block: usize,
    ) -> Result<Block, SlateDBError> {
        let path = self.path(&handle.id);
        let obj = ReadOnlyObject {
            object_store: self.object_store.clone(),
            path,
        };
        let index = self.sst_format.read_index(&handle.info, &obj).await?;
        self.sst_format
            .read_block(&handle.info, &index, block, &obj)
            .await
    }

    fn path(&self, id: &SsTableId) -> Path {
        match id {
            SsTableId::Wal(id) => Path::from(format!(
                "{}/{}/{:020}.sst",
                &self.root_path, self.wal_path, id
            )),
            SsTableId::Compacted(ulid) => Path::from(format!(
                "{}/{}/{}.sst",
                &self.root_path,
                self.compacted_path,
                ulid.to_string()
            )),
        }
    }

    /// Parses the SsTableId from a given path
    fn parse_id(root_path: &Path, path: &Path) -> Result<Option<SsTableId>, SlateDBError> {
        if let Some(mut suffix_iter) = path.prefix_match(root_path) {
            match suffix_iter.next() {
                Some(a) if a.as_ref() == "wal" => suffix_iter
                    .next()
                    .and_then(|s| s.as_ref().split('.').next().map(|s| s.parse::<u64>()))
                    .transpose()
                    .map(|r| r.map(SsTableId::Wal))
                    .map_err(|_| SlateDBError::InvalidDBState),
                Some(a) if a.as_ref() == "compacted" => suffix_iter
                    .next()
                    .and_then(|s| s.as_ref().split('.').next().map(Ulid::from_string))
                    .transpose()
                    .map(|r| r.map(SsTableId::Compacted))
                    .map_err(|_| SlateDBError::InvalidDBState),
                _ => Ok(None),
            }
        } else {
            Ok(None)
        }
    }
}

pub(crate) struct EncodedSsTableWriter<'a> {
    id: SsTableId,
    builder: EncodedSsTableBuilder<'a>,
    writer: BufWriter,
    table_store: &'a TableStore,
    blocks_written: usize,
}

impl<'a> EncodedSsTableWriter<'a> {
    pub async fn add(&mut self, key: &[u8], value: Option<&[u8]>) -> Result<(), SlateDBError> {
        self.builder.add(key, value)?;
        self.drain_blocks().await
    }

<<<<<<< HEAD
    pub async fn close(mut self, use_bloom_filter: bool) -> Result<SSTableHandle, SlateDBError> {
        let mut encoded_sst = self.builder.build(use_bloom_filter)?;
=======
    pub async fn close(mut self) -> Result<SsTableHandle, SlateDBError> {
        let mut encoded_sst = self.builder.build()?;
>>>>>>> f86f93f2
        while let Some(block) = encoded_sst.unconsumed_blocks.pop_front() {
            self.writer.write_all(block.as_ref()).await?;
        }
        self.writer.shutdown().await?;
        self.table_store.cache_filter(self.id, encoded_sst.filter);
        Ok(SsTableHandle {
            id: self.id,
            info: encoded_sst.info,
        })
    }

    async fn drain_blocks(&mut self) -> Result<(), SlateDBError> {
        while let Some(block) = self.builder.next_block() {
            self.writer.write_all(block.as_ref()).await?;
            self.blocks_written += 1;
        }
        Ok(())
    }

    #[allow(dead_code)]
    pub(crate) fn blocks_written(&self) -> usize {
        self.blocks_written
    }
}

#[cfg(test)]
mod tests {
    use std::collections::VecDeque;
    use std::sync::Arc;

    use bytes::Bytes;
    use object_store::{memory::InMemory, path::Path, ObjectStore};
    use ulid::Ulid;

    use crate::sst_iter::SstIterator;
    use crate::tablestore::TableStore;
    use crate::test_utils::assert_iterator;
    use crate::types::ValueDeletable;
    use crate::{
        block::Block, block_iterator::BlockIterator, db_state::SsTableId, iter::KeyValueIterator,
    };
    use crate::{error, tablestore::InMemoryCache};
    use crate::{
        inmemory_cache::{InMemoryCacheOptions, MokaCache},
        sst::SsTableFormat,
    };

    const ROOT: &str = "/root";

    #[test]
    fn test_parse_id() {
        let root = Path::from(ROOT);
        let path = Path::from("/root/wal/00000000000000000003.sst");
        let id = TableStore::parse_id(&root, &path).unwrap();
        assert_eq!(id, Some(SsTableId::Wal(3)));

        let path = Path::from("/root/compacted/01J79C21YKR31J2BS1EFXJZ7MR.sst");
        let id = TableStore::parse_id(&root, &path).unwrap();
        assert_eq!(
            id,
            Some(SsTableId::Compacted(
                Ulid::from_string("01J79C21YKR31J2BS1EFXJZ7MR").unwrap()
            ))
        );

        let path = Path::from("/root/invalid/00000000000000000001.sst");
        let id = TableStore::parse_id(&root, &path).unwrap();
        assert_eq!(id, None);
    }

    #[tokio::test]
    async fn test_sst_writer_should_write_sst() {
        // given:
        let os = Arc::new(object_store::memory::InMemory::new());
        let format = SsTableFormat::new(32, 1, None);
        let ts = Arc::new(TableStore::new(os.clone(), format, Path::from(ROOT), None));
        let id = SsTableId::Compacted(Ulid::new());

        // when:
        let mut writer = ts.table_writer(id);
        writer.add(&[b'a'; 16], Some(&[1u8; 16])).await.unwrap();
        writer.add(&[b'b'; 16], Some(&[2u8; 16])).await.unwrap();
        writer.add(&[b'c'; 16], None).await.unwrap();
        writer.add(&[b'd'; 16], Some(&[4u8; 16])).await.unwrap();
        let sst = writer.close(true).await.unwrap();

        // then:
        let mut iter = SstIterator::new(&sst, ts.clone(), 1, 1, true)
            .await
            .unwrap();
        assert_iterator(
            &mut iter,
            &[
                (
                    vec![b'a'; 16],
                    ValueDeletable::Value(Bytes::copy_from_slice(&[1u8; 16])),
                ),
                (
                    vec![b'b'; 16],
                    ValueDeletable::Value(Bytes::copy_from_slice(&[2u8; 16])),
                ),
                (vec![b'c'; 16], ValueDeletable::Tombstone),
                (
                    vec![b'd'; 16],
                    ValueDeletable::Value(Bytes::copy_from_slice(&[4u8; 16])),
                ),
            ],
        )
        .await;
    }

    #[tokio::test]
    async fn test_wal_write_should_fail_when_fenced() {
        let os = Arc::new(object_store::memory::InMemory::new());
        let format = SsTableFormat::new(32, 1, None);
        let ts = Arc::new(TableStore::new(os.clone(), format, Path::from(ROOT), None));
        let wal_id = SsTableId::Wal(1);

        // write a wal sst
        let mut sst1 = ts.table_builder();
        sst1.add(b"key", Some(b"value")).unwrap();
        let table = sst1.build(true).unwrap();
        ts.write_sst(&wal_id, table).await.unwrap();

        let mut sst2 = ts.table_builder();
        sst2.add(b"key", Some(b"value")).unwrap();
        let table2 = sst2.build(true).unwrap();

        // write another wal sst with the same id.
        let result = ts.write_sst(&wal_id, table2).await;
        assert!(matches!(result, Err(error::SlateDBError::Fenced)));
    }

    #[tokio::test]
    async fn test_tablestore_sst_and_partial_cache_hits() {
        // Setup
        let os = Arc::new(InMemory::new());
        let format = SsTableFormat::new(32, 1, None);
        let block_cache = Arc::new(MokaCache::new(InMemoryCacheOptions::default()));
        let ts = Arc::new(TableStore::new(
            os.clone(),
            format,
            Path::from("/root"),
            Some(block_cache.clone()),
        ));

        // Create and write SST
        let id = SsTableId::Compacted(Ulid::new());
        let mut writer = ts.table_writer(id);
        let mut expected_data = Vec::with_capacity(20);
        for i in 0..20 {
            let key = [i as u8; 16];
            let value = [(i + 1) as u8; 16];
            expected_data.push((
                Vec::from(key.as_slice()),
                ValueDeletable::Value(Bytes::copy_from_slice(&value)),
            ));
            writer.add(&key, Some(&value)).await.unwrap();
        }
        let handle = writer.close(true).await.unwrap();

        // Read the index
        let index = Arc::new(ts.read_index(&handle).await.unwrap());

        // Test 1: SST hit
        let blocks = ts
            .read_blocks_using_index(&handle, index.clone(), 0..20, true)
            .await
            .unwrap();

        assert_blocks(&blocks, &expected_data).await;

        // Check that all blocks are now in cache
        for i in 0..20 {
            assert!(
                block_cache.get((handle.id, i)).await.block().is_some(),
                "Block {} should be in cache",
                i
            );
        }

        // Partially clear the cache (remove blocks 5..10 and 15..20)
        for i in 5..10 {
            block_cache.remove((handle.id, i)).await;
        }
        for i in 15..20 {
            block_cache.remove((handle.id, i)).await;
        }

        // Test 2: Partial cache hit, everything should be returned since missing blocks are returned from sst
        let blocks = ts
            .read_blocks_using_index(&handle, index.clone(), 0..20, true)
            .await
            .unwrap();
        assert_blocks(&blocks, &expected_data).await;

        // Check that all blocks are again in cache
        for i in 0..20 {
            assert!(
                block_cache.get((handle.id, i)).await.block().is_some(),
                "Block {} should be in cache after partial hit",
                i
            );
        }

        // Replace SST file with an empty file
        let path = ts.path(&id);
        os.put(&path, Bytes::new().into()).await.unwrap();

        // Test 3: All blocks should be in cache after SST file is emptied
        let blocks = ts
            .read_blocks_using_index(&handle, index.clone(), 0..20, true)
            .await
            .unwrap();
        assert_blocks(&blocks, &expected_data).await;

        // Check that all blocks are still in cache
        for i in 0..20 {
            assert!(
                block_cache.get((handle.id, i)).await.block().is_some(),
                "Block {} should be in cache after SST emptying",
                i
            );
        }

        // Test 4: Verify that reading specific ranges still works after SST file is emptied
        let blocks = ts
            .read_blocks_using_index(&handle, index.clone(), 5..10, true)
            .await
            .unwrap();
        assert_blocks(&blocks, &expected_data[5..10]).await;

        let blocks = ts
            .read_blocks_using_index(&handle, index.clone(), 15..20, true)
            .await
            .unwrap();
        assert_blocks(&blocks, &expected_data[15..20]).await;
    }

    async fn assert_blocks(blocks: &VecDeque<Arc<Block>>, expected: &[(Vec<u8>, ValueDeletable)]) {
        let mut block_iter = blocks.iter();
        let mut expected_iter = expected.iter();

        while let (Some(block), Some(expected_item)) = (block_iter.next(), expected_iter.next()) {
            let mut iter = BlockIterator::from_first_key(block.clone());
            let kv = iter.next().await.unwrap().unwrap();
            assert_eq!(kv.key, expected_item.0);
            assert_eq!(ValueDeletable::Value(kv.value), expected_item.1);
        }

        assert!(block_iter.next().is_none());
        assert!(expected_iter.next().is_none());
    }

    #[tokio::test]
    async fn test_list_compacted_ssts() {
        let os = Arc::new(InMemory::new());
        let format = SsTableFormat::new(32, 1, None);
        let ts = Arc::new(TableStore::new(os.clone(), format, Path::from(ROOT), None));

        // Create id1, id2, and i3 as three random UUIDs that have been sorted ascending.
        // Need to do this because the Ulids are sometimes generated in the same millisecond
        // and the random suffix is used to break the tie, which might be out of order.
        let mut ulids = (0..3).map(|_| Ulid::new()).collect::<Vec<Ulid>>();
        ulids.sort();
        let (id1, id2, id3) = (
            SsTableId::Compacted(ulids[0]),
            SsTableId::Compacted(ulids[1]),
            SsTableId::Compacted(ulids[2]),
        );

        let path1 = ts.path(&id1);
        let path2 = ts.path(&id2);
        let path3 = ts.path(&id3);

        os.put(&path1, Bytes::new().into()).await.unwrap();
        os.put(&path2, Bytes::new().into()).await.unwrap();
        os.put(&path3, Bytes::new().into()).await.unwrap();

        let ssts = ts.list_compacted_ssts(..).await.unwrap();
        assert_eq!(ssts.len(), 3);
        assert_eq!(ssts[0].id, id1);
        assert_eq!(ssts[1].id, id2);
        assert_eq!(ssts[2].id, id3);

        let ssts = ts
            .list_compacted_ssts(id2.unwrap_compacted_id()..id3.unwrap_compacted_id())
            .await
            .unwrap();
        assert_eq!(ssts.len(), 1);
        assert_eq!(ssts[0].id, id2);

        let ssts = ts
            .list_compacted_ssts(id2.unwrap_compacted_id()..)
            .await
            .unwrap();
        assert_eq!(ssts.len(), 2);
        assert_eq!(ssts[0].id, id2);
        assert_eq!(ssts[1].id, id3);

        let ssts = ts
            .list_compacted_ssts(..id3.unwrap_compacted_id())
            .await
            .unwrap();
        assert_eq!(ssts.len(), 2);
        assert_eq!(ssts[0].id, id1);
        assert_eq!(ssts[1].id, id2);
    }

    #[tokio::test]
    async fn test_list_wal_ssts() {
        let os = Arc::new(InMemory::new());
        let format = SsTableFormat::new(32, 1, None);
        let ts = Arc::new(TableStore::new(os.clone(), format, Path::from(ROOT), None));

        let id1 = SsTableId::Wal(1);
        let id2 = SsTableId::Wal(2);
        let id3 = SsTableId::Wal(3);

        let path1 = ts.path(&id1);
        let path2 = ts.path(&id2);
        let path3 = ts.path(&id3);

        os.put(&path1, Bytes::new().into()).await.unwrap();
        os.put(&path2, Bytes::new().into()).await.unwrap();
        os.put(&path3, Bytes::new().into()).await.unwrap();

        let ssts = ts.list_wal_ssts(..).await.unwrap();
        assert_eq!(ssts.len(), 3);
        assert_eq!(ssts[0].id, id1);
        assert_eq!(ssts[1].id, id2);
        assert_eq!(ssts[2].id, id3);

        let ssts = ts
            .list_wal_ssts(id2.unwrap_wal_id()..id3.unwrap_wal_id())
            .await
            .unwrap();
        assert_eq!(ssts.len(), 1);
        assert_eq!(ssts[0].id, id2);

        let ssts = ts.list_wal_ssts(id2.unwrap_wal_id()..).await.unwrap();
        assert_eq!(ssts.len(), 2);
        assert_eq!(ssts[0].id, id2);
        assert_eq!(ssts[1].id, id3);

        let ssts = ts.list_wal_ssts(..id3.unwrap_wal_id()).await.unwrap();
        assert_eq!(ssts.len(), 2);
        assert_eq!(ssts[0].id, id1);
        assert_eq!(ssts[1].id, id2);
    }

    #[tokio::test]
    async fn test_delete_sst() {
        let os = Arc::new(InMemory::new());
        let format = SsTableFormat::new(32, 1, None);
        let ts = Arc::new(TableStore::new(os.clone(), format, Path::from(ROOT), None));

        let id1 = SsTableId::Compacted(Ulid::new());
        let id2 = SsTableId::Compacted(Ulid::new());
        let path1 = ts.path(&id1);
        let path2 = ts.path(&id2);
        os.put(&path1, Bytes::new().into()).await.unwrap();
        os.put(&path2, Bytes::new().into()).await.unwrap();

        let ssts = ts.list_compacted_ssts(..).await.unwrap();
        assert_eq!(ssts.len(), 2);

        ts.delete_sst(&id1).await.unwrap();

        let ssts = ts.list_compacted_ssts(..).await.unwrap();
        assert_eq!(ssts.len(), 1);
        assert_eq!(ssts[0].id, id2);
    }
}<|MERGE_RESOLUTION|>--- conflicted
+++ resolved
@@ -510,13 +510,8 @@
         self.drain_blocks().await
     }
 
-<<<<<<< HEAD
-    pub async fn close(mut self, use_bloom_filter: bool) -> Result<SSTableHandle, SlateDBError> {
+    pub async fn close(mut self, use_bloom_filter: bool) -> Result<SsTableHandle, SlateDBError> {
         let mut encoded_sst = self.builder.build(use_bloom_filter)?;
-=======
-    pub async fn close(mut self) -> Result<SsTableHandle, SlateDBError> {
-        let mut encoded_sst = self.builder.build()?;
->>>>>>> f86f93f2
         while let Some(block) = encoded_sst.unconsumed_blocks.pop_front() {
             self.writer.write_all(block.as_ref()).await?;
         }
