--- conflicted
+++ resolved
@@ -26,6 +26,12 @@
 }
 
 impl DbInner {
+    async fn flush(&self) -> Result<(), SlateDBError> {
+        self.state.write().freeze_wal()?;
+        self.flush_imm_wals().await?;
+        Ok(())
+    }
+
     pub(crate) async fn flush_imm_table(
         &self,
         id: &db_state::SsTableId,
@@ -48,8 +54,6 @@
             .fetch_max_last_durable_tick(imm_table.last_tick());
         Ok(handle)
     }
-<<<<<<< HEAD
-=======
 
     async fn flush_imm_wal(
         &self,
@@ -188,5 +192,4 @@
             }
         }
     }
->>>>>>> 378060a2
 }