--- conflicted
+++ resolved
@@ -13,11 +13,7 @@
 use crate::error::SlateDBError::BackgroundTaskShutdown;
 use crate::iter::KeyValueIterator;
 use crate::mem_table::{ImmutableWal, KVTable, WritableKVTable};
-<<<<<<< HEAD
-=======
-use crate::types::{RowAttributes, ValueDeletable};
 use crate::utils::spawn_bg_task;
->>>>>>> 8917c0a4
 
 #[derive(Debug)]
 pub(crate) enum WalFlushThreadMsg {
@@ -56,34 +52,7 @@
     fn flush_imm_wal_to_memtable(&self, mem_table: &mut WritableKVTable, imm_table: Arc<KVTable>) {
         let mut iter = imm_table.iter();
         while let Some(kv) = iter.next_entry_sync() {
-<<<<<<< HEAD
             mem_table.put(kv);
-=======
-            match kv.value {
-                ValueDeletable::Value(v) => {
-                    mem_table.put(
-                        kv.key,
-                        v,
-                        RowAttributes {
-                            ts: kv.create_ts,
-                            expire_ts: kv.expire_ts,
-                        },
-                    );
-                }
-                ValueDeletable::Merge(_) => {
-                    todo!()
-                }
-                ValueDeletable::Tombstone => {
-                    mem_table.delete(
-                        kv.key,
-                        RowAttributes {
-                            ts: kv.create_ts,
-                            expire_ts: kv.expire_ts,
-                        },
-                    );
-                }
-            }
->>>>>>> 8917c0a4
         }
     }
 
