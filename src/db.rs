--- conflicted
+++ resolved
@@ -42,45 +42,31 @@
 use crate::compactor::Compactor;
 use crate::config::ReadLevel::Uncommitted;
 use crate::config::{DbOptions, PutOptions, ReadOptions, ScanOptions, WriteOptions};
-use crate::db::SstFilterResult::{FilterNegative, FilterPositive, RangeNegative, RangePositive};
 use crate::db_cache::{DbCache, DbCacheWrapper};
 use crate::db_iter::DbIterator;
-<<<<<<< HEAD
 use crate::db_state::{CoreDbState, DbState, SsTableId};
-use crate::error::SlateDBError;
-=======
-use crate::db_state::{CoreDbState, DbState, SortedRun, SsTableHandle, SsTableId};
 use crate::db_stats::DbStats;
 use crate::error::SlateDBError;
 use crate::filter;
 use crate::filter_iterator::FilterIterator;
->>>>>>> 9467ea87
 use crate::flush::WalFlushMsg;
 use crate::garbage_collector::GarbageCollector;
 use crate::iter::KeyValueIterator;
 use crate::manifest_store::{FenceableManifest, ManifestStore, StoredManifest};
 use crate::mem_table::{VecDequeKeyValueIterator, WritableKVTable};
 use crate::mem_table_flush::MemtableFlushMsg;
-<<<<<<< HEAD
-use crate::metrics::DbStats;
 use crate::reader::Reader;
-=======
->>>>>>> 9467ea87
 use crate::sorted_run_iterator::SortedRunIterator;
 use crate::sst::SsTableFormat;
 use crate::sst_iter::{SstIterator, SstIteratorOptions};
 use crate::stats::StatRegistry;
-use crate::tablestore::TableStore;
-<<<<<<< HEAD
-use crate::utils::MonotonicClock;
-use crate::{filter, wal_replay};
-=======
+use crate::tablestore::{SstFilterResult, TableStore};
+use crate::wal_replay;
 use crate::types::RowEntry;
-use crate::utils::{
-    bg_task_result_into_err, filter_expired, get_now_for_read, unwrap_result, MonotonicClock,
-};
->>>>>>> 9467ea87
+use crate::utils::{bg_task_result_into_err, get_now_for_read, is_not_expired, MonotonicClock};
 use tracing::{info, warn};
+use SstFilterResult::FilterNegative;
+use crate::tablestore::SstFilterResult::FilterPositive;
 
 pub(crate) struct DbInner {
     pub(crate) state: Arc<RwLock<DbState>>,
@@ -133,35 +119,22 @@
         self.check_error()?;
         let key = key.as_ref();
         let snapshot = self.state.read().snapshot();
-<<<<<<< HEAD
-=======
         let ttl_now = get_now_for_read(self.mono_clock.clone(), options.read_level).await?;
->>>>>>> 9467ea87
 
         if matches!(options.read_level, Uncommitted) {
             let maybe_val = std::iter::once(snapshot.wal)
                 .chain(snapshot.state.imm_wal.iter().map(|imm| imm.table()))
                 .find_map(|memtable| memtable.get(key));
-<<<<<<< HEAD
             if let Some(val) = maybe_val {
-                return Ok(val.value.bytes());
-=======
-            if let Some(entry) = maybe_val {
-                return self.unwrap_value(filter_expired(entry, ttl_now));
->>>>>>> 9467ea87
+                return Ok(Self::unwrap_value_if_not_expired(&val, ttl_now))
             }
         }
 
         let maybe_val = std::iter::once(snapshot.memtable)
             .chain(snapshot.state.imm_memtable.iter().map(|imm| imm.table()))
             .find_map(|memtable| memtable.get(key));
-<<<<<<< HEAD
         if let Some(val) = maybe_val {
-            return Ok(val.value.bytes());
-=======
-        if let Some(entry) = maybe_val {
-            return self.unwrap_value(filter_expired(entry, ttl_now));
->>>>>>> 9467ea87
+            return Ok(Self::unwrap_value_if_not_expired(&val, ttl_now))
         }
 
         // Since the key remains unchanged during the point query, we only need to compute
@@ -176,25 +149,18 @@
         };
 
         for sst in &snapshot.state.core.l0 {
-<<<<<<< HEAD
-            if self
-                .table_store
-                .sst_might_include_key(sst, key, key_hash)
-                .await?
-            {
-                let mut iter =
-=======
-            let filter_result = self.sst_might_include_key(sst, key, key_hash).await?;
+            let filter_result = self.table_store.sst_might_include_key(sst, key, key_hash).await?;
+            self.record_filter_result(&filter_result);
+
             if filter_result.might_contain_key() {
                 let iter =
->>>>>>> 9467ea87
                     SstIterator::for_key(sst, key, self.table_store.clone(), sst_iter_options)
                         .await?;
 
                 let mut ttl_iter = FilterIterator::wrap_ttl_filter_iterator(iter, ttl_now);
                 if let Some(entry) = ttl_iter.next_entry().await? {
                     if entry.key == key {
-                        return Ok(entry.value.bytes());
+                        return Ok(entry.value.as_bytes());
                     }
                 }
                 if matches!(filter_result, FilterPositive) {
@@ -204,25 +170,18 @@
         }
 
         for sr in &snapshot.state.core.compacted {
-<<<<<<< HEAD
-            if self
-                .table_store
-                .sr_might_include_key(sr, key, key_hash)
-                .await?
-            {
-                let mut iter =
-=======
-            let filter_result = self.sr_might_include_key(sr, key, key_hash).await?;
+            let filter_result = self.table_store.sr_might_include_key(sr, key, key_hash).await?;
+            self.record_filter_result(&filter_result);
+
             if filter_result.might_contain_key() {
                 let iter =
->>>>>>> 9467ea87
                     SortedRunIterator::for_key(sr, key, self.table_store.clone(), sst_iter_options)
                         .await?;
 
                 let mut ttl_iter = FilterIterator::wrap_ttl_filter_iterator(iter, ttl_now);
                 if let Some(entry) = ttl_iter.next_entry().await? {
                     if entry.key == key {
-                        return Ok(entry.value.bytes());
+                        return Ok(entry.value.as_bytes());
                     }
                 }
                 if matches!(filter_result, FilterPositive) {
@@ -233,11 +192,23 @@
         Ok(None)
     }
 
-    fn unwrap_value(&self, entry: Option<RowEntry>) -> Result<Option<Bytes>, SlateDBError> {
-        if let Some(unwrapped) = entry {
-            unwrap_result(unwrapped.value)
+
+    fn record_filter_result(&self, result: &SstFilterResult) {
+        if matches!(result, FilterPositive) {
+            self.db_stats.sst_filter_positives.inc();
+        } else if matches!(result, FilterNegative) {
+            self.db_stats.sst_filter_negatives.inc();
+        }
+    }
+
+    fn unwrap_value_if_not_expired(
+        entry: &RowEntry,
+        now_ttl: i64,
+    ) -> Option<Bytes> {
+        if is_not_expired(&entry, now_ttl) {
+            None
         } else {
-            Ok(None)
+            entry.value.as_bytes()
         }
     }
 
@@ -330,67 +301,6 @@
         }
     }
 
-<<<<<<< HEAD
-=======
-    /// Check if the given key might be in the range of the SST. Checks if the key is
-    /// in the range of the sst and if the filter might contain the key.
-    /// ## Arguments
-    /// - `sst`: the sst to check
-    /// - `key`: the key to check
-    /// - `key_hash`: the hash of the key (used for filter, to avoid recomputing the hash)
-    /// ## Returns
-    /// - `true` if the key is in the range of the sst.
-    async fn sst_might_include_key(
-        &self,
-        sst: &SsTableHandle,
-        key: &[u8],
-        key_hash: u64,
-    ) -> Result<SstFilterResult, SlateDBError> {
-        if !sst.range_covers_key(key) {
-            return Ok(RangeNegative);
-        }
-        if let Some(filter) = self.table_store.read_filter(sst).await? {
-            return if filter.might_contain(key_hash) {
-                self.db_stats.sst_filter_positives.inc();
-                Ok(FilterPositive)
-            } else {
-                self.db_stats.sst_filter_negatives.inc();
-                Ok(FilterNegative)
-            };
-        }
-        Ok(RangePositive)
-    }
-
-    /// Check if the given key might be in the range of the sorted run (SR). Checks if the key
-    /// is in the range of the SSTs in the run and if the SST's filter might contain the key.
-    /// ## Arguments
-    /// - `sr`: the sorted run to check
-    /// - `key`: the key to check
-    /// - `key_hash`: the hash of the key (used for filter, to avoid recomputing the hash)
-    /// ## Returns
-    /// - `true` if the key is in the range of the sst.
-    async fn sr_might_include_key(
-        &self,
-        sr: &SortedRun,
-        key: &[u8],
-        key_hash: u64,
-    ) -> Result<SstFilterResult, SlateDBError> {
-        let Some(sst) = sr.find_sst_with_range_covering_key(key) else {
-            return Ok(RangeNegative);
-        };
-        if let Some(filter) = self.table_store.read_filter(sst).await? {
-            return if filter.might_contain(key_hash) {
-                self.db_stats.sst_filter_positives.inc();
-                Ok(FilterPositive)
-            } else {
-                self.db_stats.sst_filter_negatives.inc();
-                Ok(FilterNegative)
-            };
-        }
-        Ok(RangePositive)
-    }
-
->>>>>>> 9467ea87
     pub(crate) fn wal_enabled(&self) -> bool {
         #[cfg(feature = "wal_disable")]
         return self.options.wal_enabled;
@@ -603,22 +513,6 @@
             return Err(error.clone());
         }
         Ok(())
-    }
-}
-
-enum SstFilterResult {
-    RangeNegative,
-    RangePositive,
-    FilterPositive,
-    FilterNegative,
-}
-
-impl SstFilterResult {
-    fn might_contain_key(&self) -> bool {
-        match self {
-            RangeNegative | FilterNegative => false,
-            RangePositive | FilterPositive => true,
-        }
     }
 }
 
