//! This module provides the core database functionality for SlateDB.
//! It provides methods for reading and writing to the database, as well as for flushing the database to disk.
//!
//! The `Db` struct represents a database.
//!
//! # Examples
//!
//! Basic usage of the `Db` struct:
//!
//! ```
//! use slatedb::{db::Db, error::SlateDBError};
//! use slatedb::object_store::{ObjectStore, memory::InMemory};
//! use std::sync::Arc;
//!
//! #[tokio::main]
//! async fn main() -> Result<(), SlateDBError> {
//!     let object_store: Arc<dyn ObjectStore> = Arc::new(InMemory::new());
//!     let db = Db::open("test_db", object_store).await?;
//!     Ok(())
//! }
//! ```
use std::collections::VecDeque;
use std::ops::RangeBounds;
use std::sync::Arc;

use bytes::Bytes;
use fail_parallel::FailPointRegistry;
use object_store::path::Path;
use object_store::ObjectStore;
use parking_lot::{Mutex, RwLock};
use tokio::runtime::Handle;
use tokio::sync::mpsc::UnboundedSender;

use crate::batch::WriteBatch;
use crate::batch_write::{WriteBatchMsg, WriteBatchRequest};
use crate::bytes_range::BytesRange;
use crate::cached_object_store::CachedObjectStore;
use crate::cached_object_store::FsCacheStorage;
use crate::compactor::Compactor;
use crate::config::ReadLevel::Uncommitted;
use crate::config::{
    DbOptions, PutOptions, ReadOptions, ScanOptions, WriteOptions, DEFAULT_READ_OPTIONS,
    DEFAULT_SCAN_OPTIONS, DEFAULT_WRITE_OPTIONS,
};
use crate::db_iter::DbIterator;
use crate::db_state::{CoreDbState, DbState, SortedRun, SsTableHandle, SsTableId};
use crate::error::SlateDBError;
use crate::filter;
use crate::flush::WalFlushThreadMsg;
use crate::garbage_collector::GarbageCollector;
use crate::iter::KeyValueIterator;
use crate::manifest_store::{FenceableManifest, ManifestStore, StoredManifest};
use crate::mem_table::{VecDequeKeyValueIterator, WritableKVTable};
use crate::mem_table_flush::MemtableFlushThreadMsg;
use crate::metrics::DbStats;
use crate::sorted_run_iterator::SortedRunIterator;
use crate::sst::SsTableFormat;
use crate::sst_iter::{SstIterator, SstIteratorOptions};
use crate::tablestore::TableStore;
use crate::types::{RowAttributes, ValueDeletable};
use tracing::{info, warn};

pub(crate) type FlushSender = tokio::sync::oneshot::Sender<Result<(), SlateDBError>>;
pub(crate) type FlushMsg<T> = (Option<FlushSender>, T);

pub(crate) struct DbInner {
    pub(crate) state: Arc<RwLock<DbState>>,
    pub(crate) options: DbOptions,
    pub(crate) table_store: Arc<TableStore>,
    pub(crate) wal_flush_notifier: UnboundedSender<FlushMsg<WalFlushThreadMsg>>,
    pub(crate) memtable_flush_notifier: UnboundedSender<FlushMsg<MemtableFlushThreadMsg>>,
    pub(crate) write_notifier: UnboundedSender<WriteBatchMsg>,
    pub(crate) db_stats: Arc<DbStats>,
}

impl DbInner {
    pub async fn new(
        options: DbOptions,
        table_store: Arc<TableStore>,
        core_db_state: CoreDbState,
        wal_flush_notifier: UnboundedSender<FlushMsg<WalFlushThreadMsg>>,
        memtable_flush_notifier: UnboundedSender<FlushMsg<MemtableFlushThreadMsg>>,
        write_notifier: UnboundedSender<WriteBatchMsg>,
        db_stats: Arc<DbStats>,
    ) -> Result<Self, SlateDBError> {
        let state = DbState::new(core_db_state);
        let db_inner = Self {
            state: Arc::new(RwLock::new(state)),
            options,
            table_store,
            wal_flush_notifier,
            memtable_flush_notifier,
            write_notifier,
            db_stats,
        };
        Ok(db_inner)
    }

    /// Get the value for a given key.
    pub async fn get_with_options(
        &self,
        key: &[u8],
        options: &ReadOptions,
    ) -> Result<Option<Bytes>, SlateDBError> {
        self.check_error()?;
        let snapshot = self.state.read().snapshot();

        // Temporary function to convert ValueDeletable to Option<Bytes> until
        // we add proper support for merges.
        let unwrap_result = |v| match v {
            ValueDeletable::Value(v) => Ok(Some(v)),
            ValueDeletable::Merge(_) => {
                unimplemented!("MergeOperator is not yet fully implemented")
            }
            ValueDeletable::Tombstone => Ok(None),
        };

        if matches!(options.read_level, Uncommitted) {
            let maybe_val = std::iter::once(snapshot.wal)
                .chain(snapshot.state.imm_wal.iter().map(|imm| imm.table()))
                .find_map(|memtable| memtable.get(key));
            if let Some(val) = maybe_val {
                return unwrap_result(val.value);
            }
        }

        let maybe_val = std::iter::once(snapshot.memtable)
            .chain(snapshot.state.imm_memtable.iter().map(|imm| imm.table()))
            .find_map(|memtable| memtable.get(key));
        if let Some(val) = maybe_val {
            return unwrap_result(val.value);
        }

        // Since the key remains unchanged during the point query, we only need to compute
        // the hash value once and pass it to the filter to avoid unnecessary hash computation
        let key_hash = filter::filter_hash(key);
        let key_bytes = Bytes::copy_from_slice(key);

        // cache blocks that are being read
        let sst_iter_options = SstIteratorOptions {
            max_fetch_tasks: 1,
            blocks_to_fetch: 1,
            cache_blocks: true,
            eager_spawn: true,
        };

        for sst in &snapshot.state.core.l0 {
            if self
                .sst_might_include_key(sst, &key_bytes, key_hash)
                .await?
            {
                let mut iter = SstIterator::for_key(
                    sst,
                    key,
                    self.table_store.clone(),
                    sst_iter_options,
                ).await?;

                if let Some(entry) = iter.next_entry().await? {
                    if entry.key == key {
                        return unwrap_result(entry.value);
                    }
                }
            }
        }

        for sr in &snapshot.state.core.compacted {
            if self.sr_might_include_key(sr, key, key_hash).await? {
                let mut iter = SortedRunIterator::for_key(
                    sr,
                    key,
                    self.table_store.clone(),
                    sst_iter_options,
                ).await?;
                if let Some(entry) = iter.next_entry().await? {
                    if entry.key == key {
                        return unwrap_result(entry.value);
                    }
                }
            }
        }
        Ok(None)
    }

    pub async fn scan_with_options<'a>(
        &'a self,
        range: BytesRange,
        options: &ScanOptions,
    ) -> Result<DbIterator<'a>, SlateDBError> {
        self.check_error()?;
        let snapshot = Arc::new(self.state.read().snapshot());
        let mut memtables = VecDeque::new();

        if matches!(options.read_level, Uncommitted) {
            memtables.push_back(snapshot.wal.clone());
            for imm_wal in &snapshot.state.imm_wal {
                memtables.push_back(imm_wal.table());
            }
        }

        memtables.push_back(snapshot.memtable.clone());
        for memtable in &snapshot.state.imm_memtable {
            memtables.push_back(memtable.table());
        }

        let mem_iter =
            VecDequeKeyValueIterator::materialize_range(memtables, range.clone()).await?;

        let state = snapshot.state.as_ref().clone();
        let read_ahead_blocks = self.table_store.bytes_to_blocks(options.read_ahead_bytes);

        let sst_iter_options = SstIteratorOptions {
            max_fetch_tasks: 1,
            blocks_to_fetch: read_ahead_blocks,
            cache_blocks: options.cache_blocks,
            eager_spawn: true,
        };

        let mut l0_iters = VecDeque::new();
        for sst in state.core.l0 {
            let iter = SstIterator::range(
                sst,
                range.clone(),
                self.table_store.clone(),
                sst_iter_options
            ).await?;
            l0_iters.push_back(iter);
        }

        let mut sr_iters = VecDeque::new();
        for sr in state.core.compacted {
            let iter = SortedRunIterator::range(
                sr,
                range.clone(),
                self.table_store.clone(),
                sst_iter_options,
            ).await?;
            sr_iters.push_back(iter);
        }

        DbIterator::new(range.clone(), mem_iter, l0_iters, sr_iters).await
    }

    async fn fence_writers(
        &self,
        manifest: &mut FenceableManifest,
        next_wal_id: u64,
    ) -> Result<(), SlateDBError> {
        let mut empty_wal_id = next_wal_id;

        loop {
            let empty_wal = WritableKVTable::new();
            match self
                .flush_imm_table(&SsTableId::Wal(empty_wal_id), empty_wal.table().clone())
                .await
            {
                Ok(_) => {
                    return Ok(());
                }
                Err(SlateDBError::Fenced) => {
                    let updated_state = manifest.refresh().await?;
                    self.state.write().refresh_db_state(updated_state);
                    empty_wal_id += 1;
                }
                Err(e) => {
                    return Err(e);
                }
            }
        }
    }

    /// Check if the given key might be in the range of the SST. Checks if the key is
    /// in the range of the sst and if the filter might contain the key.
    /// ## Arguments
    /// - `sst`: the sst to check
    /// - `key`: the key to check
    /// - `key_hash`: the hash of the key (used for filter, to avoid recomputing the hash)
    /// ## Returns
    /// - `true` if the key is in the range of the sst.
    async fn sst_might_include_key(
        &self,
        sst: &SsTableHandle,
        key: &[u8],
        key_hash: u64,
    ) -> Result<bool, SlateDBError> {
        if !sst.range_covers_key(key) {
            return Ok(false);
        }
        if let Some(filter) = self.table_store.read_filter(sst).await? {
            return Ok(filter.might_contain(key_hash));
        }
        Ok(true)
    }

    /// Check if the given key might be in the range of the sorted run (SR). Checks if the key
    /// is in the range of the SSTs in the run and if the SST's filter might contain the key.
    /// ## Arguments
    /// - `sr`: the sorted run to check
    /// - `key`: the key to check
    /// - `key_hash`: the hash of the key (used for filter, to avoid recomputing the hash)
    /// ## Returns
    /// - `true` if the key is in the range of the sst.
    async fn sr_might_include_key(
        &self,
        sr: &SortedRun,
        key: &[u8],
        key_hash: u64,
    ) -> Result<bool, SlateDBError> {
        if let Some(sst) = sr.find_sst_with_range_covering_key(key) {
            if let Some(filter) = self.table_store.read_filter(sst).await? {
                return Ok(filter.might_contain(key_hash));
            }
            return Ok(true);
        }
        Ok(false)
    }

    pub(crate) fn wal_enabled(&self) -> bool {
        #[cfg(feature = "wal_disable")]
        return self.options.wal_enabled;
        #[cfg(not(feature = "wal_disable"))]
        return true;
    }

    pub async fn write_with_options(
        &self,
        batch: WriteBatch,
        options: &WriteOptions,
    ) -> Result<(), SlateDBError> {
        self.check_error()?;

        if batch.ops.is_empty() {
            return Ok(());
        }

        let (tx, rx) = tokio::sync::oneshot::channel();
        let batch_msg = WriteBatchMsg::WriteBatch(WriteBatchRequest { batch, done: tx });

        self.maybe_apply_backpressure().await?;
        self.write_notifier
            .send(batch_msg)
            .expect("write notifier closed");

        // if the write pipeline task exits then this call to rx.await will fail because tx is dropped
        let current_table = rx.await??;

        if options.await_durable {
            current_table.await_durable().await?;
        }

        Ok(())
    }

    #[inline]
    pub(crate) async fn maybe_apply_backpressure(&self) -> Result<(), SlateDBError> {
        loop {
            let mem_size_bytes = {
                let guard = self.state.read();
                // Exclude active memtable and WAL to avoid a write lock.
                let imm_wal_size = guard
                    .state()
                    .imm_wal
                    .iter()
                    .map(|imm| imm.table().size())
                    .sum::<usize>();
                let imm_memtable_size = guard
                    .state()
                    .imm_memtable
                    .iter()
                    .map(|imm| imm.table().size())
                    .sum::<usize>();
                imm_wal_size + imm_memtable_size
            };
            if mem_size_bytes >= self.options.max_unflushed_bytes {
                let (wal_table, mem_table) = {
                    let guard = self.state.read();
                    (
                        guard.state().imm_wal.back().map(|imm| imm.table().clone()),
                        guard.state().imm_memtable.back().cloned(),
                    )
                };
                tracing::warn!(
                    "Unflushed memtable and WAL size {} >= max_unflushed_bytes {}. Applying backpressure.",
                    mem_size_bytes, self.options.max_unflushed_bytes,
                );

                match (wal_table, mem_table) {
                    (Some(wal_table), Some(mem_table)) => {
                        tokio::select! {
                            result = wal_table.await_durable() => {
                                result?;
                            }
                            result = mem_table.await_flush_to_l0() => {
                                result?;
                            }
                        }
                    }
                    (Some(wal_table), None) => {
                        wal_table.await_durable().await?;
                    }
                    (None, Some(mem_table)) => {
                        mem_table.await_flush_to_l0().await?;
                    }
                    _ => {
                        // No tables to flush, so backpressure is no longer needed.
                        break;
                    }
                }
            } else {
                break;
            }
        }
        Ok(())
    }

    async fn flush_wals(&self) -> Result<(), SlateDBError> {
        let (tx, rx) = tokio::sync::oneshot::channel();
        self.wal_flush_notifier
            .send((Some(tx), WalFlushThreadMsg::FlushImmutableWals))
            .map_err(|_| SlateDBError::WalFlushChannelError)?;
        rx.await?
    }

    // use to manually flush memtables
    async fn flush_memtables(&self) -> Result<(), SlateDBError> {
        let (tx, rx) = tokio::sync::oneshot::channel();
        self.memtable_flush_notifier
            .send((Some(tx), MemtableFlushThreadMsg::FlushImmutableMemtables))
            .map_err(|_| SlateDBError::MemtableFlushChannelError)?;
        rx.await?
    }

    async fn replay_wal(&self) -> Result<(), SlateDBError> {
        async fn load_sst_iters(
            db_inner: &DbInner,
            sst_id: u64,
<<<<<<< HEAD
        ) -> Result<(SstIterator<'_>, u64), SlateDBError> {
            let sst = db_inner
                .table_store
                .open_sst(&SsTableId::Wal(sst_id))
                .await?;
=======
        ) -> Result<(SstIterator<'_, Arc<SsTableHandle>>, u64), SlateDBError> {
            let sst = Arc::new(
                db_inner
                    .table_store
                    .open_sst(&SsTableId::Wal(sst_id))
                    .await?,
            );
>>>>>>> b58c820e
            let id = match &sst.id {
                SsTableId::Wal(id) => *id,
                SsTableId::Compacted(_) => return Err(SlateDBError::InvalidDBState),
            };
<<<<<<< HEAD
            let sst_iter_options = SstIteratorOptions {
                max_fetch_tasks: 1,
                blocks_to_fetch: 256,
                cache_blocks: true,
                eager_spawn: true,
            };
            let iter = SstIterator::all(
                sst,
                db_inner.table_store.clone(),
                sst_iter_options
            ).await?;
=======
            let iter = SstIterator::new_spawn(
                Arc::clone(&sst),
                db_inner.table_store.clone(),
                1,
                256,
                true,
            )
            .await?;
>>>>>>> b58c820e
            Ok((iter, id))
        }

        let wal_id_last_compacted = self.state.read().state().core.last_compacted_wal_sst_id;
        let mut wal_sst_list = self
            .table_store
            .list_wal_ssts((wal_id_last_compacted + 1)..)
            .await?
            .into_iter()
            .map(|wal_sst| wal_sst.id.unwrap_wal_id())
            .collect::<Vec<_>>();
        let mut last_sst_id = wal_id_last_compacted;
        let sst_batch_size = 4;

        let mut remaining_sst_list = Vec::new();
        if wal_sst_list.len() > sst_batch_size {
            remaining_sst_list = wal_sst_list.split_off(sst_batch_size);
        }
        let mut remaining_sst_iter = remaining_sst_list.iter();

        // Load the first N ssts and instantiate their iterators
        let mut sst_iterators = VecDeque::new();
        for sst_id in wal_sst_list {
            sst_iterators.push_back(load_sst_iters(self, sst_id).await?);
        }

        while let Some((mut sst_iter, sst_id)) = sst_iterators.pop_front() {
            last_sst_id = sst_id;
            // iterate over the WAL SSTs in reverse order to ensure we recover in write-order
            // buffer the WAL entries to bulk replay them into the memtable.
            let mut wal_replay_buf = Vec::new();
            while let Some(kv) = sst_iter.next_entry().await? {
                wal_replay_buf.push(kv);
            }
            // Build the memtable
            {
                let mut guard = self.state.write();
                for kv in wal_replay_buf.iter() {
                    if let Some(ts) = kv.create_ts {
                        guard.update_clock_tick(ts)?;
                    }

                    match &kv.value {
                        ValueDeletable::Value(value) => {
                            guard.memtable().put(
                                kv.key.clone(),
                                value.clone(),
                                RowAttributes {
                                    ts: kv.create_ts,
                                    expire_ts: kv.expire_ts,
                                },
                            );
                        }
                        ValueDeletable::Merge(_) => {
                            todo!()
                        }
                        ValueDeletable::Tombstone => guard.memtable().delete(
                            kv.key.clone(),
                            RowAttributes {
                                ts: kv.create_ts,
                                expire_ts: kv.expire_ts,
                            },
                        ),
                    }
                }
                self.maybe_freeze_memtable(&mut guard, sst_id)?;
                if guard.state().core.next_wal_sst_id == sst_id {
                    guard.increment_next_wal_id();
                }
            }

            // feed the remaining SstIterators into the vecdeque
            if let Some(sst_id) = remaining_sst_iter.next() {
                sst_iterators.push_back(load_sst_iters(self, *sst_id).await?);
            }
        }

        // assert that we didn't have any gaps in the wal
        assert_eq!(
            last_sst_id + 1,
            self.state.read().state().core.next_wal_sst_id
        );

        Ok(())
    }

    /// Return an error if the state has encountered
    /// an unrecoverable error.
    pub(crate) fn check_error(&self) -> Result<(), SlateDBError> {
        let error_reader = {
            let state = self.state.read();
            state.error_reader()
        };
        if let Some(error) = error_reader.read() {
            return Err(error.clone());
        }
        Ok(())
    }
}

pub struct Db {
    inner: Arc<DbInner>,
    /// The handle for the flush thread.
    wal_flush_task: Mutex<Option<tokio::task::JoinHandle<Result<(), SlateDBError>>>>,
    memtable_flush_task: Mutex<Option<tokio::task::JoinHandle<Result<(), SlateDBError>>>>,
    write_task: Mutex<Option<tokio::task::JoinHandle<Result<(), SlateDBError>>>>,
    compactor: Mutex<Option<Compactor>>,
    garbage_collector: Mutex<Option<GarbageCollector>>,
}

impl Db {
    /// Open a new database with default options.
    ///
    /// ## Arguments
    /// - `path`: the path to the database
    /// - `object_store`: the object store to use for the database
    ///
    /// ## Returns
    /// - `Db`: the database
    ///
    /// ## Errors
    /// - `SlateDBError`: if there was an error opening the database
    ///
    /// ## Examples
    ///
    /// ```
    /// use slatedb::{db::Db, error::SlateDBError};
    /// use slatedb::object_store::{ObjectStore, memory::InMemory};
    /// use std::sync::Arc;
    ///
    /// #[tokio::main]
    /// async fn main() -> Result<(), SlateDBError> {
    ///     let object_store: Arc<dyn ObjectStore> = Arc::new(InMemory::new());
    ///     let db = Db::open("test_db", object_store).await?;
    ///     Ok(())
    /// }
    /// ```
    pub async fn open<P: Into<Path>>(
        path: P,
        object_store: Arc<dyn ObjectStore>,
    ) -> Result<Self, SlateDBError> {
        Self::open_with_opts(path, DbOptions::default(), object_store).await
    }

    /// Open a new database with custom `DbOptions`.
    ///
    /// ## Arguments
    /// - `path`: the path to the database
    /// - `options`: the options to use for the database
    /// - `object_store`: the object store to use for the database
    ///
    /// ## Returns
    /// - `Db`: the database
    ///
    /// ## Errors
    /// - `SlateDBError`: if there was an error opening the database
    ///
    /// ## Examples
    ///
    /// ```
    /// use slatedb::{db::Db, config::DbOptions, error::SlateDBError};
    /// use slatedb::object_store::{ObjectStore, memory::InMemory};
    /// use std::sync::Arc;
    ///
    /// #[tokio::main]
    /// async fn main() -> Result<(), SlateDBError> {
    ///     let object_store: Arc<dyn ObjectStore> = Arc::new(InMemory::new());
    ///     let db = Db::open_with_opts("test_db", DbOptions::default(), object_store).await?;
    ///     Ok(())
    /// }
    /// ```
    pub async fn open_with_opts<P: Into<Path>>(
        path: P,
        options: DbOptions,
        object_store: Arc<dyn ObjectStore>,
    ) -> Result<Self, SlateDBError> {
        Self::open_with_fp_registry(
            path,
            options,
            object_store,
            Arc::new(FailPointRegistry::new()),
        )
        .await
    }

    /// Open a new database with a custom `FailPointRegistry`.
    ///
    /// ## Arguments
    /// - `path`: the path to the database
    /// - `options`: the options to use for the database
    /// - `object_store`: the object store to use for the database
    /// - `fp_registry`: the failpoint registry to use for the database
    ///
    /// ## Returns
    /// - `Db`: the database
    ///
    /// ## Errors
    /// - `SlateDBError`: if there was an error opening the database
    ///
    /// ## Examples
    ///
    /// ```
    /// use slatedb::{db::Db, config::DbOptions, error::SlateDBError};
    /// use slatedb::fail_parallel::FailPointRegistry;
    /// use slatedb::object_store::{ObjectStore, memory::InMemory};
    /// use std::sync::Arc;
    ///
    /// #[tokio::main]
    /// async fn main() -> Result<(), SlateDBError> {
    ///     let object_store: Arc<dyn ObjectStore> = Arc::new(InMemory::new());
    ///     let fp_registry = Arc::new(FailPointRegistry::new());
    ///     let db = Db::open_with_fp_registry("test_db", DbOptions::default(), object_store, fp_registry).await?;
    ///     Ok(())
    /// }
    /// ```
    pub async fn open_with_fp_registry<P: Into<Path>>(
        path: P,
        options: DbOptions,
        object_store: Arc<dyn ObjectStore>,
        fp_registry: Arc<FailPointRegistry>,
    ) -> Result<Self, SlateDBError> {
        let path = path.into();
        if let Ok(options_json) = options.to_json_string() {
            tracing::info!(?path, options = options_json, "Opening SlateDB database");
        } else {
            tracing::info!(?path, ?options, "Opening SlateDB database");
        }

        let db_stats = Arc::new(DbStats::new());
        let sst_format = SsTableFormat {
            min_filter_keys: options.min_filter_keys,
            filter_bits_per_key: options.filter_bits_per_key,
            compression_codec: options.compression_codec,
            ..SsTableFormat::default()
        };
        let maybe_cached_object_store = match &options.object_store_cache_options.root_folder {
            None => object_store.clone(),
            Some(cache_root_folder) => {
                let cache_storage = Arc::new(FsCacheStorage::new(
                    cache_root_folder.clone(),
                    options.object_store_cache_options.max_cache_size_bytes,
                    options.object_store_cache_options.scan_interval,
                    db_stats.clone(),
                ));

                let cached_object_store = CachedObjectStore::new(
                    object_store.clone(),
                    cache_storage,
                    options.object_store_cache_options.part_size_bytes,
                    db_stats.clone(),
                )?;
                cached_object_store.start_evictor().await;
                cached_object_store
            }
        };

        let table_store = Arc::new(TableStore::new_with_fp_registry(
            maybe_cached_object_store.clone(),
            sst_format.clone(),
            path.clone(),
            fp_registry.clone(),
            options.block_cache.clone(),
        ));

        let manifest_store = Arc::new(ManifestStore::new(&path, maybe_cached_object_store.clone()));
        let latest_manifest = StoredManifest::try_load(manifest_store.clone()).await?;

        // get the next wal id before writing manifest.
        let wal_id_last_compacted = match &latest_manifest {
            Some(latest_stored_manifest) => {
                latest_stored_manifest.db_state().last_compacted_wal_sst_id
            }
            None => 0,
        };
        let next_wal_id = table_store.next_wal_sst_id(wal_id_last_compacted).await?;

        let mut manifest = Self::init_db(&manifest_store, latest_manifest).await?;
        let (memtable_flush_tx, memtable_flush_rx) = tokio::sync::mpsc::unbounded_channel();
        let (wal_flush_tx, wal_flush_rx) = tokio::sync::mpsc::unbounded_channel();
        let (write_tx, write_rx) = tokio::sync::mpsc::unbounded_channel();
        let inner = Arc::new(
            DbInner::new(
                options.clone(),
                table_store.clone(),
                manifest.db_state()?.clone(),
                wal_flush_tx,
                memtable_flush_tx,
                write_tx,
                db_stats,
            )
            .await?,
        );
        if inner.wal_enabled() {
            inner.fence_writers(&mut manifest, next_wal_id).await?;
        }
        inner.replay_wal().await?;
        let tokio_handle = Handle::current();
        let flush_task = if inner.wal_enabled() {
            inner.spawn_flush_task(wal_flush_rx, &tokio_handle)
        } else {
            None
        };
        let memtable_flush_task =
            inner.spawn_memtable_flush_task(manifest, memtable_flush_rx, &tokio_handle);
        let write_task = inner.spawn_write_task(write_rx, &tokio_handle);
        let mut compactor = None;
        if let Some(compactor_options) = &inner.options.compactor_options {
            // not to pollute the cache during compaction
            let uncached_table_store = Arc::new(TableStore::new_with_fp_registry(
                object_store.clone(),
                sst_format,
                path.clone(),
                fp_registry.clone(),
                None,
            ));
            let cleanup_inner = inner.clone();
            compactor = Some(
                Compactor::new(
                    manifest_store.clone(),
                    uncached_table_store.clone(),
                    compactor_options.clone(),
                    Handle::current(),
                    inner.db_stats.clone(),
                    move |err: &SlateDBError| {
                        warn!("compactor thread exited with {:?}", err);
                        let mut state = cleanup_inner.state.write();
                        state.record_fatal_error(err.clone())
                    },
                )
                .await?,
            )
        }
        let mut garbage_collector = None;
        if let Some(gc_options) = &inner.options.garbage_collector_options {
            let cleanup_inner = inner.clone();
            garbage_collector = Some(
                GarbageCollector::new(
                    manifest_store.clone(),
                    table_store.clone(),
                    gc_options.clone(),
                    Handle::current(),
                    inner.db_stats.clone(),
                    move |err| {
                        warn!("GC thread exited with {:?}", err);
                        let mut state = cleanup_inner.state.write();
                        state.record_fatal_error(err.clone())
                    },
                )
                .await,
            )
        };
        Ok(Self {
            inner,
            wal_flush_task: Mutex::new(flush_task),
            memtable_flush_task: Mutex::new(memtable_flush_task),
            write_task: Mutex::new(write_task),
            compactor: Mutex::new(compactor),
            garbage_collector: Mutex::new(garbage_collector),
        })
    }

    async fn init_db(
        manifest_store: &Arc<ManifestStore>,
        latest_stored_manifest: Option<StoredManifest>,
    ) -> Result<FenceableManifest, SlateDBError> {
        let stored_manifest = match latest_stored_manifest {
            Some(manifest) => manifest,
            None => StoredManifest::init_new_db(manifest_store.clone(), CoreDbState::new()).await?,
        };
        FenceableManifest::init_writer(stored_manifest).await
    }

    /// Close the database.
    ///
    /// ## Returns
    /// - `Result<(), SlateDBError>`: if there was an error closing the database
    ///
    /// ## Examples
    ///
    /// ```
    /// use slatedb::{db::Db, error::SlateDBError};
    /// use slatedb::object_store::{ObjectStore, memory::InMemory};
    /// use std::sync::Arc;
    ///
    /// #[tokio::main]
    /// async fn main() -> Result<(), SlateDBError> {
    ///     let object_store: Arc<dyn ObjectStore> = Arc::new(InMemory::new());
    ///     let db = Db::open("test_db", object_store).await?;
    ///     db.close().await?;
    ///     Ok(())
    /// }
    /// ```
    pub async fn close(&self) -> Result<(), SlateDBError> {
        if let Some(compactor) = {
            let mut maybe_compactor = self.compactor.lock();
            maybe_compactor.take()
        } {
            compactor.close().await;
        }

        if let Some(gc) = {
            let mut maybe_gc = self.garbage_collector.lock();
            maybe_gc.take()
        } {
            gc.close().await;
        }

        // Shutdown the write batch thread.
        self.inner.write_notifier.send(WriteBatchMsg::Shutdown).ok();

        if let Some(write_task) = {
            let mut write_task = self.write_task.lock();
            write_task.take()
        } {
            let result = write_task.await.expect("Failed to join write thread");
            info!("write task exited with {:?}", result);
        }

        // Shutdown the WAL flush thread.
        self.inner
            .wal_flush_notifier
            .send((None, WalFlushThreadMsg::Shutdown))
            .ok();

        if let Some(flush_task) = {
            let mut flush_task = self.wal_flush_task.lock();
            flush_task.take()
        } {
            let result = flush_task.await.expect("Failed to join flush thread");
            info!("flush task exited with {:?}", result);
        }

        // Shutdown the memtable flush thread.
        self.inner
            .memtable_flush_notifier
            .send((None, MemtableFlushThreadMsg::Shutdown))
            .ok();

        if let Some(memtable_flush_task) = {
            let mut memtable_flush_task = self.memtable_flush_task.lock();
            memtable_flush_task.take()
        } {
            let result = memtable_flush_task
                .await
                .expect("Failed to join memtable flush thread");
            info!("mem table flush task exited with: {:?}", result);
        }

        Ok(())
    }

    /// Get a value from the database with default read options.
    ///
    /// The `Bytes` object returned contains a slice of an entire
    /// 4 KiB block. The block will be held in memory as long as the
    /// caller holds a reference to the `Bytes` object. Consider
    /// copying the data if you need to hold it for a long time.
    ///
    /// ## Arguments
    /// - `key`: the key to get
    ///
    /// ## Returns
    /// - `Result<Option<Bytes>, SlateDBError>`:
    ///     - `Some(Bytes)`: the value if it exists
    ///     - `None`: if the value does not exist
    ///
    /// ## Errors
    /// - `SlateDBError`: if there was an error getting the value
    ///
    /// ## Examples
    ///
    /// ```
    /// use bytes::Bytes;
    /// use slatedb::{db::Db, error::SlateDBError};
    /// use slatedb::object_store::{ObjectStore, memory::InMemory};
    /// use std::sync::Arc;
    ///
    /// #[tokio::main]
    /// async fn main() -> Result<(), SlateDBError> {
    ///     let object_store: Arc<dyn ObjectStore> = Arc::new(InMemory::new());
    ///     let db = Db::open("test_db", object_store).await?;
    ///     db.put(b"key", b"value").await?;
    ///     assert_eq!(db.get(b"key").await?, Some(Bytes::from_static(b"value")));
    ///     Ok(())
    /// }
    /// ```
    pub async fn get(&self, key: &[u8]) -> Result<Option<Bytes>, SlateDBError> {
        self.inner.get_with_options(key, DEFAULT_READ_OPTIONS).await
    }

    /// Get a value from the database with custom read options.
    ///
    /// The `Bytes` object returned contains a slice of an entire
    /// 4 KiB block. The block will be held in memory as long as the
    /// caller holds a reference to the `Bytes` object. Consider
    /// copying the data if you need to hold it for a long time.
    ///
    /// ## Arguments
    /// - `key`: the key to get
    /// - `options`: the read options to use
    ///
    /// ## Returns
    /// - `Result<Option<Bytes>, SlateDBError>`:
    ///     - `Some(Bytes)`: the value if it exists
    ///     - `None`: if the value does not exist
    ///
    /// ## Errors
    /// - `SlateDBError`: if there was an error getting the value
    ///
    /// ## Examples
    ///
    /// ```
    /// use bytes::Bytes;
    /// use slatedb::{db::Db, config::ReadOptions, error::SlateDBError};
    /// use slatedb::object_store::{ObjectStore, memory::InMemory};
    /// use std::sync::Arc;
    ///
    /// #[tokio::main]
    /// async fn main() -> Result<(), SlateDBError> {
    ///     let object_store: Arc<dyn ObjectStore> = Arc::new(InMemory::new());
    ///     let db = Db::open("test_db", object_store).await?;
    ///     db.put(b"key", b"value").await?;
    ///     assert_eq!(db.get_with_options(b"key", &ReadOptions::default()).await?, Some(Bytes::from_static(b"value")));
    ///     Ok(())
    /// }
    /// ```
    pub async fn get_with_options(
        &self,
        key: &[u8],
        options: &ReadOptions,
    ) -> Result<Option<Bytes>, SlateDBError> {
        self.inner.get_with_options(key, options).await
    }

    /// Scan a range of keys using the default options [`DEFAULT_SCAN_OPTIONS`].
    ///
    /// returns a `DbIterator`
    ///
    /// ## Errors
    /// - `SlateDBError`: if there was an error scanning the range of keys
    ///
    /// ## Examples
    ///
    /// ```
    /// use bytes::Bytes;
    /// use slatedb::{db::Db, error::SlateDBError};
    /// use slatedb::object_store::{ObjectStore, memory::InMemory};
    /// use std::sync::Arc;
    ///
    /// #[tokio::main]
    /// async fn main() -> Result<(), SlateDBError> {
    ///     let object_store: Arc<dyn ObjectStore> = Arc::new(InMemory::new());
    ///     let db = Db::open("test_db", object_store).await?;
    ///     db.put(b"a", b"a_value").await?;
    ///     db.put(b"b", b"b_value").await?;
    ///
    ///     let mut iter = db.scan(..).await?;
    ///     assert_eq!(Some((b"a" as &[u8], b"a_value" as &[u8]).into()) , iter.next().await?);
    ///     assert_eq!(Some((b"b" as &[u8], b"b_value" as &[u8]).into()) , iter.next().await?);
    ///     assert_eq!(None , iter.next().await?);
    ///     Ok(())
    /// }
    /// ```
    pub async fn scan<T: RangeBounds<Bytes>>(&self, range: T) -> Result<DbIterator, SlateDBError> {
        self.inner
            .scan_with_options(BytesRange::from(range), DEFAULT_SCAN_OPTIONS)
            .await
    }

    /// Scan a range of keys with the provided options.
    ///
    /// returns a `DbIterator`
    ///
    /// ## Errors
    /// - `SlateDBError`: if there was an error scanning the range of keys
    ///
    /// ## Examples
    ///
    /// ```
    /// use bytes::Bytes;
    /// use slatedb::{db::Db, config::ScanOptions, config::ReadLevel, error::SlateDBError};
    /// use slatedb::object_store::{ObjectStore, memory::InMemory};
    /// use std::sync::Arc;
    ///
    /// #[tokio::main]
    /// async fn main() -> Result<(), SlateDBError> {
    ///     let object_store: Arc<dyn ObjectStore> = Arc::new(InMemory::new());
    ///     let db = Db::open("test_db", object_store).await?;
    ///     db.put(b"a", b"a_value").await?;
    ///     db.put(b"b", b"b_value").await?;
    ///
    ///     let mut iter = db.scan_with_options(.., &ScanOptions {
    ///         read_level: ReadLevel::Uncommitted,
    ///         ..ScanOptions::default()
    ///     }).await?;
    ///     assert_eq!(Some((b"a" as &[u8], b"a_value" as &[u8]).into()) , iter.next().await?);
    ///     assert_eq!(Some((b"b" as &[u8], b"b_value" as &[u8]).into()) , iter.next().await?);
    ///     assert_eq!(None , iter.next().await?);
    ///     Ok(())
    /// }
    /// ```
    pub async fn scan_with_options<T: RangeBounds<Bytes>>(
        &self,
        range: T,
        options: &ScanOptions,
    ) -> Result<DbIterator, SlateDBError> {
        self.inner
            .scan_with_options(BytesRange::from(range), options)
            .await
    }

    /// Write a value into the database with default `WriteOptions`.
    ///
    /// ## Arguments
    /// - `key`: the key to write
    /// - `value`: the value to write
    ///
    /// ## Errors
    /// - `SlateDBError`: if there was an error writing the value.
    ///
    /// ## Examples
    ///
    /// ```
    /// use slatedb::{db::Db, error::SlateDBError};
    /// use slatedb::object_store::{ObjectStore, memory::InMemory};
    /// use std::sync::Arc;
    ///
    /// #[tokio::main]
    /// async fn main() -> Result<(), SlateDBError> {
    ///     let object_store: Arc<dyn ObjectStore> = Arc::new(InMemory::new());
    ///     let db = Db::open("test_db", object_store).await?;
    ///     db.put(b"key", b"value").await?;
    ///     Ok(())
    /// }
    /// ```
    pub async fn put(&self, key: &[u8], value: &[u8]) -> Result<(), SlateDBError> {
        let mut batch = WriteBatch::new();
        batch.put(key, value);
        self.write(batch).await
    }

    /// Write a value into the database with custom `PutOptions` and `WriteOptions`.
    ///
    /// ## Arguments
    /// - `key`: the key to write
    /// - `value`: the value to write
    /// - `put_opts`: the put options to use
    /// - `write_opts`: the write options to use
    ///
    /// ## Errors
    /// - `SlateDBError`: if there was an error writing the value.
    ///
    /// ## Examples
    ///
    /// ```
    /// use slatedb::{db::Db, config::{PutOptions, WriteOptions}, error::SlateDBError};
    /// use slatedb::object_store::{ObjectStore, memory::InMemory};
    /// use std::sync::Arc;
    ///
    /// #[tokio::main]
    /// async fn main() -> Result<(), SlateDBError> {
    ///     let object_store: Arc<dyn ObjectStore> = Arc::new(InMemory::new());
    ///     let db = Db::open("test_db", object_store).await?;
    ///     db.put_with_options(b"key", b"value", &PutOptions::default(), &WriteOptions::default()).await?;
    ///     Ok(())
    /// }
    /// ```
    pub async fn put_with_options(
        &self,
        key: &[u8],
        value: &[u8],
        put_opts: &PutOptions,
        write_opts: &WriteOptions,
    ) -> Result<(), SlateDBError> {
        let mut batch = WriteBatch::new();
        batch.put_with_options(key, value, put_opts);
        self.write_with_options(batch, write_opts).await
    }

    /// Delete a key from the database with default `WriteOptions`.
    ///
    /// ## Arguments
    /// - `key`: the key to delete
    ///
    /// ## Errors
    /// - `SlateDBError`: if there was an error deleting the key.
    ///
    /// ## Examples
    ///
    /// ```
    /// use slatedb::{db::Db, error::SlateDBError};
    /// use slatedb::object_store::{ObjectStore, memory::InMemory};
    /// use std::sync::Arc;
    ///
    /// #[tokio::main]
    /// async fn main() -> Result<(), SlateDBError> {
    ///     let object_store: Arc<dyn ObjectStore> = Arc::new(InMemory::new());
    ///     let db = Db::open("test_db", object_store).await?;
    ///     db.delete(b"key").await?;
    ///     Ok(())
    /// }
    /// ```
    pub async fn delete(&self, key: &[u8]) -> Result<(), SlateDBError> {
        let mut batch = WriteBatch::new();
        batch.delete(key);
        self.write(batch).await
    }

    /// Delete a key from the database with custom `WriteOptions`.
    ///
    /// ## Arguments
    /// - `key`: the key to delete
    /// - `options`: the write options to use
    ///
    /// ## Errors
    /// - `SlateDBError`: if there was an error deleting the key.
    ///
    /// ## Examples
    ///
    /// ```
    /// use slatedb::{db::Db, config::WriteOptions, error::SlateDBError};
    /// use slatedb::object_store::{ObjectStore, memory::InMemory};
    /// use std::sync::Arc;
    ///
    /// #[tokio::main]
    /// async fn main() -> Result<(), SlateDBError> {
    ///     let object_store: Arc<dyn ObjectStore> = Arc::new(InMemory::new());
    ///     let db = Db::open("test_db", object_store).await?;
    ///     db.delete_with_options(b"key", &WriteOptions::default()).await?;
    ///     Ok(())
    /// }
    /// ```
    pub async fn delete_with_options(
        &self,
        key: &[u8],
        options: &WriteOptions,
    ) -> Result<(), SlateDBError> {
        let mut batch = WriteBatch::new();
        batch.delete(key);
        self.write_with_options(batch, options).await
    }

    /// Write a batch of put/delete operations atomically to the database. Batch writes
    /// block other gets and writes until the batch is written to the WAL (or memtable if
    /// WAL is disabled).
    ///
    /// ## Arguments
    /// - `batch`: the batch of put/delete operations to write
    ///
    /// ## Errors
    /// - `SlateDBError`: if there was an error writing the batch.
    ///
    /// ## Examples
    ///
    /// ```
    /// use slatedb::{batch::WriteBatch, db::Db, error::SlateDBError};
    /// use slatedb::object_store::{ObjectStore, memory::InMemory};
    /// use std::sync::Arc;
    ///
    /// #[tokio::main]
    /// async fn main() -> Result<(), SlateDBError> {
    ///     let object_store: Arc<dyn ObjectStore> = Arc::new(InMemory::new());
    ///     let db = Db::open("test_db", object_store).await?;
    ///
    ///     let mut batch = WriteBatch::new();
    ///     batch.put(b"key1", b"value1");
    ///     batch.put(b"key2", b"value2");
    ///     batch.delete(b"key1");
    ///     db.write(batch).await?;
    ///
    ///     Ok(())
    /// }
    /// ```
    pub async fn write(&self, batch: WriteBatch) -> Result<(), SlateDBError> {
        self.write_with_options(batch, DEFAULT_WRITE_OPTIONS).await
    }

    /// Write a batch of put/delete operations atomically to the database. Batch writes
    /// block other gets and writes until the batch is written to the WAL (or memtable if
    /// WAL is disabled).
    ///
    /// ## Arguments
    /// - `batch`: the batch of put/delete operations to write
    /// - `options`: the write options to use
    ///
    /// ## Errors
    /// - `SlateDBError`: if there was an error writing the batch.
    ///
    /// ## Examples
    ///
    /// ```
    /// use slatedb::{batch::WriteBatch, db::Db, config::WriteOptions, error::SlateDBError};
    /// use slatedb::object_store::{ObjectStore, memory::InMemory};
    /// use std::sync::Arc;
    ///
    /// #[tokio::main]
    /// async fn main() -> Result<(), SlateDBError> {
    ///     let object_store: Arc<dyn ObjectStore> = Arc::new(InMemory::new());
    ///     let db = Db::open("test_db", object_store).await?;
    ///
    ///     let mut batch = WriteBatch::new();
    ///     batch.put(b"key1", b"value1");
    ///     batch.put(b"key2", b"value2");
    ///     batch.delete(b"key1");
    ///     db.write_with_options(batch, &WriteOptions::default()).await?;
    ///
    ///     Ok(())
    /// }
    /// ```
    pub async fn write_with_options(
        &self,
        batch: WriteBatch,
        options: &WriteOptions,
    ) -> Result<(), SlateDBError> {
        self.inner.write_with_options(batch, options).await
    }

    /// Flush the database to disk.
    /// If WAL is enabled, flushes the WAL to disk.
    /// If WAL is disabled, flushes the memtables to disk.
    ///
    /// ## Errors
    /// - `SlateDBError`: if there was an error flushing the database
    ///
    /// ## Examples
    ///
    /// ```
    /// use slatedb::{db::Db, error::SlateDBError};
    /// use slatedb::object_store::{ObjectStore, memory::InMemory};
    /// use std::sync::Arc;
    ///
    /// #[tokio::main]
    /// async fn main() -> Result<(), SlateDBError> {
    ///     let object_store: Arc<dyn ObjectStore> = Arc::new(InMemory::new());
    ///     let db = Db::open("test_db", object_store).await?;
    ///     db.flush().await?;
    ///     Ok(())
    /// }
    /// ```
    pub async fn flush(&self) -> Result<(), SlateDBError> {
        if self.inner.wal_enabled() {
            self.inner.flush_wals().await
        } else {
            self.inner.flush_memtables().await
        }
    }

    pub fn metrics(&self) -> Arc<DbStats> {
        self.inner.db_stats.clone()
    }
}

#[cfg(test)]
mod tests {
    use std::collections::BTreeMap;
    use std::collections::Bound::Included;
    use std::sync::atomic::Ordering;
    use std::time::Duration;

    use super::*;
    use crate::cached_object_store::FsCacheStorage;
    use crate::config::{
        CompactorOptions, ObjectStoreCacheOptions, SizeTieredCompactionSchedulerOptions,
        DEFAULT_PUT_OPTIONS,
    };
    use crate::proptest_util::arbitrary;
    use crate::proptest_util::sample;
    use crate::size_tiered_compaction::SizeTieredCompactionSchedulerSupplier;
    use crate::sst_iter::SstIterator;
    use crate::test_utils::{gen_attrs, TestClock};

    use crate::proptest_util;
    use futures::{future::join_all, StreamExt};
    use object_store::memory::InMemory;
    use object_store::ObjectStore;
    use proptest::test_runner::{TestRng, TestRunner};
    use tokio::runtime::Runtime;
    use tracing::info;

    #[tokio::test]
    async fn test_put_get_delete() {
        let object_store: Arc<dyn ObjectStore> = Arc::new(InMemory::new());
        let kv_store = Db::open_with_opts(
            Path::from("/tmp/test_kv_store"),
            test_db_options(0, 1024, None),
            object_store,
        )
        .await
        .unwrap();
        let key = b"test_key";
        let value = b"test_value";
        kv_store.put(key, value).await.unwrap();
        kv_store.flush().await.unwrap();

        assert_eq!(
            kv_store.get(key).await.unwrap(),
            Some(Bytes::from_static(value))
        );
        kv_store.delete(key).await.unwrap();
        assert_eq!(None, kv_store.get(key).await.unwrap());
        kv_store.close().await.unwrap();
    }

    #[tokio::test]
    async fn test_get_with_object_store_cache_metrics() {
        let object_store: Arc<dyn ObjectStore> = Arc::new(InMemory::new());
        let mut opts = test_db_options(0, 1024, None);
        let temp_dir = tempfile::Builder::new()
            .prefix("objstore_cache_test_")
            .tempdir()
            .unwrap();

        opts.object_store_cache_options.root_folder = Some(temp_dir.into_path());
        opts.object_store_cache_options.part_size_bytes = 1024;
        let kv_store = Db::open_with_opts(
            Path::from("/tmp/test_kv_store_with_cache_metrics"),
            opts,
            object_store.clone(),
        )
        .await
        .unwrap();

        let access_count0 = kv_store.metrics().object_store_cache_part_access.get();
        let key = b"test_key";
        let value = b"test_value";
        kv_store.put(key, value).await.unwrap();
        kv_store.flush().await.unwrap();

        let got = kv_store.get(key).await.unwrap();
        let access_count1 = kv_store.metrics().object_store_cache_part_access.get();
        assert_eq!(got, Some(Bytes::from_static(value)));
        assert!(access_count1 > 0);
        assert!(access_count1 >= access_count0);
        assert!(kv_store.metrics().object_store_cache_part_hits.get() >= 1);
    }

    #[tokio::test]
    async fn test_get_with_object_store_cache_stored_files() {
        let object_store: Arc<dyn ObjectStore> = Arc::new(InMemory::new());
        let mut opts = test_db_options(0, 1024, None);
        let temp_dir = tempfile::Builder::new()
            .prefix("objstore_cache_test_")
            .tempdir()
            .unwrap();
        let db_stats = Arc::new(DbStats::new());
        let part_size = 1024;
        let cache_storage = Arc::new(FsCacheStorage::new(
            temp_dir.path().to_path_buf(),
            None,
            None,
            db_stats.clone(),
        ));

        let cached_object_store = CachedObjectStore::new(
            object_store.clone(),
            cache_storage,
            part_size,
            db_stats.clone(),
        )
        .unwrap();

        opts.object_store_cache_options.root_folder = Some(temp_dir.into_path());
        let kv_store = Db::open_with_opts(
            Path::from("/tmp/test_kv_store_with_cache_stored_files"),
            opts,
            cached_object_store.clone(),
        )
        .await
        .unwrap();
        let key = b"test_key";
        let value = b"test_value";
        kv_store.put(key, value).await.unwrap();
        kv_store.flush().await.unwrap();

        assert_eq!(
            cached_object_store
                .list(None)
                .collect::<Vec<_>>()
                .await
                .into_iter()
                .filter_map(Result::ok)
                .map(|meta| meta.location.to_string())
                .collect::<Vec<_>>(),
            vec![
                "tmp/test_kv_store_with_cache_stored_files/manifest/00000000000000000001.manifest"
                    .to_string(),
                "tmp/test_kv_store_with_cache_stored_files/manifest/00000000000000000002.manifest"
                    .to_string(),
                "tmp/test_kv_store_with_cache_stored_files/wal/00000000000000000001.sst"
                    .to_string(),
                "tmp/test_kv_store_with_cache_stored_files/wal/00000000000000000002.sst"
                    .to_string(),
            ],
        );

        // check the files are cached as expected
        let tests = vec![
            (
                "tmp/test_kv_store_with_cache_stored_files/manifest/00000000000000000001.manifest",
                0,
            ),
            (
                "tmp/test_kv_store_with_cache_stored_files/manifest/00000000000000000002.manifest",
                0,
            ),
            (
                "tmp/test_kv_store_with_cache_stored_files/wal/00000000000000000001.sst",
                2,
            ),
            (
                "tmp/test_kv_store_with_cache_stored_files/wal/00000000000000000002.sst",
                0,
            ),
        ];
        for (path, expected) in tests {
            let entry = cached_object_store
                .cache_storage
                .entry(&object_store::path::Path::from(path), part_size);
            assert_eq!(
                entry.cached_parts().await.unwrap().len(),
                expected,
                "{}",
                path
            );
        }
    }

    async fn assert_ordered_scan_in_range(
        table: &BTreeMap<Bytes, Bytes>,
        range: &BytesRange,
        iter: &mut DbIterator<'_>,
    ) {
        let mut expected = table.range((range.start_bound().cloned(), range.end_bound().cloned()));

        loop {
            match (expected.next(), iter.next().await.unwrap()) {
                (None, None) => break,
                (Some((expected_key, expected_value)), Some(actual)) => {
                    assert_eq!(expected_key, &actual.key);
                    assert_eq!(expected_value, &actual.value);
                }
                (Some(expected_record), None) => {
                    panic!("Expected record {expected_record:?} missing from scan result")
                }
                (None, Some(actual)) => panic!("Unexpected record {actual:?} in scan result"),
            }
        }
    }

    async fn seed_database(db: &Db, table: &BTreeMap<Bytes, Bytes>, await_durable: bool) {
        let put_options = PutOptions::default();
        let write_options = &WriteOptions { await_durable };

        for (key, value) in table.iter() {
            db.put_with_options(key, value, &put_options, write_options)
                .await
                .unwrap();
        }
    }

    async fn build_database_from_table(
        table: &BTreeMap<Bytes, Bytes>,
        db_options: DbOptions,
        await_durable: bool,
    ) -> Db {
        let object_store: Arc<dyn ObjectStore> = Arc::new(InMemory::new());
        let db = Db::open_with_opts(Path::from("/tmp/test_kv_store"), db_options, object_store)
            .await
            .unwrap();

        seed_database(&db, table, false).await;

        if await_durable {
            db.flush().await.unwrap();
        }

        db
    }

    async fn assert_empty_scan(db: &Db, range: BytesRange) {
        let mut iter = db
            .inner
            .scan_with_options(range.clone(), &ScanOptions::default())
            .await
            .unwrap();
        assert_eq!(None, iter.next().await.unwrap());
    }

    #[test]
    fn test_empty_scan_range_returns_empty_iterator() {
        let mut runner = new_proptest_runner(None);
        let table = sample::table(runner.rng(), 1000, 5);

        let runtime = Runtime::new().unwrap();
        let db_options = test_db_options(0, 1024, None);
        let db = runtime.block_on(build_database_from_table(&table, db_options, true));

        runner
            .run(&arbitrary::empty_range(10), |range| {
                runtime.block_on(assert_empty_scan(&db, range));
                Ok(())
            })
            .unwrap();
    }

    async fn assert_records_in_range(
        table: &BTreeMap<Bytes, Bytes>,
        db: &Db,
        scan_options: &ScanOptions,
        range: BytesRange,
    ) {
        let mut iter = db
            .inner
            .scan_with_options(range.clone(), scan_options)
            .await
            .unwrap();
        assert_ordered_scan_in_range(table, &range, &mut iter).await;
    }

    #[test]
    fn test_scan_returns_records_in_range() {
        let mut runner = new_proptest_runner(None);
        let table = sample::table(runner.rng(), 1000, 5);

        let runtime = Runtime::new().unwrap();
        let db_options = test_db_options(0, 1024, None);
        let db = runtime.block_on(build_database_from_table(&table, db_options, true));

        runner
            .run(&arbitrary::nonempty_range(10), |range| {
                runtime.block_on(assert_records_in_range(
                    &table,
                    &db,
                    &ScanOptions::default(),
                    range,
                ));
                Ok(())
            })
            .unwrap();
    }

    fn new_proptest_runner(rng_seed: Option<[u8; 32]>) -> TestRunner {
        proptest_util::runner::new(file!(), rng_seed)
    }

    #[test]
    fn test_scan_returns_uncommitted_records_if_read_level_uncommitted() {
        let mut runner = new_proptest_runner(None);
        let table = sample::table(runner.rng(), 1000, 5);

        let runtime = Runtime::new().unwrap();
        let mut db_options = test_db_options(0, 1024, None);
        db_options.flush_interval = Duration::from_secs(5);
        let db = runtime.block_on(build_database_from_table(&table, db_options, false));

        runner
            .run(&arbitrary::nonempty_range(10), |range| {
                let scan_options = ScanOptions {
                    read_level: Uncommitted,
                    ..ScanOptions::default()
                };
                runtime.block_on(assert_records_in_range(&table, &db, &scan_options, range));
                Ok(())
            })
            .unwrap();
    }

    #[test]
    fn test_seek_outside_of_range_returns_invalid_argument() {
        let mut runner = new_proptest_runner(None);
        let table = sample::table(runner.rng(), 1000, 10);

        let runtime = Runtime::new().unwrap();
        let db_options = test_db_options(0, 1024, None);
        let db = runtime.block_on(build_database_from_table(&table, db_options, true));

        runner
            .run(
                &(arbitrary::nonempty_bytes(10), arbitrary::rng()),
                |(arbitrary_key, mut rng)| {
                    runtime.block_on(assert_out_of_bound_seek_returns_invalid_argument(
                        &db,
                        &mut rng,
                        arbitrary_key,
                    ));
                    Ok(())
                },
            )
            .unwrap();

        async fn assert_out_of_bound_seek_returns_invalid_argument(
            db: &Db,
            rng: &mut TestRng,
            arbitrary_key: Bytes,
        ) {
            let mut iter = db
                .scan_with_options(..arbitrary_key.clone(), &ScanOptions::default())
                .await
                .unwrap();

            let lower_bounded_range = BytesRange::from(arbitrary_key.clone()..);
            let value = sample::bytes_in_range(rng, &lower_bounded_range);
            assert!(matches!(
                iter.seek(value).await,
                Err(SlateDBError::InvalidArgument { msg: _ })
            ));

            let mut iter = db
                .scan_with_options(arbitrary_key.clone().., &ScanOptions::default())
                .await
                .unwrap();

            let upper_bounded_range = BytesRange::from(..arbitrary_key.clone());
            let value = sample::bytes_in_range(rng, &upper_bounded_range);
            assert!(matches!(
                iter.seek(value).await,
                Err(SlateDBError::InvalidArgument { msg: _ })
            ));
        }
    }

    #[test]
    fn test_seek_fast_forwards_iterator() {
        let mut runner = new_proptest_runner(None);
        let table = sample::table(runner.rng(), 1000, 10);

        let runtime = Runtime::new().unwrap();
        let db_options = test_db_options(0, 1024, None);
        let db = runtime.block_on(build_database_from_table(&table, db_options, true));

        runner
            .run(
                &(arbitrary::nonempty_range(5), arbitrary::rng()),
                |(range, mut rng)| {
                    runtime.block_on(assert_seek_fast_forwards_iterator(
                        &table, &db, &range, &mut rng,
                    ));
                    Ok(())
                },
            )
            .unwrap();

        async fn assert_seek_fast_forwards_iterator(
            table: &BTreeMap<Bytes, Bytes>,
            db: &Db,
            scan_range: &BytesRange,
            rng: &mut TestRng,
        ) {
            let mut iter = db
                .inner
                .scan_with_options(scan_range.clone(), &ScanOptions::default())
                .await
                .unwrap();

            let seek_key = sample::bytes_in_range(rng, scan_range);
            iter.seek(seek_key.clone()).await.unwrap();

            let seek_range = BytesRange::new(Included(seek_key), scan_range.end_bound().cloned());
            assert_ordered_scan_in_range(table, &seek_range, &mut iter).await;
        }
    }

    #[tokio::test]
    async fn test_write_batch() {
        let object_store: Arc<dyn ObjectStore> = Arc::new(InMemory::new());
        let kv_store = Db::open_with_opts(
            Path::from("/tmp/test_kv_store"),
            test_db_options(0, 1024, None),
            object_store,
        )
        .await
        .unwrap();

        // Create a new WriteBatch
        let mut batch = WriteBatch::new();
        batch.put(b"key1", b"value1");
        batch.put(b"key2", b"value2");
        batch.delete(b"key1");

        // Write the batch
        kv_store.write(batch).await.expect("write batch failed");

        // Read back keys
        assert_eq!(kv_store.get(b"key1").await.unwrap(), None);
        assert_eq!(
            kv_store.get(b"key2").await.unwrap(),
            Some(Bytes::from_static(b"value2"))
        );

        kv_store.close().await.unwrap();
    }

    #[cfg(feature = "wal_disable")]
    #[tokio::test]
    async fn test_write_batch_without_wal() {
        let object_store: Arc<dyn ObjectStore> = Arc::new(InMemory::new());
        // Use a very small l0 size to force flushes so await is notified
        let mut options = test_db_options(0, 8, None);

        // Disable WAL
        options.wal_enabled = false;

        let kv_store = Db::open_with_opts(
            Path::from("/tmp/test_kv_store_without_wal"),
            options,
            object_store,
        )
        .await
        .unwrap();

        // Create a new WriteBatch
        let mut batch = WriteBatch::new();
        batch.put(b"key1", b"value1");
        batch.put(b"key2", b"value2");
        batch.delete(b"key1");

        // Write the batch
        kv_store.write(batch).await.expect("write batch failed");

        // Read back keys
        assert_eq!(kv_store.get(b"key1").await.unwrap(), None);
        assert_eq!(
            kv_store.get(b"key2").await.unwrap(),
            Some(Bytes::from_static(b"value2"))
        );

        kv_store.close().await.unwrap();
    }

    #[tokio::test]
    async fn test_write_batch_with_empty_key() {
        let mut batch = WriteBatch::new();
        let result = std::panic::catch_unwind(move || {
            batch.put(b"", b"value");
        });
        assert!(
            result.is_err(),
            "Expected panic when using empty key in put operation"
        );

        let mut batch = WriteBatch::new();
        let result = std::panic::catch_unwind(move || {
            batch.delete(b"");
        });
        assert!(
            result.is_err(),
            "Expected panic when using empty key in delete operation"
        );
    }

    /// Test that batch writes are atomic. Test does the following:
    ///
    /// - A set of, say 100 keys, 1-100
    /// - Two tasks writing, one writing value to be same key, and other
    ///   writing it to be key*2.
    /// - We wait for both to complete.
    /// - Assert that either all values are same as key, or all values key*2.
    /// - Repeat above loop few times.
    ///
    /// _Note: This test is non-deterministic because it depends on the async
    /// runtime to schedule the tasks in a way that the writes are concurrent._
    #[tokio::test]
    async fn test_concurrent_batch_writes_consistency() {
        let object_store: Arc<dyn ObjectStore> = Arc::new(InMemory::new());
        let kv_store = Arc::new(
            Db::open_with_opts(
                Path::from("/tmp/test_concurrent_kv_store"),
                test_db_options(
                    0,
                    1024,
                    // Enable compactor to prevent l0 from filling up and
                    // applying backpressure indefinitely.
                    Some(CompactorOptions {
                        poll_interval: Duration::from_millis(100),
                        max_sst_size: 256,
                        compaction_scheduler: Arc::new(SizeTieredCompactionSchedulerSupplier::new(
                            SizeTieredCompactionSchedulerOptions::default(),
                        )),
                        max_concurrent_compactions: 1,
                        compaction_runtime: None,
                    }),
                ),
                object_store.clone(),
            )
            .await
            .unwrap(),
        );

        const NUM_KEYS: usize = 100;
        const NUM_ROUNDS: usize = 20;

        for _ in 0..NUM_ROUNDS {
            // Write two tasks that write to the same keys
            let task1 = {
                let store = kv_store.clone();
                tokio::spawn(async move {
                    let mut batch = WriteBatch::new();
                    for key in 1..=NUM_KEYS {
                        batch.put(&key.to_be_bytes(), &key.to_be_bytes());
                    }
                    store.write(batch).await.expect("write batch failed");
                })
            };

            let task2 = {
                let store = kv_store.clone();
                tokio::spawn(async move {
                    let mut batch = WriteBatch::new();
                    for key in 1..=NUM_KEYS {
                        let value = (key * 2).to_be_bytes();
                        batch.put(&key.to_be_bytes(), &value);
                    }
                    store.write(batch).await.expect("write batch failed");
                })
            };

            // Wait for both tasks to complete
            join_all(vec![task1, task2]).await;

            // Ensure consistency: all values must be either key or key * 2
            let mut all_key = true;
            let mut all_key2 = true;

            for key in 1..=NUM_KEYS {
                let value = kv_store.get(&key.to_be_bytes()).await.unwrap();
                let value = value.expect("Value should exist");

                if value.as_ref() != key.to_be_bytes() {
                    all_key = false;
                }
                if value.as_ref() != (key * 2).to_be_bytes() {
                    all_key2 = false;
                }
            }

            // Assert that the result is consistent: either all key or all key * 2
            assert!(
                all_key || all_key2,
                "Inconsistent state: not all values match either key or key * 2"
            );
        }

        kv_store.close().await.unwrap();
    }

    #[tokio::test]
    #[cfg(feature = "wal_disable")]
    async fn test_disable_wal_after_wal_enabled() {
        let object_store: Arc<dyn ObjectStore> = Arc::new(InMemory::new());
        let path = Path::from("/tmp/test_kv_store");
        // open a db and write a wal entry
        let options = test_db_options(0, 32, None);
        let db = Db::open_with_opts(path.clone(), options, object_store.clone())
            .await
            .unwrap();
        db.put(&[b'a'; 4], &[b'j'; 4]).await.unwrap();
        db.put(&[b'b'; 4], &[b'k'; 4]).await.unwrap();
        db.close().await.unwrap();

        // open a db with wal disabled and write a memtable
        let mut options = test_db_options(0, 32, None);
        options.wal_enabled = false;
        let db = Db::open_with_opts(path.clone(), options.clone(), object_store.clone())
            .await
            .unwrap();
        db.delete_with_options(
            &[b'b'; 4],
            &WriteOptions {
                await_durable: false,
            },
        )
        .await
        .unwrap();
        db.put(&[b'a'; 4], &[b'z'; 64]).await.unwrap();
        db.close().await.unwrap();

        // ensure we don't overwrite the values we just put on a reload
        let db = Db::open_with_opts(path.clone(), options.clone(), object_store.clone())
            .await
            .unwrap();
        let val = db.get(&[b'a'; 4]).await.unwrap();
        assert_eq!(val.unwrap(), Bytes::copy_from_slice(&[b'z'; 64]));
        let val = db.get(&[b'b'; 4]).await.unwrap();
        assert!(val.is_none());
    }

    #[cfg(feature = "wal_disable")]
    #[tokio::test]
    async fn test_wal_disabled() {
        use crate::{test_utils::assert_iterator, types::RowEntry};

        let clock = Arc::new(TestClock::new());
        let mut options = test_db_options_with_clock(0, 128, None, clock.clone());
        options.wal_enabled = false;
        let object_store: Arc<dyn ObjectStore> = Arc::new(InMemory::new());
        let path = Path::from("/tmp/test_kv_store");
        let sst_format = SsTableFormat::default();
        let table_store = Arc::new(TableStore::new(
            object_store.clone(),
            sst_format,
            path.clone(),
            None,
        ));
        let db = Db::open_with_opts(path.clone(), options, object_store.clone())
            .await
            .unwrap();
        let manifest_store = Arc::new(ManifestStore::new(&path, object_store.clone()));
        let mut stored_manifest = StoredManifest::load(manifest_store.clone()).await.unwrap();
        let write_options = WriteOptions {
            await_durable: false,
        };

        db.put_with_options(
            &[b'a'; 32],
            &[b'j'; 32],
            DEFAULT_PUT_OPTIONS,
            &write_options,
        )
        .await
        .unwrap();
        db.delete_with_options(&[b'b'; 32], &write_options)
            .await
            .unwrap();
        let write_options = WriteOptions {
            await_durable: true,
        };
        clock.ticker.store(10, Ordering::SeqCst);
        db.put_with_options(
            &[b'c'; 32],
            &[b'l'; 32],
            DEFAULT_PUT_OPTIONS,
            &write_options,
        )
        .await
        .unwrap();

        let state = wait_for_manifest_condition(
            &mut stored_manifest,
            |s| !s.l0.is_empty(),
            Duration::from_secs(30),
        )
        .await;
        assert_eq!(state.l0.len(), 1);

        let l0 = state.l0.front().unwrap();
        let mut iter = SstIterator::new(l0, table_store.clone(), 1, 1, false)
            .await
            .unwrap();
        assert_iterator(
            &mut iter,
            vec![
                RowEntry::new_value(&[b'a'; 32], &[b'j'; 32], 0).with_create_ts(0),
                RowEntry::new_tombstone(&[b'b'; 32], 0).with_create_ts(0),
                RowEntry::new_value(&[b'c'; 32], &[b'l'; 32], 0).with_create_ts(10),
            ],
        )
        .await;
    }

    #[tokio::test]
    async fn test_put_flushes_memtable() {
        let object_store: Arc<dyn ObjectStore> = Arc::new(InMemory::new());
        let path = Path::from("/tmp/test_kv_store");
        let kv_store = Db::open_with_opts(
            path.clone(),
            test_db_options(0, 128, None),
            object_store.clone(),
        )
        .await
        .unwrap();

        let manifest_store = Arc::new(ManifestStore::new(&path, object_store.clone()));
        let mut stored_manifest = StoredManifest::load(manifest_store.clone()).await.unwrap();
        let sst_format = SsTableFormat {
            min_filter_keys: 10,
            ..SsTableFormat::default()
        };
        let table_store = Arc::new(TableStore::new(
            object_store.clone(),
            sst_format,
            path.clone(),
            None,
        ));

        // Write data a few times such that each loop results in a memtable flush
        let mut last_compacted = 0;
        for i in 0..3 {
            let key = [b'a' + i; 16];
            let value = [b'b' + i; 50];
            kv_store.put(&key, &value).await.unwrap();
            let key = [b'j' + i; 16];
            let value = [b'k' + i; 50];
            kv_store.put(&key, &value).await.unwrap();
            let db_state = wait_for_manifest_condition(
                &mut stored_manifest,
                |s| s.last_compacted_wal_sst_id > last_compacted,
                Duration::from_secs(30),
            )
            .await;

            // 1 empty wal at startup + 2 wal per iteration.
            assert_eq!(db_state.last_compacted_wal_sst_id, 1 + (i as u64) * 2 + 2);
            last_compacted = db_state.last_compacted_wal_sst_id
        }

        let db_state = stored_manifest.refresh().await.unwrap();
        let l0 = &db_state.l0;
        assert_eq!(l0.len(), 3);
        let sst_iter_options = SstIteratorOptions {
            eager_spawn: false,
            .. SstIteratorOptions::default()
        };

        for i in 0u8..3u8 {
            // TODO: Remove clone
            let sst1 = l0.get(2 - i as usize).unwrap();
            let mut iter = SstIterator::all(sst1.clone(), table_store.clone(), sst_iter_options)
                .await
                .unwrap();
            let kv = iter.next().await.unwrap().unwrap();
            assert_eq!(kv.key.as_ref(), [b'a' + i; 16]);
            assert_eq!(kv.value.as_ref(), [b'b' + i; 50]);
            let kv = iter.next().await.unwrap().unwrap();
            assert_eq!(kv.key.as_ref(), [b'j' + i; 16]);
            assert_eq!(kv.value.as_ref(), [b'k' + i; 50]);
            let kv = iter.next().await.unwrap();
            assert!(kv.is_none());
        }
        assert!(kv_store.metrics().immutable_memtable_flushes.get() > 0);
    }

    // 2 threads so we can can wait on the write_with_options (main) thread
    // while the write_batch (background) thread is blocked on writing the
    // WAL SST.
    #[tokio::test(flavor = "multi_thread", worker_threads = 2)]
    async fn test_apply_wal_memory_backpressure() {
        let fp_registry = Arc::new(FailPointRegistry::new());
        let object_store: Arc<dyn ObjectStore> = Arc::new(InMemory::new());
        let path = Path::from("/tmp/test_kv_store");
        let mut options = test_db_options(0, 1, None);
        options.max_unflushed_bytes = 1;
        let db = Db::open_with_fp_registry(
            path.clone(),
            options,
            object_store.clone(),
            fp_registry.clone(),
        )
        .await
        .unwrap();

        let write_opts = WriteOptions {
            await_durable: false,
        };

        // Block WAL flush
        fail_parallel::cfg(fp_registry.clone(), "write-wal-sst-io-error", "pause").unwrap();

        // 1 imm_wal in memory
        db.put_with_options(b"key1", b"val1", &PutOptions::default(), &write_opts)
            .await
            .unwrap();

        let snapshot = db.inner.state.read().snapshot();

        // Unblock WAL flush so runtime shuts down nicely even if we have a failure
        fail_parallel::cfg(fp_registry.clone(), "write-wal-sst-io-error", "off").unwrap();

        // WAL should pile up in memory since it can't be flushed
        assert_eq!(snapshot.state.imm_wal.len(), 1);
    }

    #[tokio::test]
    async fn test_apply_backpressure_to_memtable_flush() {
        let object_store: Arc<dyn ObjectStore> = Arc::new(InMemory::new());
        let mut options = test_db_options(0, 1, None);
        options.l0_max_ssts = 4;
        let db = Db::open_with_opts(Path::from("/tmp/test_kv_store"), options, object_store)
            .await
            .unwrap();
        db.put(b"key1", b"val1").await.unwrap();
        db.put(b"key2", b"val2").await.unwrap();
        db.put(b"key3", b"val3").await.unwrap();
        db.put(b"key4", b"val4").await.unwrap();
        db.put(b"key5", b"val5").await.unwrap();

        db.flush().await.unwrap();

        let snapshot = db.inner.state.read().snapshot();
        assert_eq!(snapshot.state.imm_memtable.len(), 1);
    }

    #[tokio::test]
    async fn test_put_empty_value() {
        let object_store: Arc<dyn ObjectStore> = Arc::new(InMemory::new());
        let kv_store = Db::open_with_opts(
            Path::from("/tmp/test_kv_store"),
            test_db_options(0, 1024, None),
            object_store,
        )
        .await
        .unwrap();
        let key = b"test_key";
        let value = b"";
        kv_store.put(key, value).await.unwrap();
        kv_store.flush().await.unwrap();

        assert_eq!(
            kv_store.get(key).await.unwrap(),
            Some(Bytes::from_static(value))
        );
    }

    #[tokio::test]
    async fn test_flush_while_iterating() {
        let object_store: Arc<dyn ObjectStore> = Arc::new(InMemory::new());
        let kv_store = Db::open_with_opts(
            Path::from("/tmp/test_kv_store"),
            test_db_options(0, 1024, None),
            object_store,
        )
        .await
        .unwrap();

        let memtable = {
            let mut lock = kv_store.inner.state.write();
            lock.wal().put(
                Bytes::copy_from_slice(b"abc1111"),
                Bytes::copy_from_slice(b"value1111"),
                gen_attrs(1),
            );
            lock.wal().put(
                Bytes::copy_from_slice(b"abc2222"),
                Bytes::copy_from_slice(b"value2222"),
                gen_attrs(2),
            );
            lock.wal().put(
                Bytes::copy_from_slice(b"abc3333"),
                Bytes::copy_from_slice(b"value3333"),
                gen_attrs(3),
            );
            lock.wal().table().clone()
        };

        let mut iter = memtable.iter();
        let kv = iter.next().await.unwrap().unwrap();
        assert_eq!(kv.key, b"abc1111".as_slice());

        kv_store.flush().await.unwrap();

        let kv = iter.next().await.unwrap().unwrap();
        assert_eq!(kv.key, b"abc2222".as_slice());

        let kv = iter.next().await.unwrap().unwrap();
        assert_eq!(kv.key, b"abc3333".as_slice());
    }

    #[tokio::test]
    async fn test_basic_restore() {
        let object_store: Arc<dyn ObjectStore> = Arc::new(InMemory::new());
        let path = Path::from("/tmp/test_kv_store");
        let mut next_wal_id = 1;
        let kv_store = Db::open_with_opts(
            path.clone(),
            test_db_options(0, 128, None),
            object_store.clone(),
        )
        .await
        .unwrap();
        // increment wal id for the empty wal
        next_wal_id += 1;

        // do a few writes that will result in l0 flushes
        let l0_count: u64 = 3;
        for i in 0..l0_count {
            kv_store
                .put(&[b'a' + i as u8; 16], &[b'b' + i as u8; 48])
                .await
                .unwrap();
            kv_store
                .put(&[b'j' + i as u8; 16], &[b'k' + i as u8; 48])
                .await
                .unwrap();
            next_wal_id += 2;
        }

        // write some smaller keys so that we populate wal without flushing to l0
        let sst_count: u64 = 5;
        for i in 0..sst_count {
            kv_store
                .put(&i.to_be_bytes(), &i.to_be_bytes())
                .await
                .unwrap();
            kv_store.flush().await.unwrap();
            next_wal_id += 1;
        }

        kv_store.close().await.unwrap();

        // recover and validate that sst files are loaded on recovery.
        let kv_store_restored = Db::open_with_opts(
            path.clone(),
            test_db_options(0, 128, None),
            object_store.clone(),
        )
        .await
        .unwrap();
        // increment wal id for the empty wal
        next_wal_id += 1;

        for i in 0..l0_count {
            let val = kv_store_restored.get(&[b'a' + i as u8; 16]).await.unwrap();
            assert_eq!(val, Some(Bytes::copy_from_slice(&[b'b' + i as u8; 48])));
            let val = kv_store_restored.get(&[b'j' + i as u8; 16]).await.unwrap();
            assert_eq!(val, Some(Bytes::copy_from_slice(&[b'k' + i as u8; 48])));
        }
        for i in 0..sst_count {
            let val = kv_store_restored.get(&i.to_be_bytes()).await.unwrap();
            assert_eq!(val, Some(Bytes::copy_from_slice(&i.to_be_bytes())));
        }
        kv_store_restored.close().await.unwrap();

        // validate that the manifest file exists.
        let manifest_store = Arc::new(ManifestStore::new(&path, object_store.clone()));
        let stored_manifest = StoredManifest::load(manifest_store).await.unwrap();
        let db_state = stored_manifest.db_state();
        assert_eq!(db_state.next_wal_sst_id, next_wal_id);
    }

    #[tokio::test(flavor = "multi_thread", worker_threads = 4)]
    async fn test_should_read_uncommitted_data_if_read_level_uncommitted() {
        let fp_registry = Arc::new(FailPointRegistry::new());
        let object_store: Arc<dyn ObjectStore> = Arc::new(InMemory::new());
        let path = Path::from("/tmp/test_kv_store");
        let kv_store = Db::open_with_fp_registry(
            path.clone(),
            test_db_options(0, 1024, None),
            object_store.clone(),
            fp_registry.clone(),
        )
        .await
        .unwrap();

        fail_parallel::cfg(fp_registry.clone(), "write-wal-sst-io-error", "pause").unwrap();
        kv_store
            .put_with_options(
                "foo".as_bytes(),
                "bar".as_bytes(),
                DEFAULT_PUT_OPTIONS,
                &WriteOptions {
                    await_durable: false,
                },
            )
            .await
            .unwrap();

        // Validate uncommitted read
        let val = kv_store
            .get_with_options(
                "foo".as_bytes(),
                &ReadOptions {
                    read_level: Uncommitted,
                },
            )
            .await
            .unwrap();
        assert_eq!(val, Some(Bytes::from("bar")));

        // Validate committed read should still return None
        let val = kv_store.get("foo".as_bytes()).await.unwrap();
        assert_eq!(val, None);

        fail_parallel::cfg(fp_registry.clone(), "write-wal-sst-io-error", "off").unwrap();
        kv_store.close().await.unwrap();
    }

    #[tokio::test(flavor = "multi_thread", worker_threads = 4)]
    async fn test_should_read_only_committed_data() {
        let fp_registry = Arc::new(FailPointRegistry::new());
        let object_store: Arc<dyn ObjectStore> = Arc::new(InMemory::new());
        let path = Path::from("/tmp/test_kv_store");
        let kv_store = Db::open_with_fp_registry(
            path.clone(),
            test_db_options(0, 1024, None),
            object_store.clone(),
            fp_registry.clone(),
        )
        .await
        .unwrap();

        kv_store
            .put("foo".as_bytes(), "bar".as_bytes())
            .await
            .unwrap();
        fail_parallel::cfg(fp_registry.clone(), "write-wal-sst-io-error", "pause").unwrap();
        kv_store
            .put_with_options(
                "foo".as_bytes(),
                "bla".as_bytes(),
                DEFAULT_PUT_OPTIONS,
                &WriteOptions {
                    await_durable: false,
                },
            )
            .await
            .unwrap();

        let val = kv_store.get("foo".as_bytes()).await.unwrap();
        assert_eq!(val, Some(Bytes::from("bar")));
        let val = kv_store
            .get_with_options(
                "foo".as_bytes(),
                &ReadOptions {
                    read_level: Uncommitted,
                },
            )
            .await
            .unwrap();
        assert_eq!(val, Some(Bytes::from("bla")));

        fail_parallel::cfg(fp_registry.clone(), "write-wal-sst-io-error", "off").unwrap();
        kv_store.close().await.unwrap();
    }

    #[tokio::test]
    async fn test_should_delete_without_awaiting_flush() {
        let fp_registry = Arc::new(FailPointRegistry::new());
        let object_store: Arc<dyn ObjectStore> = Arc::new(InMemory::new());
        let path = Path::from("/tmp/test_kv_store");
        let kv_store = Db::open_with_fp_registry(
            path.clone(),
            test_db_options(0, 1024, None),
            object_store.clone(),
            fp_registry.clone(),
        )
        .await
        .unwrap();

        kv_store
            .put("foo".as_bytes(), "bar".as_bytes())
            .await
            .unwrap();
        fail_parallel::cfg(fp_registry.clone(), "write-wal-sst-io-error", "pause").unwrap();
        kv_store
            .delete_with_options(
                "foo".as_bytes(),
                &WriteOptions {
                    await_durable: false,
                },
            )
            .await
            .unwrap();

        let val = kv_store.get("foo".as_bytes()).await.unwrap();
        assert_eq!(val, Some(Bytes::from("bar")));
        let val = kv_store
            .get_with_options(
                "foo".as_bytes(),
                &ReadOptions {
                    read_level: Uncommitted,
                },
            )
            .await
            .unwrap();
        assert_eq!(val, None);

        fail_parallel::cfg(fp_registry.clone(), "write-wal-sst-io-error", "off").unwrap();
        kv_store.close().await.unwrap();
    }

    #[tokio::test(flavor = "multi_thread", worker_threads = 2)]
    async fn test_should_recover_imm_from_wal() {
        let fp_registry = Arc::new(FailPointRegistry::new());
        fail_parallel::cfg(fp_registry.clone(), "write-compacted-sst-io-error", "pause").unwrap();

        let object_store: Arc<dyn ObjectStore> = Arc::new(InMemory::new());
        let path = Path::from("/tmp/test_kv_store");
        let mut next_wal_id = 1;
        let db = Db::open_with_fp_registry(
            path.clone(),
            test_db_options(0, 128, None),
            object_store.clone(),
            fp_registry.clone(),
        )
        .await
        .unwrap();
        next_wal_id += 1;

        // write a few keys that will result in memtable flushes
        let key1 = [b'a'; 32];
        let value1 = [b'b'; 96];
        db.put(&key1, &value1).await.unwrap();
        next_wal_id += 1;
        let key2 = [b'c'; 32];
        let value2 = [b'd'; 96];
        db.put(&key2, &value2).await.unwrap();
        next_wal_id += 1;

        let reader = Db::open_with_opts(
            path.clone(),
            test_db_options(0, 128, None),
            object_store.clone(),
        )
        .await
        .unwrap();

        // increment wal id for the empty wal
        next_wal_id += 1;

        // verify that we reload imm
        let snapshot = reader.inner.state.read().snapshot();
        assert_eq!(snapshot.state.imm_memtable.len(), 2);

        // one empty wal and two wals for the puts
        assert_eq!(
            snapshot.state.imm_memtable.front().unwrap().last_wal_id(),
            1 + 2
        );
        assert_eq!(snapshot.state.imm_memtable.get(1).unwrap().last_wal_id(), 2);
        assert_eq!(snapshot.state.core.next_wal_sst_id, next_wal_id);
        assert_eq!(
            reader.get(&key1).await.unwrap(),
            Some(Bytes::copy_from_slice(&value1))
        );
        assert_eq!(
            reader.get(&key2).await.unwrap(),
            Some(Bytes::copy_from_slice(&value2))
        );

        fail_parallel::cfg(fp_registry.clone(), "write-compacted-sst-io-error", "off").unwrap();
        db.close().await.unwrap();
        reader.close().await.unwrap();
    }

    #[tokio::test(flavor = "multi_thread", worker_threads = 2)]
    async fn test_should_recover_imm_from_wal_after_flush_error() {
        let fp_registry = Arc::new(FailPointRegistry::new());
        fail_parallel::cfg(
            fp_registry.clone(),
            "write-compacted-sst-io-error",
            "return",
        )
        .unwrap();

        let object_store: Arc<dyn ObjectStore> = Arc::new(InMemory::new());
        let path = Path::from("/tmp/test_kv_store");
        let db = Db::open_with_fp_registry(
            path.clone(),
            test_db_options(0, 128, None),
            object_store.clone(),
            fp_registry.clone(),
        )
        .await
        .unwrap();

        // write a few keys that will result in memtable flushes
        let key1 = [b'a'; 32];
        let value1 = [b'b'; 96];
        let result = db.put(&key1, &value1).await;
        assert!(result.is_ok(), "Failed to write key1");

        let flush_result = db.inner.flush_memtables().await;
        assert!(flush_result.is_err());
        db.close().await.unwrap();

        // pause write-compacted-sst-io-error to prevent immutable tables
        // from being flushed, so we can snapshot the state when there is
        // an immutable table to verify its contents.
        fail_parallel::cfg(fp_registry.clone(), "write-compacted-sst-io-error", "pause").unwrap();

        // reload the db
        let db = Db::open_with_fp_registry(
            path.clone(),
            test_db_options(0, 128, None),
            object_store.clone(),
            fp_registry.clone(),
        )
        .await
        .unwrap();

        // verify that we reload imm
        let snapshot = db.inner.state.read().snapshot();

        // resume write-compacted-sst-io-error since we got a snapshot and
        // want to let the test finish.
        fail_parallel::cfg(fp_registry.clone(), "write-compacted-sst-io-error", "off").unwrap();

        assert_eq!(snapshot.state.imm_memtable.len(), 1);

        // one empty wal and one wal for the first put
        assert_eq!(
            snapshot.state.imm_memtable.front().unwrap().last_wal_id(),
            1 + 1
        );
        assert!(snapshot.state.imm_memtable.get(1).is_none());

        assert_eq!(snapshot.state.core.next_wal_sst_id, 4);
        assert_eq!(
            db.get(&key1).await.unwrap(),
            Some(Bytes::copy_from_slice(&value1))
        );
    }

    #[tokio::test]
    async fn test_should_fail_write_if_wal_flush_task_panics() {
        let fp_registry = Arc::new(FailPointRegistry::new());
        let object_store: Arc<dyn ObjectStore> = Arc::new(InMemory::new());
        let path = Path::from("/tmp/test_kv_store");
        let db = Arc::new(
            Db::open_with_fp_registry(
                path.clone(),
                test_db_options(0, 128, None),
                object_store.clone(),
                fp_registry.clone(),
            )
            .await
            .unwrap(),
        );

        fail_parallel::cfg(fp_registry.clone(), "write-wal-sst-io-error", "panic").unwrap();
        let result = db.put(b"foo", b"bar").await;
        assert!(matches!(result, Err(SlateDBError::BackgroundTaskPanic(_))));
    }

    async fn do_test_should_read_compacted_db(options: DbOptions) {
        let object_store: Arc<dyn ObjectStore> = Arc::new(InMemory::new());
        let path = Path::from("/tmp/test_kv_store");
        let db = Db::open_with_opts(path.clone(), options, object_store.clone())
            .await
            .unwrap();
        let ms = ManifestStore::new(&path, object_store.clone());
        let mut sm = StoredManifest::load(Arc::new(ms)).await.unwrap();

        // write enough to fill up a few l0 SSTs
        for i in 0..4 {
            db.put(&[b'a' + i; 32], &[1u8 + i; 32]).await.unwrap();
            db.put(&[b'm' + i; 32], &[13u8 + i; 32]).await.unwrap();
        }
        // wait for compactor to compact them
        wait_for_manifest_condition(
            &mut sm,
            |s| s.l0_last_compacted.is_some() && s.l0.is_empty(),
            Duration::from_secs(10),
        )
        .await;
        info!(
            "1 l0: {} {}",
            db.inner.state.read().state().core.l0.len(),
            db.inner.state.read().state().core.compacted.len()
        );
        // write more l0s and wait for compaction
        for i in 0..4 {
            db.put(&[b'f' + i; 32], &[6u8 + i; 32]).await.unwrap();
            db.put(&[b's' + i; 32], &[19u8 + i; 32]).await.unwrap();
        }
        wait_for_manifest_condition(
            &mut sm,
            |s| s.l0_last_compacted.is_some() && s.l0.is_empty(),
            Duration::from_secs(10),
        )
        .await;
        info!(
            "2 l0: {} {}",
            db.inner.state.read().state().core.l0.len(),
            db.inner.state.read().state().core.compacted.len()
        );
        // write another l0
        db.put(&[b'a'; 32], &[128u8; 32]).await.unwrap();
        db.put(&[b'm'; 32], &[129u8; 32]).await.unwrap();

        let val = db.get(&[b'a'; 32]).await.unwrap();
        assert_eq!(val, Some(Bytes::copy_from_slice(&[128u8; 32])));
        let val = db.get(&[b'm'; 32]).await.unwrap();
        assert_eq!(val, Some(Bytes::copy_from_slice(&[129u8; 32])));
        for i in 1..4 {
            info!(
                "3 l0: {} {}",
                db.inner.state.read().state().core.l0.len(),
                db.inner.state.read().state().core.compacted.len()
            );
            let val = db.get(&[b'a' + i; 32]).await.unwrap();
            assert_eq!(val, Some(Bytes::copy_from_slice(&[1u8 + i; 32])));
            let val = db.get(&[b'm' + i; 32]).await.unwrap();
            assert_eq!(val, Some(Bytes::copy_from_slice(&[13u8 + i; 32])));
        }
        for i in 0..4 {
            let val = db.get(&[b'f' + i; 32]).await.unwrap();
            assert_eq!(val, Some(Bytes::copy_from_slice(&[6u8 + i; 32])));
            let val = db.get(&[b's' + i; 32]).await.unwrap();
            assert_eq!(val, Some(Bytes::copy_from_slice(&[19u8 + i; 32])));
        }
        let neg_lookup = db.get(b"abc").await;
        assert!(neg_lookup.unwrap().is_none());
    }

    #[tokio::test]
    async fn test_should_read_from_compacted_db() {
        do_test_should_read_compacted_db(test_db_options(
            0,
            127,
            Some(CompactorOptions {
                poll_interval: Duration::from_millis(100),
                max_sst_size: 256,
                compaction_scheduler: Arc::new(SizeTieredCompactionSchedulerSupplier::new(
                    SizeTieredCompactionSchedulerOptions::default(),
                )),
                max_concurrent_compactions: 1,
                compaction_runtime: None,
            }),
        ))
        .await;
    }

    #[tokio::test]
    async fn test_should_read_from_compacted_db_no_filters() {
        do_test_should_read_compacted_db(test_db_options(
            u32::MAX,
            127,
            Some(CompactorOptions {
                poll_interval: Duration::from_millis(100),
                max_sst_size: 256,
                compaction_scheduler: Arc::new(SizeTieredCompactionSchedulerSupplier::new(
                    SizeTieredCompactionSchedulerOptions::default(),
                )),
                max_concurrent_compactions: 1,
                compaction_runtime: None,
            }),
        ))
        .await
    }

    #[tokio::test]
    async fn test_db_open_should_write_empty_wal() {
        let object_store: Arc<dyn ObjectStore> = Arc::new(InMemory::new());
        let path = Path::from("/tmp/test_kv_store");
        // assert that open db writes an empty wal.
        let db = Db::open_with_opts(
            path.clone(),
            test_db_options(0, 128, None),
            object_store.clone(),
        )
        .await
        .unwrap();
        assert_eq!(db.inner.state.read().state().core.next_wal_sst_id, 2);
        db.put(b"1", b"1").await.unwrap();
        // assert that second open writes another empty wal.
        let db = Db::open_with_opts(
            path.clone(),
            test_db_options(0, 128, None),
            object_store.clone(),
        )
        .await
        .unwrap();
        assert_eq!(db.inner.state.read().state().core.next_wal_sst_id, 4);
    }

    #[tokio::test]
    async fn test_empty_wal_should_fence_old_writer() {
        let object_store: Arc<dyn ObjectStore> = Arc::new(InMemory::new());
        let path = Path::from("/tmp/test_kv_store");

        async fn do_put(db: &Db, key: &[u8], val: &[u8]) -> Result<(), SlateDBError> {
            db.put_with_options(
                key,
                val,
                DEFAULT_PUT_OPTIONS,
                &WriteOptions {
                    await_durable: true,
                },
            )
            .await
        }

        // open db1 and assert that it can write.
        let db1 = Db::open_with_opts(
            path.clone(),
            test_db_options(0, 128, None),
            object_store.clone(),
        )
        .await
        .unwrap();
        do_put(&db1, b"1", b"1").await.unwrap();

        // open db2, causing it to write an empty wal and fence db1.
        let db2 = Db::open_with_opts(
            path.clone(),
            test_db_options(0, 128, None),
            object_store.clone(),
        )
        .await
        .unwrap();

        // assert that db1 can no longer write.
        let err = do_put(&db1, b"1", b"1").await;
        assert!(matches!(err, Err(SlateDBError::Fenced)));

        do_put(&db2, b"2", b"2").await.unwrap();
        assert_eq!(db2.inner.state.read().state().core.next_wal_sst_id, 5);
    }

    #[tokio::test]
    async fn test_invalid_clock_progression() {
        // Given:
        let object_store: Arc<dyn ObjectStore> = Arc::new(InMemory::new());
        let path = Path::from("/tmp/test_kv_store");

        let clock = Arc::new(TestClock::new());
        let db = Db::open_with_opts(
            path.clone(),
            DbOptions {
                clock: clock.clone(),
                ..test_db_options(0, 128, None)
            },
            object_store.clone(),
        )
        .await
        .unwrap();

        // When:
        // put with time = 10
        clock.ticker.store(10, Ordering::SeqCst);
        db.put(b"1", b"1").await.unwrap();

        // Then:
        // put with time goes backwards, should fail
        clock.ticker.store(5, Ordering::SeqCst);
        match db.put(b"1", b"1").await {
            Ok(_) => panic!("expected an error on inserting backwards time"),
            Err(e) => assert!(
                e.to_string().contains("Last tick: 10, Next tick: 5"),
                "{}",
                e.to_string()
            ),
        }
    }

    #[tokio::test]
    async fn test_invalid_clock_progression_across_db_instances() {
        // Given:
        let object_store: Arc<dyn ObjectStore> = Arc::new(InMemory::new());
        let path = Path::from("/tmp/test_kv_store");

        let clock = Arc::new(TestClock::new());
        let db = Db::open_with_opts(
            path.clone(),
            DbOptions {
                clock: clock.clone(),
                ..test_db_options(0, 128, None)
            },
            object_store.clone(),
        )
        .await
        .unwrap();

        // When:
        // put with time = 10
        clock.ticker.store(10, Ordering::SeqCst);
        db.put(b"1", b"1").await.unwrap();
        db.flush().await.unwrap();

        let db2 = Db::open_with_opts(
            path.clone(),
            DbOptions {
                clock: clock.clone(),
                ..test_db_options(0, 128, None)
            },
            object_store.clone(),
        )
        .await
        .unwrap();
        clock.ticker.store(5, Ordering::SeqCst);
        match db2.put(b"1", b"1").await {
            Ok(_) => panic!("expected an error on inserting backwards time"),
            Err(e) => assert!(
                e.to_string().contains("Last tick: 10, Next tick: 5"),
                "{}",
                e.to_string()
            ),
        }
    }

    async fn wait_for_manifest_condition(
        sm: &mut StoredManifest,
        cond: impl Fn(&CoreDbState) -> bool,
        timeout: Duration,
    ) -> CoreDbState {
        let start = std::time::Instant::now();
        while start.elapsed() < timeout {
            let db_state = sm.refresh().await.unwrap();
            if cond(db_state) {
                return db_state.clone();
            }
            tokio::time::sleep(Duration::from_millis(10)).await;
        }
        panic!("manifest condition took longer than timeout")
    }

    fn test_db_options(
        min_filter_keys: u32,
        l0_sst_size_bytes: usize,
        compactor_options: Option<CompactorOptions>,
    ) -> DbOptions {
        test_db_options_with_clock(
            min_filter_keys,
            l0_sst_size_bytes,
            compactor_options,
            Arc::new(TestClock::new()),
        )
    }

    fn test_db_options_with_clock(
        min_filter_keys: u32,
        l0_sst_size_bytes: usize,
        compactor_options: Option<CompactorOptions>,
        clock: Arc<TestClock>,
    ) -> DbOptions {
        DbOptions {
            flush_interval: Duration::from_millis(100),
            #[cfg(feature = "wal_disable")]
            wal_enabled: true,
            manifest_poll_interval: Duration::from_millis(100),
            max_unflushed_bytes: 134_217_728,
            l0_max_ssts: 8,
            min_filter_keys,
            filter_bits_per_key: 10,
            l0_sst_size_bytes,
            compactor_options,
            compression_codec: None,
            object_store_cache_options: ObjectStoreCacheOptions::default(),
            block_cache: None,
            garbage_collector_options: None,
            clock,
            default_ttl: None,
        }
    }
}<|MERGE_RESOLUTION|>--- conflicted
+++ resolved
@@ -149,7 +149,7 @@
                 .sst_might_include_key(sst, &key_bytes, key_hash)
                 .await?
             {
-                let mut iter = SstIterator::for_key(
+                let mut iter = SstIterator::new_for_key(
                     sst,
                     key,
                     self.table_store.clone(),
@@ -218,7 +218,7 @@
 
         let mut l0_iters = VecDeque::new();
         for sst in state.core.l0 {
-            let iter = SstIterator::range(
+            let iter = SstIterator::new_owned(
                 sst,
                 range.clone(),
                 self.table_store.clone(),
@@ -229,7 +229,7 @@
 
         let mut sr_iters = VecDeque::new();
         for sr in state.core.compacted {
-            let iter = SortedRunIterator::range(
+            let iter = SortedRunIterator::new_owned(
                 sr,
                 range.clone(),
                 self.table_store.clone(),
@@ -434,47 +434,27 @@
         async fn load_sst_iters(
             db_inner: &DbInner,
             sst_id: u64,
-<<<<<<< HEAD
         ) -> Result<(SstIterator<'_>, u64), SlateDBError> {
             let sst = db_inner
                 .table_store
                 .open_sst(&SsTableId::Wal(sst_id))
                 .await?;
-=======
-        ) -> Result<(SstIterator<'_, Arc<SsTableHandle>>, u64), SlateDBError> {
-            let sst = Arc::new(
-                db_inner
-                    .table_store
-                    .open_sst(&SsTableId::Wal(sst_id))
-                    .await?,
-            );
->>>>>>> b58c820e
             let id = match &sst.id {
                 SsTableId::Wal(id) => *id,
                 SsTableId::Compacted(_) => return Err(SlateDBError::InvalidDBState),
             };
-<<<<<<< HEAD
             let sst_iter_options = SstIteratorOptions {
                 max_fetch_tasks: 1,
                 blocks_to_fetch: 256,
                 cache_blocks: true,
                 eager_spawn: true,
             };
-            let iter = SstIterator::all(
+            let iter = SstIterator::new_owned(
                 sst,
+                ..,
                 db_inner.table_store.clone(),
                 sst_iter_options
             ).await?;
-=======
-            let iter = SstIterator::new_spawn(
-                Arc::clone(&sst),
-                db_inner.table_store.clone(),
-                1,
-                256,
-                true,
-            )
-            .await?;
->>>>>>> b58c820e
             Ok((iter, id))
         }
 
@@ -2020,7 +2000,7 @@
         assert_eq!(state.l0.len(), 1);
 
         let l0 = state.l0.front().unwrap();
-        let mut iter = SstIterator::new(l0, table_store.clone(), 1, 1, false)
+        let mut iter = SstIterator::all(l0, table_store.clone(), SstIteratorOptions::default())
             .await
             .unwrap();
         assert_iterator(
@@ -2091,7 +2071,12 @@
         for i in 0u8..3u8 {
             // TODO: Remove clone
             let sst1 = l0.get(2 - i as usize).unwrap();
-            let mut iter = SstIterator::all(sst1.clone(), table_store.clone(), sst_iter_options)
+            let mut iter = SstIterator::new_borrowed(
+                sst1,
+                ..,
+                table_store.clone(),
+                sst_iter_options
+            )
                 .await
                 .unwrap();
             let kv = iter.next().await.unwrap().unwrap();
