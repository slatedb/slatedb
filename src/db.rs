//! This module provides the core database functionality for SlateDB.
//! It provides methods for reading and writing to the database, as well as for flushing the database to disk.
//!
//! The `Db` struct represents a database.
//!
//! # Examples
//!
//! Basic usage of the `Db` struct:
//!
//! ```
//! use slatedb::{Db, SlateDBError};
//! use slatedb::object_store::{ObjectStore, memory::InMemory};
//! use std::sync::Arc;
//!
//! #[tokio::main]
//! async fn main() -> Result<(), SlateDBError> {
//!     let object_store: Arc<dyn ObjectStore> = Arc::new(InMemory::new());
//!     let db = Db::open("test_db", object_store).await?;
//!     Ok(())
//! }
//! ```

use std::collections::HashMap;
use std::ops::RangeBounds;
use std::sync::Arc;

use bytes::Bytes;
use fail_parallel::FailPointRegistry;
use object_store::path::Path;
use object_store::ObjectStore;
use parking_lot::{Mutex, RwLock};
use tokio::runtime::Handle;
use tokio::sync::mpsc::UnboundedSender;

use crate::batch::WriteBatch;
use crate::batch_write::{WriteBatchMsg, WriteBatchRequest};
use crate::bytes_range::BytesRange;
use crate::cached_object_store::stats::CachedObjectStoreStats;
use crate::cached_object_store::CachedObjectStore;
use crate::cached_object_store::FsCacheStorage;
use crate::compactor::Compactor;
use crate::config::{DbOptions, PutOptions, ReadOptions, ScanOptions, WriteOptions};
use crate::db_cache::{DbCache, DbCacheWrapper};
use crate::db_iter::DbIterator;
use crate::db_state::{CoreDbState, DbState, SsTableId};
use crate::db_stats::DbStats;
use crate::error::SlateDBError;
use crate::flush::WalFlushMsg;
use crate::garbage_collector::GarbageCollector;
use crate::manifest::store::{DirtyManifest, FenceableManifest, ManifestStore, StoredManifest};
use crate::mem_table::WritableKVTable;
use crate::mem_table_flush::MemtableFlushMsg;
use crate::paths::PathResolver;
use crate::reader::Reader;
use crate::sst::SsTableFormat;
use crate::sst_iter::SstIteratorOptions;
use crate::stats::StatRegistry;
use crate::tablestore::TableStore;
use crate::utils::{bg_task_result_into_err, MonotonicClock};
use crate::wal_replay::{WalReplayIterator, WalReplayOptions};
use tracing::{info, warn};

pub(crate) struct DbInner {
    pub(crate) state: Arc<RwLock<DbState>>,
    pub(crate) options: DbOptions,
    pub(crate) table_store: Arc<TableStore>,
    pub(crate) wal_flush_notifier: UnboundedSender<WalFlushMsg>,
    pub(crate) memtable_flush_notifier: UnboundedSender<MemtableFlushMsg>,
    pub(crate) write_notifier: UnboundedSender<WriteBatchMsg>,
    pub(crate) db_stats: DbStats,
    pub(crate) stat_registry: Arc<StatRegistry>,
    pub(crate) mono_clock: Arc<MonotonicClock>,
    pub(crate) reader: Reader,
}

impl DbInner {
    pub async fn new(
        options: DbOptions,
        table_store: Arc<TableStore>,
        manifest: DirtyManifest,
        wal_flush_notifier: UnboundedSender<WalFlushMsg>,
        memtable_flush_notifier: UnboundedSender<MemtableFlushMsg>,
        write_notifier: UnboundedSender<WriteBatchMsg>,
        stat_registry: Arc<StatRegistry>,
    ) -> Result<Self, SlateDBError> {
        let mono_clock = Arc::new(MonotonicClock::new(
            options.clock.clone(),
            manifest.core.last_l0_clock_tick,
        ));
        let state = Arc::new(RwLock::new(DbState::new(manifest)));
        let db_stats = DbStats::new(stat_registry.as_ref());

        let reader = Reader {
            table_store: Arc::clone(&table_store),
            db_stats: db_stats.clone(),
            mono_clock: Arc::clone(&mono_clock),
        };

        let db_inner = Self {
            state,
            options,
            table_store,
            wal_flush_notifier,
            memtable_flush_notifier,
            write_notifier,
            db_stats,
            mono_clock,
            stat_registry,
            reader,
        };
        Ok(db_inner)
    }

    /// Get the value for a given key.
    pub async fn get_with_options<K: AsRef<[u8]>>(
        &self,
        key: K,
        options: &ReadOptions,
    ) -> Result<Option<Bytes>, SlateDBError> {
        self.check_error()?;
        let snapshot = self.state.read().snapshot();
        self.reader.get_with_options(key, options, &snapshot).await
    }

    pub async fn scan_with_options<'a>(
        &'a self,
        range: BytesRange,
        options: &ScanOptions,
    ) -> Result<DbIterator<'a>, SlateDBError> {
        self.check_error()?;
<<<<<<< HEAD
        let snapshot = Arc::new(self.state.read().snapshot());
        let mut memtables = VecDeque::new();
        let ttl_now = get_now_for_read(self.mono_clock.clone(), options.read_level).await?;

        if matches!(options.read_level, Uncommitted) {
            memtables.push_back(snapshot.wal.clone());
            for imm_wal in &snapshot.state.imm_wal {
                memtables.push_back(imm_wal.table());
            }
        }

        memtables.push_back(snapshot.memtable.clone());
        for memtable in &snapshot.state.imm_memtable {
            memtables.push_back(memtable.table());
        }

        let mem_iter = FilterIterator::wrap_ttl_filter_iterator(
            VecDequeKeyValueIterator::materialize_range(memtables, range.clone()).await?,
            ttl_now,
        );

        let state = snapshot.state.as_ref().clone();
        let read_ahead_blocks = self.table_store.bytes_to_blocks(options.read_ahead_bytes);

        let sst_iter_options = SstIteratorOptions {
            max_fetch_tasks: 1,
            blocks_to_fetch: read_ahead_blocks,
            cache_blocks: options.cache_blocks,
            eager_spawn: true,
        };

        let mut l0_iters = VecDeque::new();
        for sst in state.manifest.core.l0 {
            let iter = FilterIterator::wrap_ttl_filter_iterator(
                SstIterator::new_owned(
                    range.clone(),
                    sst,
                    self.table_store.clone(),
                    sst_iter_options,
                )
                .await?,
                ttl_now,
            );
            l0_iters.push_back(iter);
        }

        let mut sr_iters = VecDeque::new();
        for sr in state.manifest.core.compacted {
            let iter = FilterIterator::wrap_ttl_filter_iterator(
                SortedRunIterator::new_owned(
                    range.clone(),
                    sr,
                    self.table_store.clone(),
                    sst_iter_options,
                )
                .await?,
                ttl_now,
            );
            sr_iters.push_back(iter);
        }

        DbIterator::new(range.clone(), mem_iter, l0_iters, sr_iters).await
=======
        let snapshot = self.state.read().snapshot();
        self.reader
            .scan_with_options(range, options, &snapshot)
            .await
>>>>>>> 903c6ac6
    }

    /// Fences all writers with an older epoch than the provided `manifest` by flushing an empty WAL file that acts
    /// as a barrier. Any parallel old writers will fail with `SlateDBError::Fenced` when trying to "re-write" this file.
    async fn fence_writers(
        &self,
        manifest: &mut FenceableManifest,
        next_wal_id: u64,
    ) -> Result<(), SlateDBError> {
        let mut empty_wal_id = next_wal_id;

        loop {
            let empty_wal = WritableKVTable::new();
            match self
                .flush_imm_table(&SsTableId::Wal(empty_wal_id), empty_wal.table().clone())
                .await
            {
                Ok(_) => {
                    return Ok(());
                }
                Err(SlateDBError::Fenced) => {
                    manifest.refresh().await?;
                    self.state
                        .write()
                        .merge_remote_manifest(manifest.prepare_dirty()?);
                    empty_wal_id += 1;
                }
                Err(e) => {
                    return Err(e);
                }
            }
        }
    }

    pub(crate) fn wal_enabled(&self) -> bool {
        #[cfg(feature = "wal_disable")]
        return self.options.wal_enabled;
        #[cfg(not(feature = "wal_disable"))]
        return true;
    }

    pub async fn write_with_options(
        &self,
        batch: WriteBatch,
        options: &WriteOptions,
    ) -> Result<(), SlateDBError> {
        self.check_error()?;

        if batch.ops.is_empty() {
            return Ok(());
        }

        let (tx, rx) = tokio::sync::oneshot::channel();
        let batch_msg = WriteBatchMsg::WriteBatch(WriteBatchRequest { batch, done: tx });

        self.maybe_apply_backpressure().await?;
        self.write_notifier
            .send(batch_msg)
            .expect("write notifier closed");

        // if the write pipeline task exits then this call to rx.await will fail because tx is dropped
        let current_table = rx.await??;

        if options.await_durable {
            current_table.await_durable().await?;
        }

        Ok(())
    }

    #[inline]
    pub(crate) async fn maybe_apply_backpressure(&self) -> Result<(), SlateDBError> {
        loop {
            let mem_size_bytes = {
                let guard = self.state.read();
                // Exclude active memtable and WAL to avoid a write lock.
                let imm_wal_size = guard
                    .state()
                    .imm_wal
                    .iter()
                    .map(|imm| imm.table().size())
                    .sum::<usize>();
                let imm_memtable_size = guard
                    .state()
                    .imm_memtable
                    .iter()
                    .map(|imm| imm.table().size())
                    .sum::<usize>();
                imm_wal_size + imm_memtable_size
            };
            if mem_size_bytes >= self.options.max_unflushed_bytes {
                let (wal_table, mem_table) = {
                    let guard = self.state.read();
                    (
                        guard.state().imm_wal.back().map(|imm| imm.table().clone()),
                        guard.state().imm_memtable.back().cloned(),
                    )
                };
                tracing::warn!(
                    "Unflushed memtable and WAL size {} >= max_unflushed_bytes {}. Applying backpressure.",
                    mem_size_bytes, self.options.max_unflushed_bytes,
                );

                match (wal_table, mem_table) {
                    (Some(wal_table), Some(mem_table)) => {
                        tokio::select! {
                            result = wal_table.await_durable() => {
                                result?;
                            }
                            result = mem_table.await_flush_to_l0() => {
                                result?;
                            }
                        }
                    }
                    (Some(wal_table), None) => {
                        wal_table.await_durable().await?;
                    }
                    (None, Some(mem_table)) => {
                        mem_table.await_flush_to_l0().await?;
                    }
                    _ => {
                        // No tables to flush, so backpressure is no longer needed.
                        break;
                    }
                }
            } else {
                break;
            }
        }
        Ok(())
    }

    async fn flush_wals(&self) -> Result<(), SlateDBError> {
        let (tx, rx) = tokio::sync::oneshot::channel();
        self.wal_flush_notifier
            .send(WalFlushMsg::FlushImmutableWals { sender: Some(tx) })
            .map_err(|_| SlateDBError::WalFlushChannelError)?;
        rx.await?
    }

    // use to manually flush memtables
    async fn flush_immutable_memtables(&self) -> Result<(), SlateDBError> {
        let (tx, rx) = tokio::sync::oneshot::channel();
        self.memtable_flush_notifier
            .send(MemtableFlushMsg::FlushImmutableMemtables { sender: Some(tx) })
            .map_err(|_| SlateDBError::MemtableFlushChannelError)?;
        rx.await?
    }

    async fn flush_memtables(&self) -> Result<(), SlateDBError> {
        {
            let mut guard = self.state.write();
            if !guard.memtable().is_empty() {
                let last_wal_id = guard.last_written_wal_id();
                guard.freeze_memtable(last_wal_id)?;
            }
        }
        self.flush_immutable_memtables().await
    }

    async fn replay_wal(&self) -> Result<(), SlateDBError> {
        let sst_iter_options = SstIteratorOptions {
            max_fetch_tasks: 1,
            blocks_to_fetch: 256,
            cache_blocks: true,
            eager_spawn: true,
        };

        let replay_options = WalReplayOptions {
            sst_batch_size: 4,
            min_memtable_bytes: self.options.l0_sst_size_bytes,
            max_memtable_bytes: usize::MAX,
            sst_iter_options,
        };

        let db_state = self.state.read().state().core().clone();
        let mut replay_iter =
            WalReplayIterator::new(&db_state, replay_options, Arc::clone(&self.table_store))
                .await?;

        while let Some(replayed_table) = replay_iter.next().await? {
            self.replay_memtable(replayed_table)?;
        }

        Ok(())
    }

    /// Return an error if the state has encountered
    /// an unrecoverable error.
    pub(crate) fn check_error(&self) -> Result<(), SlateDBError> {
        let error_reader = {
            let state = self.state.read();
            state.error_reader()
        };
        if let Some(error) = error_reader.read() {
            return Err(error.clone());
        }
        Ok(())
    }
}

pub struct Db {
    pub(crate) inner: Arc<DbInner>,
    /// The handle for the flush thread.
    wal_flush_task: Mutex<Option<tokio::task::JoinHandle<Result<(), SlateDBError>>>>,
    memtable_flush_task: Mutex<Option<tokio::task::JoinHandle<Result<(), SlateDBError>>>>,
    write_task: Mutex<Option<tokio::task::JoinHandle<Result<(), SlateDBError>>>>,
    compactor: Mutex<Option<Compactor>>,
    garbage_collector: Mutex<Option<GarbageCollector>>,
}

impl Db {
    /// Open a new database with default options.
    ///
    /// ## Arguments
    /// - `path`: the path to the database
    /// - `object_store`: the object store to use for the database
    ///
    /// ## Returns
    /// - `Db`: the database
    ///
    /// ## Errors
    /// - `SlateDBError`: if there was an error opening the database
    ///
    /// ## Examples
    ///
    /// ```
    /// use slatedb::{Db, SlateDBError};
    /// use slatedb::object_store::{ObjectStore, memory::InMemory};
    /// use std::sync::Arc;
    ///
    /// #[tokio::main]
    /// async fn main() -> Result<(), SlateDBError> {
    ///     let object_store: Arc<dyn ObjectStore> = Arc::new(InMemory::new());
    ///     let db = Db::open("test_db", object_store).await?;
    ///     Ok(())
    /// }
    /// ```
    pub async fn open<P: Into<Path>>(
        path: P,
        object_store: Arc<dyn ObjectStore>,
    ) -> Result<Self, SlateDBError> {
        Self::open_with_opts(path, DbOptions::default(), object_store).await
    }

    /// Open a new database with custom `DbOptions`.
    ///
    /// ## Arguments
    /// - `path`: the path to the database
    /// - `options`: the options to use for the database
    /// - `object_store`: the object store to use for the database
    ///
    /// ## Returns
    /// - `Db`: the database
    ///
    /// ## Errors
    /// - `SlateDBError`: if there was an error opening the database
    ///
    /// ## Examples
    ///
    /// ```
    /// use slatedb::{Db, config::DbOptions, SlateDBError};
    /// use slatedb::object_store::{ObjectStore, memory::InMemory};
    /// use std::sync::Arc;
    ///
    /// #[tokio::main]
    /// async fn main() -> Result<(), SlateDBError> {
    ///     let object_store: Arc<dyn ObjectStore> = Arc::new(InMemory::new());
    ///     let db = Db::open_with_opts("test_db", DbOptions::default(), object_store).await?;
    ///     Ok(())
    /// }
    /// ```
    pub async fn open_with_opts<P: Into<Path>>(
        path: P,
        options: DbOptions,
        object_store: Arc<dyn ObjectStore>,
    ) -> Result<Self, SlateDBError> {
        Self::open_with_fp_registry(
            path,
            options,
            object_store,
            Arc::new(FailPointRegistry::new()),
        )
        .await
    }

    /// Open a new database with a custom `FailPointRegistry`.
    ///
    /// ## Arguments
    /// - `path`: the path to the database
    /// - `options`: the options to use for the database
    /// - `object_store`: the object store to use for the database
    /// - `fp_registry`: the failpoint registry to use for the database
    ///
    /// ## Returns
    /// - `Db`: the database
    ///
    /// ## Errors
    /// - `SlateDBError`: if there was an error opening the database
    ///
    /// ## Examples
    ///
    /// ```
    /// use slatedb::{Db, config::DbOptions, SlateDBError};
    /// use slatedb::fail_parallel::FailPointRegistry;
    /// use slatedb::object_store::{ObjectStore, memory::InMemory};
    /// use std::sync::Arc;
    ///
    /// #[tokio::main]
    /// async fn main() -> Result<(), SlateDBError> {
    ///     let object_store: Arc<dyn ObjectStore> = Arc::new(InMemory::new());
    ///     let fp_registry = Arc::new(FailPointRegistry::new());
    ///     let db = Db::open_with_fp_registry("test_db", DbOptions::default(), object_store, fp_registry).await?;
    ///     Ok(())
    /// }
    /// ```
    pub async fn open_with_fp_registry<P: Into<Path>>(
        path: P,
        options: DbOptions,
        object_store: Arc<dyn ObjectStore>,
        fp_registry: Arc<FailPointRegistry>,
    ) -> Result<Self, SlateDBError> {
        let path = path.into();
        if let Ok(options_json) = options.to_json_string() {
            tracing::info!(?path, options = options_json, "Opening SlateDB database");
        } else {
            tracing::info!(?path, ?options, "Opening SlateDB database");
        }

        let stat_registry = Arc::new(StatRegistry::new());
        let sst_format = SsTableFormat {
            min_filter_keys: options.min_filter_keys,
            filter_bits_per_key: options.filter_bits_per_key,
            compression_codec: options.compression_codec,
            ..SsTableFormat::default()
        };
        let maybe_cached_object_store = match &options.object_store_cache_options.root_folder {
            None => object_store.clone(),
            Some(cache_root_folder) => {
                let stats = Arc::new(CachedObjectStoreStats::new(stat_registry.as_ref()));
                let cache_storage = Arc::new(FsCacheStorage::new(
                    cache_root_folder.clone(),
                    options.object_store_cache_options.max_cache_size_bytes,
                    options.object_store_cache_options.scan_interval,
                    stats.clone(),
                ));

                let cached_object_store = CachedObjectStore::new(
                    object_store.clone(),
                    cache_storage,
                    options.object_store_cache_options.part_size_bytes,
                    stats.clone(),
                )?;
                cached_object_store.start_evictor().await;
                cached_object_store
            }
        };

        let manifest_store = Arc::new(ManifestStore::new(&path, maybe_cached_object_store.clone()));
        let latest_manifest = StoredManifest::try_load(manifest_store.clone()).await?;

        let external_ssts = match &latest_manifest {
            Some(latest_stored_manifest) => {
                let mut external_ssts = HashMap::new();
                for external_db in &latest_stored_manifest.manifest().external_dbs {
                    for id in &external_db.sst_ids {
                        external_ssts.insert(*id, external_db.path.clone().into());
                    }
                }
                external_ssts
            }
            None => HashMap::new(),
        };

        let path_resolver = PathResolver::new_with_external_ssts(path.clone(), external_ssts);
        let table_store = Arc::new(TableStore::new_with_fp_registry(
            maybe_cached_object_store.clone(),
            sst_format.clone(),
            path_resolver.clone(),
            fp_registry.clone(),
            options.block_cache.as_ref().map(|c| {
                Arc::new(DbCacheWrapper::new(c.clone(), stat_registry.as_ref())) as Arc<dyn DbCache>
            }),
        ));

        // get the next wal id before writing manifest.
        let wal_id_last_compacted = match &latest_manifest {
            Some(latest_stored_manifest) => {
                latest_stored_manifest.db_state().last_compacted_wal_sst_id
            }
            None => 0,
        };
        let next_wal_id = table_store.next_wal_sst_id(wal_id_last_compacted).await?;

        let mut manifest = Self::init_db(&manifest_store, latest_manifest).await?;
        let (memtable_flush_tx, memtable_flush_rx) = tokio::sync::mpsc::unbounded_channel();
        let (wal_flush_tx, wal_flush_rx) = tokio::sync::mpsc::unbounded_channel();
        let (write_tx, write_rx) = tokio::sync::mpsc::unbounded_channel();
        let inner = Arc::new(
            DbInner::new(
                options.clone(),
                table_store.clone(),
                manifest.prepare_dirty()?,
                wal_flush_tx,
                memtable_flush_tx,
                write_tx,
                stat_registry,
            )
            .await?,
        );
        if inner.wal_enabled() {
            inner.fence_writers(&mut manifest, next_wal_id).await?;
        }
        inner.replay_wal().await?;
        let tokio_handle = Handle::current();
        let flush_task = if inner.wal_enabled() {
            Some(inner.spawn_flush_task(wal_flush_rx, &tokio_handle))
        } else {
            None
        };
        let memtable_flush_task =
            inner.spawn_memtable_flush_task(manifest, memtable_flush_rx, &tokio_handle);
        let write_task = inner.spawn_write_task(write_rx, &tokio_handle);
        let mut compactor = None;
        if let Some(compactor_options) = &inner.options.compactor_options {
            // not to pollute the cache during compaction
            let uncached_table_store = Arc::new(TableStore::new_with_fp_registry(
                object_store.clone(),
                sst_format,
                path_resolver,
                fp_registry.clone(),
                None,
            ));
            let cleanup_inner = inner.clone();
            compactor = Some(
                Compactor::new(
                    manifest_store.clone(),
                    uncached_table_store.clone(),
                    compactor_options.clone(),
                    Handle::current(),
                    inner.stat_registry.as_ref(),
                    move |result: &Result<(), SlateDBError>| {
                        let err = bg_task_result_into_err(result);
                        warn!("compactor thread exited with {:?}", err);
                        let mut state = cleanup_inner.state.write();
                        state.record_fatal_error(err.clone())
                    },
                )
                .await?,
            )
        }
        let mut garbage_collector = None;
        if let Some(gc_options) = &inner.options.garbage_collector_options {
            let cleanup_inner = inner.clone();
            garbage_collector = Some(
                GarbageCollector::new(
                    manifest_store.clone(),
                    table_store.clone(),
                    gc_options.clone(),
                    Handle::current(),
                    inner.stat_registry.clone(),
                    move |result| {
                        let err = bg_task_result_into_err(result);
                        warn!("GC thread exited with {:?}", err);
                        let mut state = cleanup_inner.state.write();
                        state.record_fatal_error(err.clone())
                    },
                )
                .await,
            )
        };
        Ok(Self {
            inner,
            wal_flush_task: Mutex::new(flush_task),
            memtable_flush_task: Mutex::new(memtable_flush_task),
            write_task: Mutex::new(write_task),
            compactor: Mutex::new(compactor),
            garbage_collector: Mutex::new(garbage_collector),
        })
    }

    async fn init_db(
        manifest_store: &Arc<ManifestStore>,
        latest_stored_manifest: Option<StoredManifest>,
    ) -> Result<FenceableManifest, SlateDBError> {
        let stored_manifest = match latest_stored_manifest {
            Some(manifest) => manifest,
            None => {
                StoredManifest::create_new_db(manifest_store.clone(), CoreDbState::new()).await?
            }
        };
        FenceableManifest::init_writer(stored_manifest).await
    }

    /// Close the database.
    ///
    /// ## Returns
    /// - `Result<(), SlateDBError>`: if there was an error closing the database
    ///
    /// ## Examples
    ///
    /// ```
    /// use slatedb::{Db, SlateDBError};
    /// use slatedb::object_store::{ObjectStore, memory::InMemory};
    /// use std::sync::Arc;
    ///
    /// #[tokio::main]
    /// async fn main() -> Result<(), SlateDBError> {
    ///     let object_store: Arc<dyn ObjectStore> = Arc::new(InMemory::new());
    ///     let db = Db::open("test_db", object_store).await?;
    ///     db.close().await?;
    ///     Ok(())
    /// }
    /// ```
    pub async fn close(&self) -> Result<(), SlateDBError> {
        if let Some(compactor) = {
            let mut maybe_compactor = self.compactor.lock();
            maybe_compactor.take()
        } {
            compactor.close().await;
        }

        if let Some(gc) = {
            let mut maybe_gc = self.garbage_collector.lock();
            maybe_gc.take()
        } {
            gc.close().await;
        }

        // Shutdown the write batch thread.
        self.inner.write_notifier.send(WriteBatchMsg::Shutdown).ok();

        if let Some(write_task) = {
            let mut write_task = self.write_task.lock();
            write_task.take()
        } {
            let result = write_task.await.expect("Failed to join write thread");
            info!("write task exited with {:?}", result);
        }

        // Shutdown the WAL flush thread.
        self.inner
            .wal_flush_notifier
            .send(WalFlushMsg::Shutdown)
            .ok();

        if let Some(flush_task) = {
            let mut flush_task = self.wal_flush_task.lock();
            flush_task.take()
        } {
            let result = flush_task.await.expect("Failed to join flush thread");
            info!("flush task exited with {:?}", result);
        }

        // Shutdown the memtable flush thread.
        self.inner
            .memtable_flush_notifier
            .send(MemtableFlushMsg::Shutdown)
            .ok();

        if let Some(memtable_flush_task) = {
            let mut memtable_flush_task = self.memtable_flush_task.lock();
            memtable_flush_task.take()
        } {
            let result = memtable_flush_task
                .await
                .expect("Failed to join memtable flush thread");
            info!("mem table flush task exited with: {:?}", result);
        }

        Ok(())
    }

    /// Get a value from the database with default read options.
    ///
    /// The `Bytes` object returned contains a slice of an entire
    /// 4 KiB block. The block will be held in memory as long as the
    /// caller holds a reference to the `Bytes` object. Consider
    /// copying the data if you need to hold it for a long time.
    ///
    /// ## Arguments
    /// - `key`: the key to get
    ///
    /// ## Returns
    /// - `Result<Option<Bytes>, SlateDBError>`:
    ///     - `Some(Bytes)`: the value if it exists
    ///     - `None`: if the value does not exist
    ///
    /// ## Errors
    /// - `SlateDBError`: if there was an error getting the value
    ///
    /// ## Examples
    ///
    /// ```
    /// use slatedb::{Db, SlateDBError};
    /// use slatedb::object_store::{ObjectStore, memory::InMemory};
    /// use std::sync::Arc;
    ///
    /// #[tokio::main]
    /// async fn main() -> Result<(), SlateDBError> {
    ///     let object_store: Arc<dyn ObjectStore> = Arc::new(InMemory::new());
    ///     let db = Db::open("test_db", object_store).await?;
    ///     db.put(b"key", b"value").await?;
    ///     assert_eq!(db.get(b"key").await?, Some("value".into()));
    ///     Ok(())
    /// }
    /// ```
    pub async fn get<K: AsRef<[u8]> + Send>(&self, key: K) -> Result<Option<Bytes>, SlateDBError> {
        self.get_with_options(key, &ReadOptions::default()).await
    }

    /// Get a value from the database with custom read options.
    ///
    /// The `Bytes` object returned contains a slice of an entire
    /// 4 KiB block. The block will be held in memory as long as the
    /// caller holds a reference to the `Bytes` object. Consider
    /// copying the data if you need to hold it for a long time.
    ///
    /// ## Arguments
    /// - `key`: the key to get
    /// - `options`: the read options to use (Note that [`ReadOptions::read_level`] has no effect for readers, which
    ///    can only observe committed state).
    ///
    /// ## Returns
    /// - `Result<Option<Bytes>, SlateDBError>`:
    ///     - `Some(Bytes)`: the value if it exists
    ///     - `None`: if the value does not exist
    ///
    /// ## Errors
    /// - `SlateDBError`: if there was an error getting the value
    ///
    /// ## Examples
    ///
    /// ```
    /// use slatedb::{Db, config::ReadOptions, SlateDBError};
    /// use slatedb::object_store::{ObjectStore, memory::InMemory};
    /// use std::sync::Arc;
    ///
    /// #[tokio::main]
    /// async fn main() -> Result<(), SlateDBError> {
    ///     let object_store: Arc<dyn ObjectStore> = Arc::new(InMemory::new());
    ///     let db = Db::open("test_db", object_store).await?;
    ///     db.put(b"key", b"value").await?;
    ///     assert_eq!(db.get_with_options(b"key", &ReadOptions::default()).await?, Some("value".into()));
    ///     Ok(())
    /// }
    /// ```
    pub async fn get_with_options<K: AsRef<[u8]> + Send>(
        &self,
        key: K,
        options: &ReadOptions,
    ) -> Result<Option<Bytes>, SlateDBError> {
        self.inner.get_with_options(key, options).await
    }

    /// Scan a range of keys using the default scan options.
    ///
    /// returns a `DbIterator`
    ///
    /// ## Errors
    /// - `SlateDBError`: if there was an error scanning the range of keys
    ///
    /// ## Returns
    /// - `Result<DbIterator, SlateDBError>`: An iterator with the results of the scan
    ///
    /// ## Examples
    ///
    /// ```
    /// use slatedb::{Db, SlateDBError};
    /// use slatedb::object_store::{ObjectStore, memory::InMemory};
    /// use std::sync::Arc;
    ///
    /// #[tokio::main]
    /// async fn main() -> Result<(), SlateDBError> {
    ///     let object_store: Arc<dyn ObjectStore> = Arc::new(InMemory::new());
    ///     let db = Db::open("test_db", object_store).await?;
    ///     db.put(b"a", b"a_value").await?;
    ///     db.put(b"b", b"b_value").await?;
    ///
    ///     let mut iter = db.scan("a".."b").await?;
    ///     assert_eq!(Some((b"a", b"a_value").into()), iter.next().await?);
    ///     assert_eq!(None, iter.next().await?);
    ///     Ok(())
    /// }
    /// ```
    pub async fn scan<K, T>(&self, range: T) -> Result<DbIterator, SlateDBError>
    where
        K: AsRef<[u8]> + Send,
        T: RangeBounds<K> + Send,
    {
        self.scan_with_options(range, &ScanOptions::default()).await
    }

    /// Scan a range of keys with the provided options.
    ///
    /// returns a `DbIterator`
    ///
    /// ## Errors
    /// - `SlateDBError`: if there was an error scanning the range of keys
    ///
    /// ## Examples
    ///
    /// ```
    /// use slatedb::{Db, config::ScanOptions, config::ReadLevel, SlateDBError};
    /// use slatedb::object_store::{ObjectStore, memory::InMemory};
    /// use std::sync::Arc;
    ///
    /// #[tokio::main]
    /// async fn main() -> Result<(), SlateDBError> {
    ///     let object_store: Arc<dyn ObjectStore> = Arc::new(InMemory::new());
    ///     let db = Db::open("test_db", object_store).await?;
    ///     db.put(b"a", b"a_value").await?;
    ///     db.put(b"b", b"b_value").await?;
    ///
    ///     let mut iter = db.scan_with_options("a".."b", &ScanOptions {
    ///         read_level: ReadLevel::Uncommitted,
    ///         ..ScanOptions::default()
    ///     }).await?;
    ///     assert_eq!(Some((b"a", b"a_value").into()), iter.next().await?);
    ///     assert_eq!(None, iter.next().await?);
    ///     Ok(())
    /// }
    /// ```
    pub async fn scan_with_options<K, T>(
        &self,
        range: T,
        options: &ScanOptions,
    ) -> Result<DbIterator, SlateDBError>
    where
        K: AsRef<[u8]> + Send,
        T: RangeBounds<K> + Send,
    {
        let start = range
            .start_bound()
            .map(|b| Bytes::copy_from_slice(b.as_ref()));
        let end = range
            .end_bound()
            .map(|b| Bytes::copy_from_slice(b.as_ref()));
        let range = (start, end);
        self.inner
            .scan_with_options(BytesRange::from(range), options)
            .await
    }

    /// Write a value into the database with default `WriteOptions`.
    ///
    /// ## Arguments
    /// - `key`: the key to write
    /// - `value`: the value to write
    ///
    /// ## Errors
    /// - `SlateDBError`: if there was an error writing the value.
    ///
    /// ## Examples
    ///
    /// ```
    /// use slatedb::{Db, SlateDBError};
    /// use slatedb::object_store::{ObjectStore, memory::InMemory};
    /// use std::sync::Arc;
    ///
    /// #[tokio::main]
    /// async fn main() -> Result<(), SlateDBError> {
    ///     let object_store: Arc<dyn ObjectStore> = Arc::new(InMemory::new());
    ///     let db = Db::open("test_db", object_store).await?;
    ///     db.put(b"key", b"value").await?;
    ///     Ok(())
    /// }
    /// ```
    pub async fn put<K, V>(&self, key: K, value: V) -> Result<(), SlateDBError>
    where
        K: AsRef<[u8]>,
        V: AsRef<[u8]>,
    {
        let mut batch = WriteBatch::new();
        batch.put(key, value);
        self.write(batch).await
    }

    /// Write a value into the database with custom `PutOptions` and `WriteOptions`.
    ///
    /// ## Arguments
    /// - `key`: the key to write
    /// - `value`: the value to write
    /// - `put_opts`: the put options to use
    /// - `write_opts`: the write options to use
    ///
    /// ## Errors
    /// - `SlateDBError`: if there was an error writing the value.
    ///
    /// ## Examples
    ///
    /// ```
    /// use slatedb::{Db, config::{PutOptions, WriteOptions}, SlateDBError};
    /// use slatedb::object_store::{ObjectStore, memory::InMemory};
    /// use std::sync::Arc;
    ///
    /// #[tokio::main]
    /// async fn main() -> Result<(), SlateDBError> {
    ///     let object_store: Arc<dyn ObjectStore> = Arc::new(InMemory::new());
    ///     let db = Db::open("test_db", object_store).await?;
    ///     db.put_with_options(b"key", b"value", &PutOptions::default(), &WriteOptions::default()).await?;
    ///     Ok(())
    /// }
    /// ```
    pub async fn put_with_options<K, V>(
        &self,
        key: K,
        value: V,
        put_opts: &PutOptions,
        write_opts: &WriteOptions,
    ) -> Result<(), SlateDBError>
    where
        K: AsRef<[u8]>,
        V: AsRef<[u8]>,
    {
        let mut batch = WriteBatch::new();
        batch.put_with_options(key, value, put_opts);
        self.write_with_options(batch, write_opts).await
    }

    /// Delete a key from the database with default `WriteOptions`.
    ///
    /// ## Arguments
    /// - `key`: the key to delete
    ///
    /// ## Errors
    /// - `SlateDBError`: if there was an error deleting the key.
    ///
    /// ## Examples
    ///
    /// ```
    /// use slatedb::{Db, SlateDBError};
    /// use slatedb::object_store::{ObjectStore, memory::InMemory};
    /// use std::sync::Arc;
    ///
    /// #[tokio::main]
    /// async fn main() -> Result<(), SlateDBError> {
    ///     let object_store: Arc<dyn ObjectStore> = Arc::new(InMemory::new());
    ///     let db = Db::open("test_db", object_store).await?;
    ///     db.delete(b"key").await?;
    ///     Ok(())
    /// }
    /// ```
    pub async fn delete<K: AsRef<[u8]>>(&self, key: K) -> Result<(), SlateDBError> {
        let mut batch = WriteBatch::new();
        batch.delete(key.as_ref());
        self.write(batch).await
    }

    /// Delete a key from the database with custom `WriteOptions`.
    ///
    /// ## Arguments
    /// - `key`: the key to delete
    /// - `options`: the write options to use
    ///
    /// ## Errors
    /// - `SlateDBError`: if there was an error deleting the key.
    ///
    /// ## Examples
    ///
    /// ```
    /// use slatedb::{Db, config::WriteOptions, SlateDBError};
    /// use slatedb::object_store::{ObjectStore, memory::InMemory};
    /// use std::sync::Arc;
    ///
    /// #[tokio::main]
    /// async fn main() -> Result<(), SlateDBError> {
    ///     let object_store: Arc<dyn ObjectStore> = Arc::new(InMemory::new());
    ///     let db = Db::open("test_db", object_store).await?;
    ///     db.delete_with_options(b"key", &WriteOptions::default()).await?;
    ///     Ok(())
    /// }
    /// ```
    pub async fn delete_with_options<K: AsRef<[u8]>>(
        &self,
        key: K,
        options: &WriteOptions,
    ) -> Result<(), SlateDBError> {
        let mut batch = WriteBatch::new();
        batch.delete(key);
        self.write_with_options(batch, options).await
    }

    /// Write a batch of put/delete operations atomically to the database. Batch writes
    /// block other gets and writes until the batch is written to the WAL (or memtable if
    /// WAL is disabled).
    ///
    /// ## Arguments
    /// - `batch`: the batch of put/delete operations to write
    ///
    /// ## Errors
    /// - `SlateDBError`: if there was an error writing the batch.
    ///
    /// ## Examples
    ///
    /// ```
    /// use slatedb::{WriteBatch, Db, SlateDBError};
    /// use slatedb::object_store::{ObjectStore, memory::InMemory};
    /// use std::sync::Arc;
    ///
    /// #[tokio::main]
    /// async fn main() -> Result<(), SlateDBError> {
    ///     let object_store: Arc<dyn ObjectStore> = Arc::new(InMemory::new());
    ///     let db = Db::open("test_db", object_store).await?;
    ///
    ///     let mut batch = WriteBatch::new();
    ///     batch.put(b"key1", b"value1");
    ///     batch.put(b"key2", b"value2");
    ///     batch.delete(b"key1");
    ///     db.write(batch).await?;
    ///
    ///     Ok(())
    /// }
    /// ```
    pub async fn write(&self, batch: WriteBatch) -> Result<(), SlateDBError> {
        self.write_with_options(batch, &WriteOptions::default())
            .await
    }

    /// Write a batch of put/delete operations atomically to the database. Batch writes
    /// block other gets and writes until the batch is written to the WAL (or memtable if
    /// WAL is disabled).
    ///
    /// ## Arguments
    /// - `batch`: the batch of put/delete operations to write
    /// - `options`: the write options to use
    ///
    /// ## Errors
    /// - `SlateDBError`: if there was an error writing the batch.
    ///
    /// ## Examples
    ///
    /// ```
    /// use slatedb::{WriteBatch, Db, config::WriteOptions, SlateDBError};
    /// use slatedb::object_store::{ObjectStore, memory::InMemory};
    /// use std::sync::Arc;
    ///
    /// #[tokio::main]
    /// async fn main() -> Result<(), SlateDBError> {
    ///     let object_store: Arc<dyn ObjectStore> = Arc::new(InMemory::new());
    ///     let db = Db::open("test_db", object_store).await?;
    ///
    ///     let mut batch = WriteBatch::new();
    ///     batch.put(b"key1", b"value1");
    ///     batch.put(b"key2", b"value2");
    ///     batch.delete(b"key1");
    ///     db.write_with_options(batch, &WriteOptions::default()).await?;
    ///
    ///     Ok(())
    /// }
    /// ```
    pub async fn write_with_options(
        &self,
        batch: WriteBatch,
        options: &WriteOptions,
    ) -> Result<(), SlateDBError> {
        self.inner.write_with_options(batch, options).await
    }

    /// Flush the database to disk.
    /// If WAL is enabled, flushes the WAL to disk.
    /// If WAL is disabled, flushes the memtables to disk.
    ///
    /// ## Errors
    /// - `SlateDBError`: if there was an error flushing the database
    ///
    /// ## Examples
    ///
    /// ```
    /// use slatedb::{Db, SlateDBError};
    /// use slatedb::object_store::{ObjectStore, memory::InMemory};
    /// use std::sync::Arc;
    ///
    /// #[tokio::main]
    /// async fn main() -> Result<(), SlateDBError> {
    ///     let object_store: Arc<dyn ObjectStore> = Arc::new(InMemory::new());
    ///     let db = Db::open("test_db", object_store).await?;
    ///     db.flush().await?;
    ///     Ok(())
    /// }
    /// ```
    pub async fn flush(&self) -> Result<(), SlateDBError> {
        if self.inner.wal_enabled() {
            self.inner.flush_wals().await
        } else {
            self.inner.flush_memtables().await
        }
    }

    pub(crate) async fn await_flush(&self) -> Result<(), SlateDBError> {
        let table = {
            let guard = self.inner.state.read();
            let snapshot = guard.snapshot();
            if self.inner.wal_enabled() {
                snapshot.wal.clone()
            } else {
                snapshot.memtable.clone()
            }
        };
        if table.is_empty() {
            return Ok(());
        }
        table.await_durable().await
    }

    pub fn metrics(&self) -> Arc<StatRegistry> {
        self.inner.stat_registry.clone()
    }
}

#[cfg(test)]
mod tests {
    use std::collections::BTreeMap;
    use std::collections::Bound::Included;
    use std::sync::atomic::Ordering;
    use std::time::Duration;

    use super::*;
    use crate::cached_object_store::stats::{
        OBJECT_STORE_CACHE_PART_ACCESS, OBJECT_STORE_CACHE_PART_HITS,
    };
    use crate::cached_object_store::FsCacheStorage;
    use crate::config::ReadLevel::{Committed, Uncommitted};
    use crate::config::{
        CompactorOptions, ObjectStoreCacheOptions, SizeTieredCompactionSchedulerOptions, Ttl,
    };
    use crate::db_stats::IMMUTABLE_MEMTABLE_FLUSHES;
    use crate::iter::KeyValueIterator;
    use crate::proptest_util::arbitrary;
    use crate::proptest_util::sample;
    use crate::size_tiered_compaction::SizeTieredCompactionSchedulerSupplier;
    use crate::sst_iter::{SstIterator, SstIteratorOptions};
    use crate::test_utils::{assert_iterator, TestClock};
    use crate::types::RowEntry;
<<<<<<< HEAD

    use crate::cached_object_store::stats::{
        OBJECT_STORE_CACHE_PART_ACCESS, OBJECT_STORE_CACHE_PART_HITS,
    };
    use crate::config::ReadLevel::Committed;
    use crate::db_stats::IMMUTABLE_MEMTABLE_FLUSHES;
    use crate::{proptest_util, test_utils, KeyValue};
=======
    use crate::{proptest_util, test_utils};
>>>>>>> 903c6ac6
    use futures::{future::join_all, StreamExt};
    use object_store::memory::InMemory;
    use object_store::ObjectStore;
    use proptest::test_runner::{TestRng, TestRunner};
    use tokio::runtime::Runtime;
    use tracing::info;

    #[tokio::test]
    async fn test_put_get_delete() {
        let object_store: Arc<dyn ObjectStore> = Arc::new(InMemory::new());
        let kv_store = Db::open_with_opts(
            Path::from("/tmp/test_kv_store"),
            test_db_options(0, 1024, None),
            object_store,
        )
        .await
        .unwrap();
        let key = b"test_key";
        let value = b"test_value";
        kv_store.put(key, value).await.unwrap();
        kv_store.flush().await.unwrap();

        assert_eq!(
            kv_store.get(key).await.unwrap(),
            Some(Bytes::from_static(value))
        );
        kv_store.delete(key).await.unwrap();
        assert_eq!(None, kv_store.get(key).await.unwrap());
        kv_store.close().await.unwrap();
    }

    #[tokio::test]
    async fn test_get_with_default_ttl_and_read_uncommitted() {
        let uncommitted = &ReadOptions {
            read_level: Uncommitted,
        };
        let ttl = 100;

        let clock = Arc::new(TestClock::new());

        let object_store: Arc<dyn ObjectStore> = Arc::new(InMemory::new());
        let kv_store = Db::open_with_opts(
            Path::from("/tmp/test_kv_store"),
            test_db_options_with_ttl(0, 1024, None, clock.clone(), Some(ttl)),
            object_store,
        )
        .await
        .unwrap();

        let key = b"test_key";
        let value = b"test_value";

        // insert at t=0
        kv_store.put(key, value).await.unwrap();

        // advance clock to t=99 --> still returned
        clock.ticker.store(99, Ordering::SeqCst);
        assert_eq!(
            Some(Bytes::from_static(value)),
            kv_store.get_with_options(key, uncommitted).await.unwrap(),
        );

        // advance clock to t=100 --> no longer returned
        clock.ticker.store(100, Ordering::SeqCst);
        assert_eq!(
            None,
            kv_store.get_with_options(key, uncommitted).await.unwrap(),
        );

        kv_store.close().await.unwrap();
    }

    #[tokio::test]
    async fn test_get_with_row_override_ttl_and_read_uncommitted() {
        let uncommitted = &ReadOptions {
            read_level: Uncommitted,
        };
        let default_ttl = 100;

        let clock = Arc::new(TestClock::new());
        let object_store: Arc<dyn ObjectStore> = Arc::new(InMemory::new());
        let kv_store = Db::open_with_opts(
            Path::from("/tmp/test_kv_store"),
            test_db_options_with_ttl(0, 1024, None, clock.clone(), Some(default_ttl)),
            object_store,
        )
        .await
        .unwrap();

        let key = b"test_key";
        let value = b"test_value";

        // insert at t=0 with row-level override of 50 for ttl
        kv_store
            .put_with_options(
                key,
                value,
                &PutOptions {
                    ttl: Ttl::ExpireAfter(50),
                },
                &WriteOptions::default(),
            )
            .await
            .unwrap();

        // advance clock to t=49 --> still returned
        clock.ticker.store(49, Ordering::SeqCst);
        assert_eq!(
            Some(Bytes::from_static(value)),
            kv_store.get_with_options(key, uncommitted).await.unwrap(),
        );

        // advance clock to t=50 --> no longer returned
        clock.ticker.store(50, Ordering::SeqCst);
        assert_eq!(
            None,
            kv_store.get_with_options(key, uncommitted).await.unwrap(),
        );

        kv_store.close().await.unwrap();
    }

    #[tokio::test]
    async fn test_get_with_default_ttl_and_read_committed() {
        let committed = &ReadOptions {
            read_level: Committed,
        };
        let clock = Arc::new(TestClock::new());
        let ttl = 100;

        let object_store: Arc<dyn ObjectStore> = Arc::new(InMemory::new());
        let kv_store = Db::open_with_opts(
            Path::from("/tmp/test_kv_store"),
            test_db_options_with_ttl(0, 1024, None, clock.clone(), Some(ttl)),
            object_store,
        )
        .await
        .unwrap();

        let key = b"test_key";
        let value = b"test_value";

        // insert at t=0
        kv_store.put(key, value).await.unwrap();

        // advance durable clock to t=99 --> still returned
        clock.ticker.store(99, Ordering::SeqCst);
        advance_durable_clock_tick(&kv_store).await;
        assert_eq!(
            Some(Bytes::from_static(value)),
            kv_store.get_with_options(key, committed).await.unwrap(),
        );

        // advance clock to t=100 without flushing --> still returned
        clock.ticker.store(100, Ordering::SeqCst);
        assert_eq!(
            Some(Bytes::from_static(value)),
            kv_store.get_with_options(key, committed).await.unwrap(),
        );

        // advance durable clock time to t=100 -- no longer returned
        advance_durable_clock_tick(&kv_store).await;
        assert_eq!(
            None,
            kv_store.get_with_options(key, committed).await.unwrap(),
        );

        kv_store.close().await.unwrap();
    }

    #[tokio::test]
    #[cfg(feature = "wal_disable")]
    async fn test_find_with_multiple_repeated_keys() {
        let object_store: Arc<dyn ObjectStore> = Arc::new(InMemory::new());
        let mut options = test_db_options(0, 1024 * 1024, None);
        options.wal_enabled = false;
        let db = Db::open_with_opts(
            Path::from("/tmp/test_kv_store"),
            options.clone(),
            object_store,
        )
        .await
        .unwrap();

        // write enough rows with the same key that we yield an L0 SST with multiple blocks
        let mut last_val: String = "foo".to_string();
        for x in 0..4096 {
            let val = format!("val{}", x);
            db.put_with_options(
                b"key",
                val.as_bytes(),
                &PutOptions {
                    ttl: Default::default(),
                },
                &WriteOptions {
                    await_durable: false,
                },
            )
            .await
            .unwrap();
            last_val = val;
            if db.inner.state.write().memtable().size() > (SsTableFormat::default().block_size * 3)
            {
                break;
            }
        }
        assert_eq!(
            Some(Bytes::copy_from_slice(last_val.as_bytes())),
            db.get(b"key").await.unwrap()
        );
        db.flush().await.unwrap();

        let state = db.inner.state.read().snapshot();
        assert_eq!(1, state.state.manifest.core.l0.len());
        let sst = state.state.manifest.core.l0.front().unwrap();
        let index = db.inner.table_store.read_index(sst).await.unwrap();
        assert!(index.borrow().block_meta().len() >= 3);
        assert_eq!(
            Some(Bytes::copy_from_slice(last_val.as_bytes())),
            db.get(b"key").await.unwrap()
        );
        db.close().await.unwrap();
    }

    #[tokio::test]
    async fn test_get_with_row_override_ttl_and_read_committed() {
        let committed = &ReadOptions {
            read_level: Committed,
        };
        let clock = Arc::new(TestClock::new());
        let default_ttl = 100;

        let object_store: Arc<dyn ObjectStore> = Arc::new(InMemory::new());
        let kv_store = Db::open_with_opts(
            Path::from("/tmp/test_kv_store"),
            test_db_options_with_ttl(0, 1024, None, clock.clone(), Some(default_ttl)),
            object_store,
        )
        .await
        .unwrap();

        let key = b"test_key";
        let value = b"test_value";

        // insert at t=0 with row-level override of 50 for ttl
        kv_store
            .put_with_options(
                key,
                value,
                &PutOptions {
                    ttl: Ttl::ExpireAfter(50),
                },
                &WriteOptions::default(),
            )
            .await
            .unwrap();

        // advance durable clock to t=49 --> still returned
        clock.ticker.store(49, Ordering::SeqCst);
        advance_durable_clock_tick(&kv_store).await;
        assert_eq!(
            Some(Bytes::from_static(value)),
            kv_store.get_with_options(key, committed).await.unwrap(),
        );

        // advance clock to t=50 without flushing --> still returned
        clock.ticker.store(50, Ordering::SeqCst);
        assert_eq!(
            Some(Bytes::from_static(value)),
            kv_store.get_with_options(key, committed).await.unwrap(),
        );

        // advance durable clock time to t=100 -- no longer returned
        advance_durable_clock_tick(&kv_store).await;
        assert_eq!(
            None,
            kv_store.get_with_options(key, committed).await.unwrap(),
        );

        kv_store.close().await.unwrap();
    }

    #[tokio::test]
    async fn test_scan_with_ttl_and_read_level_uncommitted() {
        let uncommitted = &ScanOptions {
            read_level: Uncommitted,
            ..ScanOptions::default()
        };
        let clock = Arc::new(TestClock::new());
        let default_ttl = 100;

        let object_store: Arc<dyn ObjectStore> = Arc::new(InMemory::new());
        let kv_store = Db::open_with_opts(
            Path::from("/tmp/test_kv_store"),
            test_db_options_with_ttl(0, 1024, None, clock.clone(), Some(default_ttl)),
            object_store,
        )
        .await
        .unwrap();

        // insert at t=0
        let mut batch = WriteBatch::new();
        batch.put_with_options(
            b"k1",
            b"ttl:50",
            &PutOptions {
                ttl: Ttl::ExpireAfter(50),
            },
        );
        batch.put(b"k2", b"ttl:100");
        batch.put_with_options(
            b"k3",
            b"ttl:150",
            &PutOptions {
                ttl: Ttl::ExpireAfter(150),
            },
        );
        batch.put_with_options(
            b"k4",
            b"ttl:0",
            &PutOptions {
                ttl: Ttl::ExpireAfter(0),
            },
        );
        kv_store.write(batch).await.unwrap();

        // advance clock to t=49
        clock.ticker.store(49, Ordering::SeqCst);
        let mut iter_49 = kv_store
            .scan_with_options("k".."k4", uncommitted)
            .await
            .unwrap();
        assert_eq!(
            Some(KeyValue::from((b"k1", b"ttl:50"))),
            iter_49.next().await.unwrap()
        );
        assert_eq!(
            Some(KeyValue::from((b"k2", b"ttl:100"))),
            iter_49.next().await.unwrap()
        );
        assert_eq!(
            Some(KeyValue::from((b"k3", b"ttl:150"))),
            iter_49.next().await.unwrap()
        );
        assert_eq!(None, iter_49.next().await.unwrap());

        // advance clock to t=99
        clock.ticker.store(99, Ordering::SeqCst);
        let mut iter_99 = kv_store
            .scan_with_options("k".."k4", uncommitted)
            .await
            .unwrap();
        assert_eq!(
            Some(KeyValue::from((b"k2", b"ttl:100"))),
            iter_99.next().await.unwrap()
        );
        assert_eq!(
            Some(KeyValue::from((b"k3", b"ttl:150"))),
            iter_99.next().await.unwrap()
        );
        assert_eq!(None, iter_99.next().await.unwrap());

        // advance clock to t=149
        clock.ticker.store(149, Ordering::SeqCst);
        let mut iter_149 = kv_store
            .scan_with_options("k".."k4", uncommitted)
            .await
            .unwrap();
        assert_eq!(
            Some(KeyValue::from((b"k3", b"ttl:150"))),
            iter_149.next().await.unwrap()
        );
        assert_eq!(None, iter_149.next().await.unwrap());

        // advance clock to t=150
        clock.ticker.store(150, Ordering::SeqCst);
        let mut iter_149 = kv_store
            .scan_with_options("k".."k4", uncommitted)
            .await
            .unwrap();
        assert_eq!(None, iter_149.next().await.unwrap());
    }

    #[tokio::test]
    async fn test_scan_with_ttl_and_read_level_committed() {
        let committed = &ScanOptions {
            read_level: Committed,
            ..ScanOptions::default()
        };
        let clock = Arc::new(TestClock::new());
        let default_ttl = 100;

        let object_store: Arc<dyn ObjectStore> = Arc::new(InMemory::new());
        let kv_store = Db::open_with_opts(
            Path::from("/tmp/test_kv_store"),
            test_db_options_with_ttl(0, 1024, None, clock.clone(), Some(default_ttl)),
            object_store,
        )
        .await
        .unwrap();

        // insert at t=0
        let mut batch = WriteBatch::new();
        batch.put_with_options(
            b"k1",
            b"ttl:50",
            &PutOptions {
                ttl: Ttl::ExpireAfter(50),
            },
        );
        batch.put(b"k2", b"ttl:100");
        batch.put_with_options(
            b"k3",
            b"ttl:150",
            &PutOptions {
                ttl: Ttl::ExpireAfter(150),
            },
        );
        batch.put_with_options(
            b"k4",
            b"ttl:0",
            &PutOptions {
                ttl: Ttl::ExpireAfter(0),
            },
        );
        kv_store.write(batch).await.unwrap();

        // advance durable clock to t=49 and unflushed clock to 99
        clock.ticker.store(49, Ordering::SeqCst);
        advance_durable_clock_tick(&kv_store).await;
        clock.ticker.store(99, Ordering::SeqCst);
        let mut iter_49 = kv_store
            .scan_with_options("k".."k4", committed)
            .await
            .unwrap();
        assert_eq!(
            Some(KeyValue::from((b"k1", b"ttl:50"))),
            iter_49.next().await.unwrap()
        );
        assert_eq!(
            Some(KeyValue::from((b"k2", b"ttl:100"))),
            iter_49.next().await.unwrap()
        );
        assert_eq!(
            Some(KeyValue::from((b"k3", b"ttl:150"))),
            iter_49.next().await.unwrap()
        );
        assert_eq!(None, iter_49.next().await.unwrap());

        // advance durable clock to 99 and unflushed clock to 149
        advance_durable_clock_tick(&kv_store).await;
        clock.ticker.store(149, Ordering::SeqCst);
        let mut iter_99 = kv_store
            .scan_with_options("k".."k4", committed)
            .await
            .unwrap();
        assert_eq!(
            Some(KeyValue::from((b"k2", b"ttl:100"))),
            iter_99.next().await.unwrap()
        );
        assert_eq!(
            Some(KeyValue::from((b"k3", b"ttl:150"))),
            iter_99.next().await.unwrap()
        );
        assert_eq!(None, iter_99.next().await.unwrap());

        // advance durable clock to 149 and unflushed clock to 150
        advance_durable_clock_tick(&kv_store).await;
        clock.ticker.store(150, Ordering::SeqCst);
        let mut iter_149 = kv_store
            .scan_with_options("k".."k4", committed)
            .await
            .unwrap();
        assert_eq!(
            Some(KeyValue::from((b"k3", b"ttl:150"))),
            iter_149.next().await.unwrap()
        );
        assert_eq!(None, iter_149.next().await.unwrap());

        // advance durable clock to t=150
        advance_durable_clock_tick(&kv_store).await;
        let mut iter_149 = kv_store
            .scan_with_options("k".."k4", committed)
            .await
            .unwrap();
        assert_eq!(None, iter_149.next().await.unwrap());
    }

    // flush to advance the ttl test clock with read_committed semantics
    async fn advance_durable_clock_tick(store: &Db) {
        // fake data to advance clock which expires immediately
        let key = b"zzz_time_advancing_key_don't_use_me_in_test_zzz";
        let value = b"test_value";
        let put_options = &PutOptions {
            ttl: Ttl::ExpireAfter(0),
        };

        store
            .put_with_options(key, value, put_options, &WriteOptions::default())
            .await
            .unwrap();
        store.flush().await.unwrap();
    }

    #[tokio::test]
    async fn test_get_with_object_store_cache_metrics() {
        let object_store: Arc<dyn ObjectStore> = Arc::new(InMemory::new());
        let mut opts = test_db_options(0, 1024, None);
        let temp_dir = tempfile::Builder::new()
            .prefix("objstore_cache_test_")
            .tempdir()
            .unwrap();

        opts.object_store_cache_options.root_folder = Some(temp_dir.into_path());
        opts.object_store_cache_options.part_size_bytes = 1024;
        let kv_store = Db::open_with_opts(
            Path::from("/tmp/test_kv_store_with_cache_metrics"),
            opts,
            object_store.clone(),
        )
        .await
        .unwrap();

        let access_count0 = kv_store
            .metrics()
            .lookup(OBJECT_STORE_CACHE_PART_ACCESS)
            .unwrap()
            .get();
        let key = b"test_key";
        let value = b"test_value";
        kv_store.put(key, value).await.unwrap();
        kv_store.flush().await.unwrap();

        let got = kv_store.get(key).await.unwrap();
        let access_count1 = kv_store
            .metrics()
            .lookup(OBJECT_STORE_CACHE_PART_ACCESS)
            .unwrap()
            .get();
        assert_eq!(got, Some(Bytes::from_static(value)));
        assert!(access_count1 > 0);
        assert!(access_count1 >= access_count0);
        assert!(
            kv_store
                .metrics()
                .lookup(OBJECT_STORE_CACHE_PART_HITS)
                .unwrap()
                .get()
                >= 1
        );
    }

    #[tokio::test]
    async fn test_get_with_object_store_cache_stored_files() {
        let object_store: Arc<dyn ObjectStore> = Arc::new(InMemory::new());
        let mut opts = test_db_options(0, 1024, None);
        let temp_dir = tempfile::Builder::new()
            .prefix("objstore_cache_test_")
            .tempdir()
            .unwrap();
        let stats_registry = StatRegistry::new();
        let cache_stats = Arc::new(CachedObjectStoreStats::new(&stats_registry));
        let part_size = 1024;
        let cache_storage = Arc::new(FsCacheStorage::new(
            temp_dir.path().to_path_buf(),
            None,
            None,
            cache_stats.clone(),
        ));

        let cached_object_store = CachedObjectStore::new(
            object_store.clone(),
            cache_storage,
            part_size,
            cache_stats.clone(),
        )
        .unwrap();

        opts.object_store_cache_options.root_folder = Some(temp_dir.into_path());
        let kv_store = Db::open_with_opts(
            Path::from("/tmp/test_kv_store_with_cache_stored_files"),
            opts,
            cached_object_store.clone(),
        )
        .await
        .unwrap();
        let key = b"test_key";
        let value = b"test_value";
        kv_store.put(key, value).await.unwrap();
        kv_store.flush().await.unwrap();

        assert_eq!(
            cached_object_store
                .list(None)
                .collect::<Vec<_>>()
                .await
                .into_iter()
                .filter_map(Result::ok)
                .map(|meta| meta.location.to_string())
                .collect::<Vec<_>>(),
            vec![
                "tmp/test_kv_store_with_cache_stored_files/manifest/00000000000000000001.manifest"
                    .to_string(),
                "tmp/test_kv_store_with_cache_stored_files/manifest/00000000000000000002.manifest"
                    .to_string(),
                "tmp/test_kv_store_with_cache_stored_files/wal/00000000000000000001.sst"
                    .to_string(),
                "tmp/test_kv_store_with_cache_stored_files/wal/00000000000000000002.sst"
                    .to_string(),
            ],
        );

        // check the files are cached as expected
        let tests = vec![
            (
                "tmp/test_kv_store_with_cache_stored_files/manifest/00000000000000000001.manifest",
                0,
            ),
            (
                "tmp/test_kv_store_with_cache_stored_files/manifest/00000000000000000002.manifest",
                0,
            ),
            (
                "tmp/test_kv_store_with_cache_stored_files/wal/00000000000000000001.sst",
                2,
            ),
            (
                "tmp/test_kv_store_with_cache_stored_files/wal/00000000000000000002.sst",
                0,
            ),
        ];
        for (path, expected) in tests {
            let entry = cached_object_store
                .cache_storage
                .entry(&object_store::path::Path::from(path), part_size);
            assert_eq!(
                entry.cached_parts().await.unwrap().len(),
                expected,
                "{}",
                path
            );
        }
    }

    async fn build_database_from_table(
        table: &BTreeMap<Bytes, Bytes>,
        db_options: DbOptions,
        await_durable: bool,
    ) -> Db {
        let object_store: Arc<dyn ObjectStore> = Arc::new(InMemory::new());
        let db = Db::open_with_opts(Path::from("/tmp/test_kv_store"), db_options, object_store)
            .await
            .unwrap();

        test_utils::seed_database(&db, table, false).await.unwrap();

        if await_durable {
            db.flush().await.unwrap();
        }

        db
    }

    async fn assert_empty_scan(db: &Db, range: BytesRange) {
        let mut iter = db
            .inner
            .scan_with_options(range.clone(), &ScanOptions::default())
            .await
            .unwrap();
        assert_eq!(None, iter.next().await.unwrap());
    }

    #[test]
    fn test_empty_scan_range_returns_empty_iterator() {
        let mut runner = new_proptest_runner(None);
        let table = sample::table(runner.rng(), 1000, 5);

        let runtime = Runtime::new().unwrap();
        let db_options = test_db_options(0, 1024, None);
        let db = runtime.block_on(build_database_from_table(&table, db_options, true));

        runner
            .run(&arbitrary::empty_range(10), |range| {
                runtime.block_on(assert_empty_scan(&db, range));
                Ok(())
            })
            .unwrap();
    }

    async fn assert_records_in_range(
        table: &BTreeMap<Bytes, Bytes>,
        db: &Db,
        scan_options: &ScanOptions,
        range: BytesRange,
    ) {
        let mut iter = db
            .inner
            .scan_with_options(range.clone(), scan_options)
            .await
            .unwrap();
        test_utils::assert_ranged_db_scan(table, range, &mut iter).await;
    }

    #[test]
    fn test_scan_returns_records_in_range() {
        let mut runner = new_proptest_runner(None);
        let table = sample::table(runner.rng(), 1000, 5);

        let runtime = Runtime::new().unwrap();
        let db_options = test_db_options(0, 1024, None);
        let db = runtime.block_on(build_database_from_table(&table, db_options, true));

        runner
            .run(&arbitrary::nonempty_range(10), |range| {
                runtime.block_on(assert_records_in_range(
                    &table,
                    &db,
                    &ScanOptions::default(),
                    range,
                ));
                Ok(())
            })
            .unwrap();
    }

    fn new_proptest_runner(rng_seed: Option<[u8; 32]>) -> TestRunner {
        proptest_util::runner::new(file!(), rng_seed)
    }

    #[test]
    fn test_scan_returns_uncommitted_records_if_read_level_uncommitted() {
        let mut runner = new_proptest_runner(None);
        let table = sample::table(runner.rng(), 1000, 5);

        let runtime = Runtime::new().unwrap();
        let mut db_options = test_db_options(0, 1024, None);
        db_options.flush_interval = Some(Duration::from_secs(5));
        let db = runtime.block_on(build_database_from_table(&table, db_options, false));

        runner
            .run(&arbitrary::nonempty_range(10), |range| {
                let scan_options = ScanOptions {
                    read_level: Uncommitted,
                    ..ScanOptions::default()
                };
                runtime.block_on(assert_records_in_range(&table, &db, &scan_options, range));
                Ok(())
            })
            .unwrap();
    }

    #[test]
    fn test_seek_outside_of_range_returns_invalid_argument() {
        let mut runner = new_proptest_runner(None);
        let table = sample::table(runner.rng(), 1000, 10);

        let runtime = Runtime::new().unwrap();
        let db_options = test_db_options(0, 1024, None);
        let db = runtime.block_on(build_database_from_table(&table, db_options, true));

        runner
            .run(
                &(arbitrary::nonempty_bytes(10), arbitrary::rng()),
                |(arbitrary_key, mut rng)| {
                    runtime.block_on(assert_out_of_bound_seek_returns_invalid_argument(
                        &db,
                        &mut rng,
                        arbitrary_key,
                    ));
                    Ok(())
                },
            )
            .unwrap();

        async fn assert_out_of_bound_seek_returns_invalid_argument(
            db: &Db,
            rng: &mut TestRng,
            arbitrary_key: Bytes,
        ) {
            let mut iter = db
                .scan_with_options(..arbitrary_key.clone(), &ScanOptions::default())
                .await
                .unwrap();

            let lower_bounded_range = BytesRange::from(arbitrary_key.clone()..);
            let value = sample::bytes_in_range(rng, &lower_bounded_range);
            assert!(matches!(
                iter.seek(value).await,
                Err(SlateDBError::InvalidArgument { msg: _ })
            ));

            let mut iter = db
                .scan_with_options(arbitrary_key.clone().., &ScanOptions::default())
                .await
                .unwrap();

            let upper_bounded_range = BytesRange::from(..arbitrary_key.clone());
            let value = sample::bytes_in_range(rng, &upper_bounded_range);
            assert!(matches!(
                iter.seek(value).await,
                Err(SlateDBError::InvalidArgument { msg: _ })
            ));
        }
    }

    #[test]
    fn test_seek_fast_forwards_iterator() {
        let mut runner = new_proptest_runner(None);
        let table = sample::table(runner.rng(), 1000, 10);

        let runtime = Runtime::new().unwrap();
        let db_options = test_db_options(0, 1024, None);
        let db = runtime.block_on(build_database_from_table(&table, db_options, true));

        runner
            .run(
                &(arbitrary::nonempty_range(5), arbitrary::rng()),
                |(range, mut rng)| {
                    runtime.block_on(assert_seek_fast_forwards_iterator(
                        &table, &db, &range, &mut rng,
                    ));
                    Ok(())
                },
            )
            .unwrap();

        async fn assert_seek_fast_forwards_iterator(
            table: &BTreeMap<Bytes, Bytes>,
            db: &Db,
            scan_range: &BytesRange,
            rng: &mut TestRng,
        ) {
            let mut iter = db
                .inner
                .scan_with_options(scan_range.clone(), &ScanOptions::default())
                .await
                .unwrap();

            let seek_key = sample::bytes_in_range(rng, scan_range);
            iter.seek(seek_key.clone()).await.unwrap();

            let seek_range = BytesRange::new(Included(seek_key), scan_range.end_bound().cloned());
            test_utils::assert_ranged_db_scan(table, seek_range, &mut iter).await;
        }
    }

    #[tokio::test]
    async fn test_write_batch() {
        let object_store: Arc<dyn ObjectStore> = Arc::new(InMemory::new());
        let kv_store = Db::open_with_opts(
            Path::from("/tmp/test_kv_store"),
            test_db_options(0, 1024, None),
            object_store,
        )
        .await
        .unwrap();

        // Create a new WriteBatch
        let mut batch = WriteBatch::new();
        batch.put(b"key1", b"value1");
        batch.put(b"key2", b"value2");
        batch.delete(b"key1");

        // Write the batch
        kv_store.write(batch).await.expect("write batch failed");

        // Read back keys
        assert_eq!(kv_store.get(b"key1").await.unwrap(), None);
        assert_eq!(
            kv_store.get(b"key2").await.unwrap(),
            Some(Bytes::from_static(b"value2"))
        );

        kv_store.close().await.unwrap();
    }

    #[cfg(feature = "wal_disable")]
    #[tokio::test]
    async fn test_write_batch_without_wal() {
        let object_store: Arc<dyn ObjectStore> = Arc::new(InMemory::new());
        // Use a very small l0 size to force flushes so await is notified
        let mut options = test_db_options(0, 8, None);

        // Disable WAL
        options.wal_enabled = false;

        let kv_store = Db::open_with_opts(
            Path::from("/tmp/test_kv_store_without_wal"),
            options,
            object_store,
        )
        .await
        .unwrap();

        // Create a new WriteBatch
        let mut batch = WriteBatch::new();
        batch.put(b"key1", b"value1");
        batch.put(b"key2", b"value2");
        batch.delete(b"key1");

        // Write the batch
        kv_store.write(batch).await.expect("write batch failed");

        // Read back keys
        assert_eq!(kv_store.get(b"key1").await.unwrap(), None);
        assert_eq!(kv_store.get(b"key2").await.unwrap(), Some("value2".into()));

        kv_store.close().await.unwrap();
    }

    #[tokio::test]
    async fn test_write_batch_with_empty_key() {
        let mut batch = WriteBatch::new();
        let result = std::panic::catch_unwind(move || {
            batch.put(b"", b"value");
        });
        assert!(
            result.is_err(),
            "Expected panic when using empty key in put operation"
        );

        let mut batch = WriteBatch::new();
        let result = std::panic::catch_unwind(move || {
            batch.delete(b"");
        });
        assert!(
            result.is_err(),
            "Expected panic when using empty key in delete operation"
        );
    }

    /// Test that batch writes are atomic. Test does the following:
    ///
    /// - A set of, say 100 keys, 1-100
    /// - Two tasks writing, one writing value to be same key, and other
    ///   writing it to be key*2.
    /// - We wait for both to complete.
    /// - Assert that either all values are same as key, or all values key*2.
    /// - Repeat above loop few times.
    ///
    /// _Note: This test is non-deterministic because it depends on the async
    /// runtime to schedule the tasks in a way that the writes are concurrent._
    #[tokio::test]
    async fn test_concurrent_batch_writes_consistency() {
        let object_store: Arc<dyn ObjectStore> = Arc::new(InMemory::new());
        let kv_store = Arc::new(
            Db::open_with_opts(
                Path::from("/tmp/test_concurrent_kv_store"),
                test_db_options(
                    0,
                    1024,
                    // Enable compactor to prevent l0 from filling up and
                    // applying backpressure indefinitely.
                    Some(CompactorOptions {
                        poll_interval: Duration::from_millis(100),
                        max_sst_size: 256,
                        compaction_scheduler: Arc::new(SizeTieredCompactionSchedulerSupplier::new(
                            SizeTieredCompactionSchedulerOptions::default(),
                        )),
                        max_concurrent_compactions: 1,
                        compaction_runtime: None,
                    }),
                ),
                object_store.clone(),
            )
            .await
            .unwrap(),
        );

        const NUM_KEYS: usize = 100;
        const NUM_ROUNDS: usize = 20;

        for _ in 0..NUM_ROUNDS {
            // Write two tasks that write to the same keys
            let task1 = {
                let store = kv_store.clone();
                tokio::spawn(async move {
                    let mut batch = WriteBatch::new();
                    for key in 1..=NUM_KEYS {
                        batch.put(key.to_be_bytes(), key.to_be_bytes());
                    }
                    store.write(batch).await.expect("write batch failed");
                })
            };

            let task2 = {
                let store = kv_store.clone();
                tokio::spawn(async move {
                    let mut batch = WriteBatch::new();
                    for key in 1..=NUM_KEYS {
                        let value = (key * 2).to_be_bytes();
                        batch.put(key.to_be_bytes(), value);
                    }
                    store.write(batch).await.expect("write batch failed");
                })
            };

            // Wait for both tasks to complete
            join_all(vec![task1, task2]).await;

            // Ensure consistency: all values must be either key or key * 2
            let mut all_key = true;
            let mut all_key2 = true;

            for key in 1..=NUM_KEYS {
                let value = kv_store.get(key.to_be_bytes()).await.unwrap();
                let value = value.expect("Value should exist");

                if value.as_ref() != key.to_be_bytes() {
                    all_key = false;
                }
                if value.as_ref() != (key * 2).to_be_bytes() {
                    all_key2 = false;
                }
            }

            // Assert that the result is consistent: either all key or all key * 2
            assert!(
                all_key || all_key2,
                "Inconsistent state: not all values match either key or key * 2"
            );
        }

        kv_store.close().await.unwrap();
    }

    #[tokio::test]
    #[cfg(feature = "wal_disable")]
    async fn test_disable_wal_after_wal_enabled() {
        let object_store: Arc<dyn ObjectStore> = Arc::new(InMemory::new());
        let path = Path::from("/tmp/test_kv_store");
        // open a db and write a wal entry
        let options = test_db_options(0, 32, None);
        let db = Db::open_with_opts(path.clone(), options, object_store.clone())
            .await
            .unwrap();
        db.put(&[b'a'; 4], &[b'j'; 4]).await.unwrap();
        db.put(&[b'b'; 4], &[b'k'; 4]).await.unwrap();
        db.close().await.unwrap();

        // open a db with wal disabled and write a memtable
        let mut options = test_db_options(0, 32, None);
        options.wal_enabled = false;
        let db = Db::open_with_opts(path.clone(), options.clone(), object_store.clone())
            .await
            .unwrap();
        db.delete_with_options(
            &[b'b'; 4],
            &WriteOptions {
                await_durable: false,
            },
        )
        .await
        .unwrap();
        db.put(&[b'a'; 4], &[b'z'; 64]).await.unwrap();
        db.close().await.unwrap();

        // ensure we don't overwrite the values we just put on a reload
        let db = Db::open_with_opts(path.clone(), options.clone(), object_store.clone())
            .await
            .unwrap();
        let val = db.get(&[b'a'; 4]).await.unwrap();
        assert_eq!(val.unwrap(), Bytes::copy_from_slice(&[b'z'; 64]));
        let val = db.get(&[b'b'; 4]).await.unwrap();
        assert!(val.is_none());
    }

    #[cfg(feature = "wal_disable")]
    #[tokio::test]
    async fn test_wal_disabled() {
        use crate::{test_utils::assert_iterator, types::RowEntry};

        let clock = Arc::new(TestClock::new());
        let mut options = test_db_options_with_clock(0, 128, None, clock.clone());
        options.wal_enabled = false;
        let object_store: Arc<dyn ObjectStore> = Arc::new(InMemory::new());
        let path = Path::from("/tmp/test_kv_store");
        let sst_format = SsTableFormat::default();
        let table_store = Arc::new(TableStore::new(
            object_store.clone(),
            sst_format,
            path.clone(),
            None,
        ));
        let db = Db::open_with_opts(path.clone(), options, object_store.clone())
            .await
            .unwrap();
        let manifest_store = Arc::new(ManifestStore::new(&path, object_store.clone()));
        let mut stored_manifest = StoredManifest::load(manifest_store.clone()).await.unwrap();
        let write_options = WriteOptions {
            await_durable: false,
        };

        db.put_with_options(
            &[b'a'; 32],
            &[b'j'; 32],
            &PutOptions::default(),
            &write_options,
        )
        .await
        .unwrap();
        db.delete_with_options(&[b'b'; 31], &write_options)
            .await
            .unwrap();

        // ensure the memtable's size is greater than l0_sst_size_bytes, or
        // the memtable will not be flushed to l0, and the test will hang
        // at this put_with_options call.
        let write_options = WriteOptions {
            await_durable: true,
        };
        clock.ticker.store(10, Ordering::SeqCst);
        db.put_with_options(
            &[b'c'; 32],
            &[b'l'; 32],
            &PutOptions::default(),
            &write_options,
        )
        .await
        .unwrap();

        let state = wait_for_manifest_condition(
            &mut stored_manifest,
            |s| !s.l0.is_empty(),
            Duration::from_secs(30),
        )
        .await;
        assert_eq!(state.l0.len(), 1);

        let l0 = state.l0.front().unwrap();
        let mut iter =
            SstIterator::new_borrowed(.., l0, table_store.clone(), SstIteratorOptions::default())
                .await
                .unwrap();
        assert_iterator(
            &mut iter,
            vec![
                RowEntry::new_value(&[b'a'; 32], &[b'j'; 32], 1).with_create_ts(0),
                RowEntry::new_tombstone(&[b'b'; 31], 2).with_create_ts(0),
                RowEntry::new_value(&[b'c'; 32], &[b'l'; 32], 3).with_create_ts(10),
            ],
        )
        .await;
    }

    #[tokio::test]
    async fn test_put_flushes_memtable() {
        let object_store: Arc<dyn ObjectStore> = Arc::new(InMemory::new());
        let path = Path::from("/tmp/test_kv_store");
        let kv_store = Db::open_with_opts(
            path.clone(),
            test_db_options(0, 128, None),
            object_store.clone(),
        )
        .await
        .unwrap();

        let manifest_store = Arc::new(ManifestStore::new(&path, object_store.clone()));
        let mut stored_manifest = StoredManifest::load(manifest_store.clone()).await.unwrap();
        let sst_format = SsTableFormat {
            min_filter_keys: 10,
            ..SsTableFormat::default()
        };
        let table_store = Arc::new(TableStore::new(
            object_store.clone(),
            sst_format,
            path.clone(),
            None,
        ));

        // Write data a few times such that each loop results in a memtable flush
        let mut last_compacted = 0;
        for i in 0..3 {
            let key = [b'a' + i; 16];
            let value = [b'b' + i; 50];
            kv_store.put(&key, &value).await.unwrap();
            let key = [b'j' + i; 16];
            let value = [b'k' + i; 50];
            kv_store.put(&key, &value).await.unwrap();
            let db_state = wait_for_manifest_condition(
                &mut stored_manifest,
                |s| s.last_compacted_wal_sst_id > last_compacted,
                Duration::from_secs(30),
            )
            .await;

            // 1 empty wal at startup + 2 wal per iteration.
            assert_eq!(db_state.last_compacted_wal_sst_id, 1 + (i as u64) * 2 + 2);
            last_compacted = db_state.last_compacted_wal_sst_id
        }

        let manifest = stored_manifest.refresh().await.unwrap();
        let l0 = &manifest.core.l0;
        assert_eq!(l0.len(), 3);
        let sst_iter_options = SstIteratorOptions::default();

        for i in 0u8..3u8 {
            let sst1 = l0.get(2 - i as usize).unwrap();
            let mut iter =
                SstIterator::new_borrowed(.., sst1, table_store.clone(), sst_iter_options)
                    .await
                    .unwrap();
            let kv = iter.next().await.unwrap().unwrap();
            assert_eq!(kv.key.as_ref(), [b'a' + i; 16]);
            assert_eq!(kv.value.as_ref(), [b'b' + i; 50]);
            let kv = iter.next().await.unwrap().unwrap();
            assert_eq!(kv.key.as_ref(), [b'j' + i; 16]);
            assert_eq!(kv.value.as_ref(), [b'k' + i; 50]);
            let kv = iter.next().await.unwrap();
            assert!(kv.is_none());
        }
        assert!(
            kv_store
                .metrics()
                .lookup(IMMUTABLE_MEMTABLE_FLUSHES)
                .unwrap()
                .get()
                > 0
        );
    }

    // 2 threads so we can can wait on the write_with_options (main) thread
    // while the write_batch (background) thread is blocked on writing the
    // WAL SST.
    #[tokio::test(flavor = "multi_thread", worker_threads = 2)]
    async fn test_apply_wal_memory_backpressure() {
        let fp_registry = Arc::new(FailPointRegistry::new());
        let object_store: Arc<dyn ObjectStore> = Arc::new(InMemory::new());
        let path = Path::from("/tmp/test_kv_store");
        let mut options = test_db_options(0, 1, None);
        options.max_unflushed_bytes = 1;
        let db = Db::open_with_fp_registry(
            path.clone(),
            options,
            object_store.clone(),
            fp_registry.clone(),
        )
        .await
        .unwrap();

        let write_opts = WriteOptions {
            await_durable: false,
        };

        // Block WAL flush
        fail_parallel::cfg(fp_registry.clone(), "write-wal-sst-io-error", "pause").unwrap();

        // 1 imm_wal in memory
        db.put_with_options(b"key1", b"val1", &PutOptions::default(), &write_opts)
            .await
            .unwrap();

        let snapshot = db.inner.state.read().snapshot();

        // Unblock WAL flush so runtime shuts down nicely even if we have a failure
        fail_parallel::cfg(fp_registry.clone(), "write-wal-sst-io-error", "off").unwrap();

        // WAL should pile up in memory since it can't be flushed
        assert_eq!(snapshot.state.imm_wal.len(), 1);
    }

    #[tokio::test]
    async fn test_apply_backpressure_to_memtable_flush() {
        let object_store: Arc<dyn ObjectStore> = Arc::new(InMemory::new());
        let mut options = test_db_options(0, 1, None);
        options.l0_max_ssts = 4;
        let db = Db::open_with_opts(Path::from("/tmp/test_kv_store"), options, object_store)
            .await
            .unwrap();
        db.put(b"key1", b"val1").await.unwrap();
        db.put(b"key2", b"val2").await.unwrap();
        db.put(b"key3", b"val3").await.unwrap();
        db.put(b"key4", b"val4").await.unwrap();
        db.put(b"key5", b"val5").await.unwrap();

        db.flush().await.unwrap();

        let snapshot = db.inner.state.read().snapshot();
        assert_eq!(snapshot.state.imm_memtable.len(), 1);
    }

    #[tokio::test]
    async fn test_put_empty_value() {
        let object_store: Arc<dyn ObjectStore> = Arc::new(InMemory::new());
        let kv_store = Db::open_with_opts(
            Path::from("/tmp/test_kv_store"),
            test_db_options(0, 1024, None),
            object_store,
        )
        .await
        .unwrap();
        let key = b"test_key";
        let value = b"";
        kv_store.put(key, value).await.unwrap();
        kv_store.flush().await.unwrap();

        assert_eq!(
            kv_store.get(key).await.unwrap(),
            Some(Bytes::from_static(value))
        );
    }

    #[tokio::test]
    async fn test_flush_while_iterating() {
        let object_store: Arc<dyn ObjectStore> = Arc::new(InMemory::new());
        let kv_store = Db::open_with_opts(
            Path::from("/tmp/test_kv_store"),
            test_db_options(0, 1024, None),
            object_store,
        )
        .await
        .unwrap();

        let memtable = {
            let mut lock = kv_store.inner.state.write();
            lock.wal()
                .put(RowEntry::new_value(b"abc1111", b"value1111", 1));
            lock.wal()
                .put(RowEntry::new_value(b"abc2222", b"value2222", 2));
            lock.wal()
                .put(RowEntry::new_value(b"abc3333", b"value3333", 3));
            lock.wal().table().clone()
        };

        let mut iter = memtable.iter();
        let kv = iter.next().await.unwrap().unwrap();
        assert_eq!(kv.key, b"abc1111".as_slice());

        kv_store.flush().await.unwrap();

        let kv = iter.next().await.unwrap().unwrap();
        assert_eq!(kv.key, b"abc2222".as_slice());

        let kv = iter.next().await.unwrap().unwrap();
        assert_eq!(kv.key, b"abc3333".as_slice());
    }

    #[tokio::test]
    async fn test_basic_restore() {
        let object_store: Arc<dyn ObjectStore> = Arc::new(InMemory::new());
        let path = Path::from("/tmp/test_kv_store");
        let mut next_wal_id = 1;
        let kv_store = Db::open_with_opts(
            path.clone(),
            test_db_options(0, 128, None),
            object_store.clone(),
        )
        .await
        .unwrap();
        // increment wal id for the empty wal
        next_wal_id += 1;

        // do a few writes that will result in l0 flushes
        let l0_count: u64 = 3;
        for i in 0..l0_count {
            kv_store
                .put(&[b'a' + i as u8; 16], &[b'b' + i as u8; 48])
                .await
                .unwrap();
            kv_store
                .put(&[b'j' + i as u8; 16], &[b'k' + i as u8; 48])
                .await
                .unwrap();
            next_wal_id += 2;
        }

        // write some smaller keys so that we populate wal without flushing to l0
        let sst_count: u64 = 5;
        for i in 0..sst_count {
            kv_store
                .put(&i.to_be_bytes(), &i.to_be_bytes())
                .await
                .unwrap();
            kv_store.flush().await.unwrap();
            next_wal_id += 1;
        }

        kv_store.close().await.unwrap();

        // recover and validate that sst files are loaded on recovery.
        let kv_store_restored = Db::open_with_opts(
            path.clone(),
            test_db_options(0, 128, None),
            object_store.clone(),
        )
        .await
        .unwrap();
        // increment wal id for the empty wal
        next_wal_id += 1;

        for i in 0..l0_count {
            let val = kv_store_restored.get([b'a' + i as u8; 16]).await.unwrap();
            assert_eq!(val, Some(Bytes::copy_from_slice(&[b'b' + i as u8; 48])));
            let val = kv_store_restored.get([b'j' + i as u8; 16]).await.unwrap();
            assert_eq!(val, Some(Bytes::copy_from_slice(&[b'k' + i as u8; 48])));
        }
        for i in 0..sst_count {
            let val = kv_store_restored.get(i.to_be_bytes()).await.unwrap();
            assert_eq!(val, Some(Bytes::copy_from_slice(&i.to_be_bytes())));
        }
        kv_store_restored.close().await.unwrap();

        // validate that the manifest file exists.
        let manifest_store = Arc::new(ManifestStore::new(&path, object_store.clone()));
        let stored_manifest = StoredManifest::load(manifest_store).await.unwrap();
        let db_state = stored_manifest.db_state();
        assert_eq!(db_state.next_wal_sst_id, next_wal_id);
    }

    #[tokio::test]
    #[allow(clippy::await_holding_lock)]
    async fn test_restore_seq_number() {
        let object_store: Arc<dyn ObjectStore> = Arc::new(InMemory::new());
        let path = Path::from("/tmp/test_kv_store");
        let db = Db::open_with_opts(
            path.clone(),
            test_db_options(0, 128, None),
            object_store.clone(),
        )
        .await
        .unwrap();

        db.put(b"key1", b"val1").await.unwrap();
        db.put(b"key2", b"val2").await.unwrap();
        db.put(b"key3", b"val3").await.unwrap();
        db.flush().await.unwrap();
        db.close().await.unwrap();

        let db_restored = Db::open_with_opts(
            path.clone(),
            test_db_options(0, 128, None),
            object_store.clone(),
        )
        .await
        .unwrap();

        let mut state = db_restored.inner.state.write();
        let memtable = state.memtable();
        let mut iter = memtable.table().iter();
        assert_iterator(
            &mut iter,
            vec![
                RowEntry::new_value(b"key1", b"val1", 1).with_create_ts(0),
                RowEntry::new_value(b"key2", b"val2", 2).with_create_ts(0),
                RowEntry::new_value(b"key3", b"val3", 3).with_create_ts(0),
            ],
        )
        .await;
    }

    #[tokio::test(flavor = "multi_thread", worker_threads = 4)]
    async fn test_should_read_uncommitted_data_if_read_level_uncommitted() {
        let fp_registry = Arc::new(FailPointRegistry::new());
        let object_store: Arc<dyn ObjectStore> = Arc::new(InMemory::new());
        let path = Path::from("/tmp/test_kv_store");
        let kv_store = Db::open_with_fp_registry(
            path.clone(),
            test_db_options(0, 1024, None),
            object_store.clone(),
            fp_registry.clone(),
        )
        .await
        .unwrap();

        fail_parallel::cfg(fp_registry.clone(), "write-wal-sst-io-error", "pause").unwrap();
        kv_store
            .put_with_options(
                "foo".as_bytes(),
                "bar".as_bytes(),
                &PutOptions::default(),
                &WriteOptions {
                    await_durable: false,
                },
            )
            .await
            .unwrap();

        // Validate uncommitted read
        let val = kv_store
            .get_with_options(
                "foo".as_bytes(),
                &ReadOptions {
                    read_level: Uncommitted,
                },
            )
            .await
            .unwrap();
        assert_eq!(val, Some("bar".into()));

        // Validate committed read should still return None
        let val = kv_store.get("foo".as_bytes()).await.unwrap();
        assert_eq!(val, None);

        fail_parallel::cfg(fp_registry.clone(), "write-wal-sst-io-error", "off").unwrap();
        kv_store.close().await.unwrap();
    }

    #[tokio::test(flavor = "multi_thread", worker_threads = 4)]
    async fn test_should_read_only_committed_data() {
        let fp_registry = Arc::new(FailPointRegistry::new());
        let object_store: Arc<dyn ObjectStore> = Arc::new(InMemory::new());
        let path = Path::from("/tmp/test_kv_store");
        let kv_store = Db::open_with_fp_registry(
            path.clone(),
            test_db_options(0, 1024, None),
            object_store.clone(),
            fp_registry.clone(),
        )
        .await
        .unwrap();

        kv_store
            .put("foo".as_bytes(), "bar".as_bytes())
            .await
            .unwrap();
        fail_parallel::cfg(fp_registry.clone(), "write-wal-sst-io-error", "pause").unwrap();
        kv_store
            .put_with_options(
                "foo".as_bytes(),
                "bla".as_bytes(),
                &PutOptions::default(),
                &WriteOptions {
                    await_durable: false,
                },
            )
            .await
            .unwrap();

        let val = kv_store.get("foo".as_bytes()).await.unwrap();
        assert_eq!(val, Some("bar".into()));
        let val = kv_store
            .get_with_options(
                "foo".as_bytes(),
                &ReadOptions {
                    read_level: Uncommitted,
                },
            )
            .await
            .unwrap();
        assert_eq!(val, Some("bla".into()));

        fail_parallel::cfg(fp_registry.clone(), "write-wal-sst-io-error", "off").unwrap();
        kv_store.close().await.unwrap();
    }

    #[tokio::test]
    async fn test_should_delete_without_awaiting_flush() {
        let fp_registry = Arc::new(FailPointRegistry::new());
        let object_store: Arc<dyn ObjectStore> = Arc::new(InMemory::new());
        let path = Path::from("/tmp/test_kv_store");
        let kv_store = Db::open_with_fp_registry(
            path.clone(),
            test_db_options(0, 1024, None),
            object_store.clone(),
            fp_registry.clone(),
        )
        .await
        .unwrap();

        kv_store
            .put("foo".as_bytes(), "bar".as_bytes())
            .await
            .unwrap();
        fail_parallel::cfg(fp_registry.clone(), "write-wal-sst-io-error", "pause").unwrap();
        kv_store
            .delete_with_options(
                "foo".as_bytes(),
                &WriteOptions {
                    await_durable: false,
                },
            )
            .await
            .unwrap();

        let val = kv_store.get("foo".as_bytes()).await.unwrap();
        assert_eq!(val, Some("bar".into()));
        let val = kv_store
            .get_with_options(
                "foo".as_bytes(),
                &ReadOptions {
                    read_level: Uncommitted,
                },
            )
            .await
            .unwrap();
        assert_eq!(val, None);

        fail_parallel::cfg(fp_registry.clone(), "write-wal-sst-io-error", "off").unwrap();
        kv_store.close().await.unwrap();
    }

    #[tokio::test(flavor = "multi_thread", worker_threads = 2)]
    async fn test_should_recover_imm_from_wal() {
        let fp_registry = Arc::new(FailPointRegistry::new());
        fail_parallel::cfg(fp_registry.clone(), "write-compacted-sst-io-error", "pause").unwrap();

        let object_store: Arc<dyn ObjectStore> = Arc::new(InMemory::new());
        let path = Path::from("/tmp/test_kv_store");
        let mut next_wal_id = 1;
        let db = Db::open_with_fp_registry(
            path.clone(),
            test_db_options(0, 128, None),
            object_store.clone(),
            fp_registry.clone(),
        )
        .await
        .unwrap();
        next_wal_id += 1;

        // write a few keys that will result in memtable flushes
        let key1 = [b'a'; 32];
        let value1 = [b'b'; 96];
        db.put(key1, value1).await.unwrap();
        next_wal_id += 1;
        let key2 = [b'c'; 32];
        let value2 = [b'd'; 96];
        db.put(key2, value2).await.unwrap();
        next_wal_id += 1;

        let reader = Db::open_with_opts(
            path.clone(),
            test_db_options(0, 128, None),
            object_store.clone(),
        )
        .await
        .unwrap();

        // increment wal id for the empty wal
        next_wal_id += 1;

        // verify that we reload imm
        let snapshot = reader.inner.state.read().snapshot();
        assert_eq!(snapshot.state.imm_memtable.len(), 2);

        // one empty wal and two wals for the puts
        assert_eq!(
            snapshot.state.imm_memtable.front().unwrap().last_wal_id(),
            1 + 2
        );
        assert_eq!(snapshot.state.imm_memtable.get(1).unwrap().last_wal_id(), 2);
        assert_eq!(snapshot.state.core().next_wal_sst_id, next_wal_id);
        assert_eq!(
            reader.get(key1).await.unwrap(),
            Some(Bytes::copy_from_slice(&value1))
        );
        assert_eq!(
            reader.get(key2).await.unwrap(),
            Some(Bytes::copy_from_slice(&value2))
        );

        fail_parallel::cfg(fp_registry.clone(), "write-compacted-sst-io-error", "off").unwrap();
        db.close().await.unwrap();
        reader.close().await.unwrap();
    }

    #[tokio::test(flavor = "multi_thread", worker_threads = 2)]
    async fn test_should_recover_imm_from_wal_after_flush_error() {
        let fp_registry = Arc::new(FailPointRegistry::new());
        fail_parallel::cfg(
            fp_registry.clone(),
            "write-compacted-sst-io-error",
            "return",
        )
        .unwrap();

        let object_store: Arc<dyn ObjectStore> = Arc::new(InMemory::new());
        let path = Path::from("/tmp/test_kv_store");
        let db = Db::open_with_fp_registry(
            path.clone(),
            test_db_options(0, 128, None),
            object_store.clone(),
            fp_registry.clone(),
        )
        .await
        .unwrap();

        // write a few keys that will result in memtable flushes
        let key1 = [b'a'; 32];
        let value1 = [b'b'; 96];
        let result = db.put(&key1, &value1).await;
        assert!(result.is_ok(), "Failed to write key1");

        let flush_result = db.inner.flush_immutable_memtables().await;
        assert!(flush_result.is_err());
        db.close().await.unwrap();

        // pause write-compacted-sst-io-error to prevent immutable tables
        // from being flushed, so we can snapshot the state when there is
        // an immutable table to verify its contents.
        fail_parallel::cfg(fp_registry.clone(), "write-compacted-sst-io-error", "pause").unwrap();

        // reload the db
        let db = Db::open_with_fp_registry(
            path.clone(),
            test_db_options(0, 128, None),
            object_store.clone(),
            fp_registry.clone(),
        )
        .await
        .unwrap();

        // verify that we reload imm
        let snapshot = db.inner.state.read().snapshot();

        // resume write-compacted-sst-io-error since we got a snapshot and
        // want to let the test finish.
        fail_parallel::cfg(fp_registry.clone(), "write-compacted-sst-io-error", "off").unwrap();

        assert_eq!(snapshot.state.imm_memtable.len(), 1);

        // one empty wal and one wal for the first put
        assert_eq!(
            snapshot.state.imm_memtable.front().unwrap().last_wal_id(),
            1 + 1
        );
        assert!(snapshot.state.imm_memtable.get(1).is_none());

        assert_eq!(snapshot.state.core().next_wal_sst_id, 4);
        assert_eq!(
            db.get(key1).await.unwrap(),
            Some(Bytes::copy_from_slice(&value1))
        );
    }

    #[tokio::test]
    async fn test_should_fail_write_if_wal_flush_task_panics() {
        let fp_registry = Arc::new(FailPointRegistry::new());
        let object_store: Arc<dyn ObjectStore> = Arc::new(InMemory::new());
        let path = Path::from("/tmp/test_kv_store");
        let db = Arc::new(
            Db::open_with_fp_registry(
                path.clone(),
                test_db_options(0, 128, None),
                object_store.clone(),
                fp_registry.clone(),
            )
            .await
            .unwrap(),
        );

        fail_parallel::cfg(fp_registry.clone(), "write-wal-sst-io-error", "panic").unwrap();
        let result = db.put(b"foo", b"bar").await;
        assert!(matches!(result, Err(SlateDBError::BackgroundTaskPanic(_))));
    }

    #[tokio::test]
    async fn test_wal_id_last_seen_should_exist_even_if_wal_write_fails() {
        let fp_registry = Arc::new(FailPointRegistry::new());
        let object_store: Arc<dyn ObjectStore> = Arc::new(InMemory::new());
        let path = Path::from("/tmp/test_kv_store");
        let db = Arc::new(
            Db::open_with_fp_registry(
                path.clone(),
                test_db_options(0, 128, None),
                object_store.clone(),
                fp_registry.clone(),
            )
            .await
            .unwrap(),
        );

        fail_parallel::cfg(fp_registry.clone(), "write-wal-sst-io-error", "panic").unwrap();

        // Trigger a WAL write, which should not advance the manifest WAL ID
        let result = db.put(b"foo", b"bar").await;
        assert!(matches!(result, Err(SlateDBError::BackgroundTaskPanic(_))));

        // Close, which flushes the latest manifest to the object store
        db.close().await.unwrap();

        let manifest_store = ManifestStore::new(&path, object_store.clone());
        let table_store = Arc::new(TableStore::new(
            object_store.clone(),
            SsTableFormat::default(),
            path.clone(),
            None,
        ));

        // Get the next WAL SST ID based on what's currently in the object store
        let next_wal_sst_id = table_store.next_wal_sst_id(0).await.unwrap();

        // Get the latest manifest
        let (_, manifest) = manifest_store.read_latest_manifest().await.unwrap();

        // The manifest's next_wal_sst_id, which uses `wal_id_last_seen + 1`, should
        // be the same as the next WAL SST ID based on what's currently in the object store
        assert_eq!(manifest.core.next_wal_sst_id, next_wal_sst_id);
    }

    async fn do_test_should_read_compacted_db(options: DbOptions) {
        let object_store: Arc<dyn ObjectStore> = Arc::new(InMemory::new());
        let path = Path::from("/tmp/test_kv_store");
        let db = Db::open_with_opts(path.clone(), options, object_store.clone())
            .await
            .unwrap();
        let ms = ManifestStore::new(&path, object_store.clone());
        let mut sm = StoredManifest::load(Arc::new(ms)).await.unwrap();

        // write enough to fill up a few l0 SSTs
        for i in 0..4 {
            db.put(&[b'a' + i; 32], &[1u8 + i; 32]).await.unwrap();
            db.put(&[b'm' + i; 32], &[13u8 + i; 32]).await.unwrap();
        }
        // wait for compactor to compact them
        wait_for_manifest_condition(
            &mut sm,
            |s| s.l0_last_compacted.is_some() && s.l0.is_empty(),
            Duration::from_secs(10),
        )
        .await;
        info!(
            "1 l0: {} {}",
            db.inner.state.read().state().core().l0.len(),
            db.inner.state.read().state().core().compacted.len()
        );
        // write more l0s and wait for compaction
        for i in 0..4 {
            db.put(&[b'f' + i; 32], &[6u8 + i; 32]).await.unwrap();
            db.put(&[b's' + i; 32], &[19u8 + i; 32]).await.unwrap();
        }
        wait_for_manifest_condition(
            &mut sm,
            |s| s.l0_last_compacted.is_some() && s.l0.is_empty(),
            Duration::from_secs(10),
        )
        .await;
        info!(
            "2 l0: {} {}",
            db.inner.state.read().state().core().l0.len(),
            db.inner.state.read().state().core().compacted.len()
        );
        // write another l0
        db.put(&[b'a'; 32], &[128u8; 32]).await.unwrap();
        db.put(&[b'm'; 32], &[129u8; 32]).await.unwrap();

        let val = db.get([b'a'; 32]).await.unwrap();
        assert_eq!(val, Some(Bytes::copy_from_slice(&[128u8; 32])));
        let val = db.get([b'm'; 32]).await.unwrap();
        assert_eq!(val, Some(Bytes::copy_from_slice(&[129u8; 32])));
        for i in 1..4 {
            info!(
                "3 l0: {} {}",
                db.inner.state.read().state().core().l0.len(),
                db.inner.state.read().state().core().compacted.len()
            );
            let val = db.get([b'a' + i; 32]).await.unwrap();
            assert_eq!(val, Some(Bytes::copy_from_slice(&[1u8 + i; 32])));
            let val = db.get([b'm' + i; 32]).await.unwrap();
            assert_eq!(val, Some(Bytes::copy_from_slice(&[13u8 + i; 32])));
        }
        for i in 0..4 {
            let val = db.get([b'f' + i; 32]).await.unwrap();
            assert_eq!(val, Some(Bytes::copy_from_slice(&[6u8 + i; 32])));
            let val = db.get([b's' + i; 32]).await.unwrap();
            assert_eq!(val, Some(Bytes::copy_from_slice(&[19u8 + i; 32])));
        }
        let neg_lookup = db.get(b"abc").await;
        assert!(neg_lookup.unwrap().is_none());
    }

    #[tokio::test]
    async fn test_should_read_from_compacted_db() {
        do_test_should_read_compacted_db(test_db_options(
            0,
            127,
            Some(CompactorOptions {
                poll_interval: Duration::from_millis(100),
                max_sst_size: 256,
                compaction_scheduler: Arc::new(SizeTieredCompactionSchedulerSupplier::new(
                    SizeTieredCompactionSchedulerOptions::default(),
                )),
                max_concurrent_compactions: 1,
                compaction_runtime: None,
            }),
        ))
        .await;
    }

    #[tokio::test]
    async fn test_should_read_from_compacted_db_no_filters() {
        do_test_should_read_compacted_db(test_db_options(
            u32::MAX,
            127,
            Some(CompactorOptions {
                poll_interval: Duration::from_millis(100),
                max_sst_size: 256,
                compaction_scheduler: Arc::new(SizeTieredCompactionSchedulerSupplier::new(
                    SizeTieredCompactionSchedulerOptions::default(),
                )),
                max_concurrent_compactions: 1,
                compaction_runtime: None,
            }),
        ))
        .await
    }

    #[tokio::test]
    async fn test_db_open_should_write_empty_wal() {
        let object_store: Arc<dyn ObjectStore> = Arc::new(InMemory::new());
        let path = Path::from("/tmp/test_kv_store");
        // assert that open db writes an empty wal.
        let db = Db::open_with_opts(
            path.clone(),
            test_db_options(0, 128, None),
            object_store.clone(),
        )
        .await
        .unwrap();
        assert_eq!(db.inner.state.read().state().core().next_wal_sst_id, 2);
        db.put(b"1", b"1").await.unwrap();
        // assert that second open writes another empty wal.
        let db = Db::open_with_opts(
            path.clone(),
            test_db_options(0, 128, None),
            object_store.clone(),
        )
        .await
        .unwrap();
        assert_eq!(db.inner.state.read().state().core().next_wal_sst_id, 4);
    }

    #[tokio::test]
    async fn test_empty_wal_should_fence_old_writer() {
        let object_store: Arc<dyn ObjectStore> = Arc::new(InMemory::new());
        let path = Path::from("/tmp/test_kv_store");

        async fn do_put(db: &Db, key: &[u8], val: &[u8]) -> Result<(), SlateDBError> {
            db.put_with_options(
                key,
                val,
                &PutOptions::default(),
                &WriteOptions {
                    await_durable: true,
                },
            )
            .await
        }

        // open db1 and assert that it can write.
        let db1 = Db::open_with_opts(
            path.clone(),
            test_db_options(0, 128, None),
            object_store.clone(),
        )
        .await
        .unwrap();
        do_put(&db1, b"1", b"1").await.unwrap();

        // open db2, causing it to write an empty wal and fence db1.
        let db2 = Db::open_with_opts(
            path.clone(),
            test_db_options(0, 128, None),
            object_store.clone(),
        )
        .await
        .unwrap();

        // assert that db1 can no longer write.
        let err = do_put(&db1, b"1", b"1").await;
        assert!(matches!(err, Err(SlateDBError::Fenced)));

        do_put(&db2, b"2", b"2").await.unwrap();
        assert_eq!(db2.inner.state.read().state().core().next_wal_sst_id, 5);
    }

    #[tokio::test]
    async fn test_invalid_clock_progression() {
        // Given:
        let object_store: Arc<dyn ObjectStore> = Arc::new(InMemory::new());
        let path = Path::from("/tmp/test_kv_store");

        let clock = Arc::new(TestClock::new());
        let db = Db::open_with_opts(
            path.clone(),
            DbOptions {
                clock: clock.clone(),
                ..test_db_options(0, 128, None)
            },
            object_store.clone(),
        )
        .await
        .unwrap();

        // When:
        // put with time = 10
        clock.ticker.store(10, Ordering::SeqCst);
        db.put(b"1", b"1").await.unwrap();

        // Then:
        // put with time goes backwards, should fail
        clock.ticker.store(5, Ordering::SeqCst);
        match db.put(b"1", b"1").await {
            Ok(_) => panic!("expected an error on inserting backwards time"),
            Err(e) => assert!(
                e.to_string().contains("Last tick: 10, Next tick: 5"),
                "{}",
                e.to_string()
            ),
        }
    }

    #[tokio::test]
    async fn test_invalid_clock_progression_across_db_instances() {
        // Given:
        let object_store: Arc<dyn ObjectStore> = Arc::new(InMemory::new());
        let path = Path::from("/tmp/test_kv_store");

        let clock = Arc::new(TestClock::new());
        let db = Db::open_with_opts(
            path.clone(),
            DbOptions {
                clock: clock.clone(),
                ..test_db_options(0, 128, None)
            },
            object_store.clone(),
        )
        .await
        .unwrap();

        // When:
        // put with time = 10
        clock.ticker.store(10, Ordering::SeqCst);
        db.put(b"1", b"1").await.unwrap();
        db.flush().await.unwrap();

        let db2 = Db::open_with_opts(
            path.clone(),
            DbOptions {
                clock: clock.clone(),
                ..test_db_options(0, 128, None)
            },
            object_store.clone(),
        )
        .await
        .unwrap();
        clock.ticker.store(5, Ordering::SeqCst);
        match db2.put(b"1", b"1").await {
            Ok(_) => panic!("expected an error on inserting backwards time"),
            Err(e) => assert!(
                e.to_string().contains("Last tick: 10, Next tick: 5"),
                "{}",
                e.to_string()
            ),
        }
    }

    #[tokio::test]
    #[cfg(feature = "wal_disable")]
    async fn should_flush_all_memtables_when_wal_disabled() {
        // Given:
        let object_store: Arc<dyn ObjectStore> = Arc::new(InMemory::new());
        let path = Path::from("/tmp/test_kv_store");

        let db_options = DbOptions {
            wal_enabled: false,
            flush_interval: Some(Duration::from_secs(10)),
            ..DbOptions::default()
        };

        let db = Db::open_with_opts(path.clone(), db_options.clone(), Arc::clone(&object_store))
            .await
            .unwrap();

        let mut rng = proptest_util::rng::new_test_rng(None);
        let table = sample::table(&mut rng, 1000, 5);
        test_utils::seed_database(&db, &table, false).await.unwrap();
        db.flush().await.unwrap();

        // When: reopen the database without closing the old instance
        let reopened_db =
            Db::open_with_opts(path.clone(), db_options.clone(), Arc::clone(&object_store))
                .await
                .unwrap();

        // Then:
        assert_records_in_range(
            &table,
            &reopened_db,
            &ScanOptions::default(),
            BytesRange::from(..),
        )
        .await
    }

    #[tokio::test]
    async fn test_recover_clock_tick_from_wal() {
        let clock = Arc::new(TestClock::new());
        let object_store: Arc<dyn ObjectStore> = Arc::new(InMemory::new());
        let path = Path::from("/tmp/test_kv_store");

        let db = Db::open_with_opts(
            path.clone(),
            test_db_options_with_clock(0, 1024, None, clock.clone()),
            Arc::clone(&object_store),
        )
        .await
        .unwrap();

        clock.ticker.store(10, Ordering::SeqCst);
        db.put(&[b'a'; 4], &[b'j'; 8])
            .await
            .expect("write batch failed");
        clock.ticker.store(11, Ordering::SeqCst);
        db.put(&[b'b'; 4], &[b'k'; 8])
            .await
            .expect("write batch failed");

        // close the db to flush the manifest
        db.close().await.unwrap();

        // check the last_l0_clock_tick persisted in the manifest, it should be
        // i64::MIN because no WAL SST has yet made its way into L0
        let manifest_store = Arc::new(ManifestStore::new(&path, object_store.clone()));
        let stored_manifest = StoredManifest::load(manifest_store).await.unwrap();
        let db_state = stored_manifest.db_state();
        let last_clock_tick = db_state.last_l0_clock_tick;
        assert_eq!(last_clock_tick, i64::MIN);

        let clock = Arc::new(TestClock::new());
        let db = Db::open_with_opts(
            path.clone(),
            test_db_options_with_clock(0, 1024, None, clock.clone()),
            Arc::clone(&object_store),
        )
        .await
        .unwrap();

        assert_eq!(db.inner.mono_clock.last_tick.load(Ordering::SeqCst), 11);
    }

    #[tokio::test]
    async fn test_should_update_manifest_clock_tick_on_l0_flush() {
        let clock = Arc::new(TestClock::new());
        let object_store: Arc<dyn ObjectStore> = Arc::new(InMemory::new());
        let path = Path::from("/tmp/test_kv_store");

        let db = Db::open_with_opts(
            path.clone(),
            test_db_options_with_clock(0, 32, None, clock.clone()),
            Arc::clone(&object_store),
        )
        .await
        .unwrap();

        // this will exceed the l0_sst_size_bytes, meaning a clean shutdown
        // will update the manifest
        clock.ticker.store(10, Ordering::SeqCst);
        db.put(&[b'a'; 4], &[b'j'; 8])
            .await
            .expect("write batch failed");
        clock.ticker.store(11, Ordering::SeqCst);
        db.put(&[b'b'; 4], &[b'k'; 8])
            .await
            .expect("write batch failed");

        // close the db to flush the manifest
        db.flush().await.unwrap();
        db.close().await.unwrap();

        // check the last_clock_tick persisted in the manifest, it should be
        // i64::MIN because no WAL SST has yet made its way into L0
        let manifest_store = Arc::new(ManifestStore::new(&path, object_store.clone()));
        let stored_manifest = StoredManifest::load(manifest_store).await.unwrap();
        let db_state = stored_manifest.db_state();
        let last_clock_tick = db_state.last_l0_clock_tick;
        assert_eq!(last_clock_tick, 11);
    }

    #[tokio::test]
    #[cfg(feature = "wal_disable")]
    async fn test_recover_clock_tick_from_manifest() {
        let clock = Arc::new(TestClock::new());
        let object_store: Arc<dyn ObjectStore> = Arc::new(InMemory::new());
        let path = Path::from("/tmp/test_kv_store");
        let mut options = test_db_options_with_clock(0, 32, None, clock.clone());
        options.wal_enabled = false;

        let db = Db::open_with_opts(path.clone(), options, Arc::clone(&object_store))
            .await
            .unwrap();

        clock.ticker.store(10, Ordering::SeqCst);
        db.put(&[b'a'; 4], &[b'j'; 28])
            .await
            .expect("write batch failed");
        clock.ticker.store(11, Ordering::SeqCst);
        db.put(&[b'b'; 4], &[b'k'; 28])
            .await
            .expect("write batch failed");

        // close the db to flush the manifest
        db.flush().await.unwrap();
        db.close().await.unwrap();

        let clock = Arc::new(TestClock::new());
        let mut options = test_db_options_with_clock(0, 32, None, clock.clone());
        options.wal_enabled = false;
        let db = Db::open_with_opts(path.clone(), options, Arc::clone(&object_store))
            .await
            .unwrap();

        assert_eq!(db.inner.mono_clock.last_tick.load(Ordering::SeqCst), 11);
    }

    #[test]
    fn test_write_option_defaults() {
        // This is a regression test for a bug where the defaults for WriteOptions were not being
        // set correctly due to visibility issues.
        let write_options = WriteOptions::default();
        assert!(write_options.await_durable);
    }

    async fn wait_for_manifest_condition(
        sm: &mut StoredManifest,
        cond: impl Fn(&CoreDbState) -> bool,
        timeout: Duration,
    ) -> CoreDbState {
        let start = std::time::Instant::now();
        while start.elapsed() < timeout {
            let manifest = sm.refresh().await.unwrap();
            if cond(&manifest.core) {
                return manifest.core.clone();
            }
            tokio::time::sleep(Duration::from_millis(10)).await;
        }
        panic!("manifest condition took longer than timeout")
    }

    fn test_db_options(
        min_filter_keys: u32,
        l0_sst_size_bytes: usize,
        compactor_options: Option<CompactorOptions>,
    ) -> DbOptions {
        test_db_options_with_clock(
            min_filter_keys,
            l0_sst_size_bytes,
            compactor_options,
            Arc::new(TestClock::new()),
        )
    }

    fn test_db_options_with_clock(
        min_filter_keys: u32,
        l0_sst_size_bytes: usize,
        compactor_options: Option<CompactorOptions>,
        clock: Arc<TestClock>,
    ) -> DbOptions {
        test_db_options_with_ttl(
            min_filter_keys,
            l0_sst_size_bytes,
            compactor_options,
            clock,
            None,
        )
    }

    fn test_db_options_with_ttl(
        min_filter_keys: u32,
        l0_sst_size_bytes: usize,
        compactor_options: Option<CompactorOptions>,
        clock: Arc<TestClock>,
        ttl: Option<u64>,
    ) -> DbOptions {
        DbOptions {
            flush_interval: Some(Duration::from_millis(100)),
            #[cfg(feature = "wal_disable")]
            wal_enabled: true,
            manifest_poll_interval: Duration::from_millis(100),
            max_unflushed_bytes: 134_217_728,
            l0_max_ssts: 8,
            min_filter_keys,
            filter_bits_per_key: 10,
            l0_sst_size_bytes,
            compactor_options,
            compression_codec: None,
            object_store_cache_options: ObjectStoreCacheOptions::default(),
            block_cache: None,
            garbage_collector_options: None,
            clock,
            default_ttl: ttl,
        }
    }
}<|MERGE_RESOLUTION|>--- conflicted
+++ resolved
@@ -128,75 +128,10 @@
         options: &ScanOptions,
     ) -> Result<DbIterator<'a>, SlateDBError> {
         self.check_error()?;
-<<<<<<< HEAD
-        let snapshot = Arc::new(self.state.read().snapshot());
-        let mut memtables = VecDeque::new();
-        let ttl_now = get_now_for_read(self.mono_clock.clone(), options.read_level).await?;
-
-        if matches!(options.read_level, Uncommitted) {
-            memtables.push_back(snapshot.wal.clone());
-            for imm_wal in &snapshot.state.imm_wal {
-                memtables.push_back(imm_wal.table());
-            }
-        }
-
-        memtables.push_back(snapshot.memtable.clone());
-        for memtable in &snapshot.state.imm_memtable {
-            memtables.push_back(memtable.table());
-        }
-
-        let mem_iter = FilterIterator::wrap_ttl_filter_iterator(
-            VecDequeKeyValueIterator::materialize_range(memtables, range.clone()).await?,
-            ttl_now,
-        );
-
-        let state = snapshot.state.as_ref().clone();
-        let read_ahead_blocks = self.table_store.bytes_to_blocks(options.read_ahead_bytes);
-
-        let sst_iter_options = SstIteratorOptions {
-            max_fetch_tasks: 1,
-            blocks_to_fetch: read_ahead_blocks,
-            cache_blocks: options.cache_blocks,
-            eager_spawn: true,
-        };
-
-        let mut l0_iters = VecDeque::new();
-        for sst in state.manifest.core.l0 {
-            let iter = FilterIterator::wrap_ttl_filter_iterator(
-                SstIterator::new_owned(
-                    range.clone(),
-                    sst,
-                    self.table_store.clone(),
-                    sst_iter_options,
-                )
-                .await?,
-                ttl_now,
-            );
-            l0_iters.push_back(iter);
-        }
-
-        let mut sr_iters = VecDeque::new();
-        for sr in state.manifest.core.compacted {
-            let iter = FilterIterator::wrap_ttl_filter_iterator(
-                SortedRunIterator::new_owned(
-                    range.clone(),
-                    sr,
-                    self.table_store.clone(),
-                    sst_iter_options,
-                )
-                .await?,
-                ttl_now,
-            );
-            sr_iters.push_back(iter);
-        }
-
-        DbIterator::new(range.clone(), mem_iter, l0_iters, sr_iters).await
-=======
         let snapshot = self.state.read().snapshot();
         self.reader
             .scan_with_options(range, options, &snapshot)
             .await
->>>>>>> 903c6ac6
     }
 
     /// Fences all writers with an older epoch than the provided `manifest` by flushing an empty WAL file that acts
@@ -1231,17 +1166,7 @@
     use crate::sst_iter::{SstIterator, SstIteratorOptions};
     use crate::test_utils::{assert_iterator, TestClock};
     use crate::types::RowEntry;
-<<<<<<< HEAD
-
-    use crate::cached_object_store::stats::{
-        OBJECT_STORE_CACHE_PART_ACCESS, OBJECT_STORE_CACHE_PART_HITS,
-    };
-    use crate::config::ReadLevel::Committed;
-    use crate::db_stats::IMMUTABLE_MEMTABLE_FLUSHES;
     use crate::{proptest_util, test_utils, KeyValue};
-=======
-    use crate::{proptest_util, test_utils};
->>>>>>> 903c6ac6
     use futures::{future::join_all, StreamExt};
     use object_store::memory::InMemory;
     use object_store::ObjectStore;
