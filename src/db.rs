--- conflicted
+++ resolved
@@ -3,18 +3,10 @@
     sync::Arc,
 };
 
-<<<<<<< HEAD
 use crate::block_iterator::BlockIterator;
 use crate::{block::Block, error::SlateDBError};
 use bytes::Bytes;
 use parking_lot::{Mutex, RwLock};
-use tokio::runtime::Runtime;
-=======
-use crate::block::Block;
-use crate::block_iterator::BlockIterator;
-use bytes::Bytes;
-use parking_lot::{Mutex, RwLock};
->>>>>>> 2a994a9f
 
 use crate::mem_table::MemTable;
 use crate::sst::SsTableInfo;
@@ -49,30 +41,14 @@
     pub(crate) path: PathBuf,
     pub(crate) options: DbOptions,
     pub(crate) table_store: TableStore,
-<<<<<<< HEAD
-    pub(crate) runtime: Arc<Runtime>,
-=======
->>>>>>> 2a994a9f
 }
 
 impl DbInner {
-<<<<<<< HEAD
     pub fn new(
         path: impl AsRef<Path>,
         options: DbOptions,
         table_store: TableStore,
-        runtime: Arc<Runtime>,
     ) -> Result<Self, SlateDBError> {
-        let path_buf = path.as_ref().to_path_buf();
-
-        if !path_buf.exists() {
-            std::fs::create_dir_all(path)?;
-        }
-
-        //let object_store: Arc<dyn ObjectStore> = Arc::new(InMemory::new());
-        Ok(Self {
-=======
-    pub fn new(path: impl AsRef<Path>, options: DbOptions, table_store: TableStore) -> Self {
         let path_buf = path.as_ref().to_path_buf();
 
         if !path_buf.exists() {
@@ -82,26 +58,16 @@
         }
 
         //let object_store: Arc<dyn ObjectStore> = Arc::new(InMemory::new());
-        Self {
->>>>>>> 2a994a9f
+        Ok(Self {
             state: Arc::new(RwLock::new(Arc::new(DbState::create()))),
             path: path_buf,
             options,
             table_store,
-<<<<<<< HEAD
-            runtime: runtime.clone(),
         })
     }
 
     /// Get the value for a given key.
     pub async fn get(&self, key: &[u8]) -> Result<Option<Bytes>, SlateDBError> {
-=======
-        }
-    }
-
-    /// Get the value for a given key.
-    pub async fn get(&self, key: &[u8]) -> Option<Bytes> {
->>>>>>> 2a994a9f
         let snapshot = {
             let guard = self.state.read();
             Arc::clone(&guard)
@@ -113,16 +79,11 @@
 
         // Filter is needed to remove tombstone deletes.
         if let Some(val) = maybe_bytes.filter(|value| !value.is_empty()) {
-<<<<<<< HEAD
             return Ok(Some(val));
-=======
-            return Some(val);
->>>>>>> 2a994a9f
         }
 
         for sst in &snapshot.as_ref().l0 {
             if let Some(block_index) = self.find_block_for_key(sst, key) {
-<<<<<<< HEAD
                 let block = self.table_store.read_block(sst, block_index).await?;
                 if let Some(val) = self.find_val_in_block(&block, key) {
                     if val.is_empty() {
@@ -133,18 +94,6 @@
             }
         }
         Ok(None)
-=======
-                let block = self.table_store.read_block(sst, block_index).await;
-                if let Some(val) = self.find_val_in_block(&block, key) {
-                    if val.is_empty() {
-                        return None;
-                    }
-                    return Some(Bytes::copy_from_slice(val));
-                }
-            }
-        }
-        None
->>>>>>> 2a994a9f
     }
 
     fn find_block_for_key(&self, sst: &SsTableInfo, key: &[u8]) -> Option<usize> {
@@ -203,14 +152,12 @@
 }
 
 impl Db {
-<<<<<<< HEAD
     pub fn open(
         path: impl AsRef<Path>,
         options: DbOptions,
         table_store: TableStore,
-        runtime: Arc<Runtime>,
     ) -> Result<Self, SlateDBError> {
-        let inner = Arc::new(DbInner::new(path, options, table_store, runtime)?);
+        let inner = Arc::new(DbInner::new(path, options, table_store)?);
         let (tx, rx) = crossbeam_channel::unbounded();
         let flush_thread = inner.spawn_flush_thread(rx);
         Ok(Self {
@@ -220,41 +167,6 @@
         })
     }
 
-    pub fn close(&self) {
-        // Tell the notifier thread to shut down.
-        self.flush_notifier.send(()).ok();
-
-        // Wait for the flush thread to finish.
-        let mut flush_thread = self.flush_thread.lock();
-        if let Some(flush_thread) = flush_thread.take() {
-            flush_thread.join().expect("Failed to join flush thread");
-        }
-
-        // Force a final flush on the mutable memtable
-        self.inner.flush();
-    }
-
-    pub async fn get(&self, key: &[u8]) -> Result<Option<Bytes>, SlateDBError> {
-        self.inner.get(key).await
-    }
-
-    pub async fn put(&self, key: &[u8], value: &[u8]) {
-        // TODO move the put into an async block by blocking on the memtable flush
-        self.inner.put(key, value).await;
-    }
-
-=======
-    pub fn open(path: impl AsRef<Path>, options: DbOptions, table_store: TableStore) -> Self {
-        let inner = Arc::new(DbInner::new(path, options, table_store));
-        let (tx, rx) = crossbeam_channel::unbounded();
-        let flush_thread = inner.spawn_flush_thread(rx);
-        Self {
-            inner,
-            flush_notifier: tx,
-            flush_thread: Mutex::new(flush_thread),
-        }
-    }
-
     pub async fn close(&self) {
         // Tell the notifier thread to shut down.
         self.flush_notifier.send(()).ok();
@@ -272,7 +184,7 @@
         self.inner.flush().await;
     }
 
-    pub async fn get(&self, key: &[u8]) -> Option<Bytes> {
+    pub async fn get(&self, key: &[u8]) -> Result<Option<Bytes>, SlateDBError> {
         self.inner.get(key).await
     }
 
@@ -281,7 +193,6 @@
         self.inner.put(key, value).await;
     }
 
->>>>>>> 2a994a9f
     pub async fn delete(&self, key: &[u8]) {
         // TODO move the put into an async block by blocking on the memtable flush
         self.inner.delete(key).await;
@@ -305,8 +216,6 @@
                 "/tmp/test_kv_store",
                 DbOptions { flush_ms: 100 },
                 table_store,
-<<<<<<< HEAD
-                rt.clone(),
             )
             .unwrap();
             let key = b"test_key";
@@ -318,15 +227,6 @@
             );
             kv_store.delete(key).await;
             assert!(kv_store.get(key).await.unwrap().is_none());
-=======
-            );
-            let key = b"test_key";
-            let value = b"test_value";
-            kv_store.put(key, value).await;
-            assert_eq!(kv_store.get(key).await, Some(Bytes::from_static(value)));
-            kv_store.delete(key).await;
-            assert!(kv_store.get(key).await.is_none());
->>>>>>> 2a994a9f
         });
     }
 }