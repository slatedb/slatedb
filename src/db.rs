--- conflicted
+++ resolved
@@ -944,15 +944,10 @@
     ///     Ok(())
     /// }
     /// ```
-<<<<<<< HEAD
     pub async fn get<K: AsRef<[u8]>>(&self, key: K) -> Result<Option<Bytes>, SlateDBError> {
-        self.inner.get_with_options(key, DEFAULT_READ_OPTIONS).await
-=======
-    pub async fn get(&self, key: &[u8]) -> Result<Option<Bytes>, SlateDBError> {
         self.inner
             .get_with_options(key, &ReadOptions::default())
             .await
->>>>>>> 82baa2a1
     }
 
     /// Get a value from the database with custom read options.
