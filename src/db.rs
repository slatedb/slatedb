--- conflicted
+++ resolved
@@ -48,29 +48,20 @@
 use crate::flush::WalFlushMsg;
 use crate::garbage_collector::GarbageCollector;
 use crate::iter::KeyValueIterator;
-<<<<<<< HEAD
-use crate::manifest_store::{FenceableManifest, ManifestStore, StoredManifest};
-use crate::mem_table::WritableKVTable;
-=======
 use crate::manifest::store::{DirtyManifest, FenceableManifest, ManifestStore, StoredManifest};
 use crate::mem_table::{VecDequeKeyValueIterator, WritableKVTable};
->>>>>>> 766165b1
 use crate::mem_table_flush::MemtableFlushMsg;
 use crate::reader::{Reader, ReaderStateSupplier};
 use crate::sst::SsTableFormat;
 use crate::stats::StatRegistry;
 use crate::tablestore::TableStore;
-<<<<<<< HEAD
-use crate::utils::{bg_task_result_into_err, MonotonicClock};
-use crate::wal_replay;
-=======
 use crate::types::RowEntry;
 use crate::utils::{
-    bg_task_result_into_err, filter_expired, get_now_for_read, unwrap_result, MonotonicClock,
+    bg_task_result_into_err, get_now_for_read, MonotonicClock,
 };
 use crate::wal_replay::{WalReplayIterator, WalReplayOptions};
->>>>>>> 766165b1
 use tracing::{info, warn};
+use crate::sst_iter::SstIteratorOptions;
 
 pub(crate) struct DbInner {
     pub(crate) state: Arc<RwLock<DbState>>,
@@ -99,11 +90,7 @@
             options.clock.clone(),
             manifest.core.last_l0_clock_tick,
         ));
-<<<<<<< HEAD
-        let state = Arc::new(RwLock::new(DbState::new(core_db_state)));
-=======
-        let state = DbState::new(manifest);
->>>>>>> 766165b1
+        let state = Arc::new(RwLock::new(DbState::new(manifest)));
         let db_stats = DbStats::new(stat_registry.as_ref());
         let state_supplier = Arc::clone(&state) as Arc<dyn ReaderStateSupplier + Send + Sync>;
 
@@ -136,87 +123,7 @@
         options: &ReadOptions,
     ) -> Result<Option<Bytes>, SlateDBError> {
         self.check_error()?;
-<<<<<<< HEAD
         self.reader.get_with_options(key, options).await
-=======
-        let key = key.as_ref();
-        let snapshot = self.state.read().snapshot();
-        let ttl_now = get_now_for_read(self.mono_clock.clone(), options.read_level).await?;
-
-        if matches!(options.read_level, Uncommitted) {
-            let maybe_val = std::iter::once(snapshot.wal)
-                .chain(snapshot.state.imm_wal.iter().map(|imm| imm.table()))
-                .find_map(|memtable| memtable.get(key));
-            if let Some(entry) = maybe_val {
-                return self.unwrap_value(filter_expired(entry, ttl_now));
-            }
-        }
-
-        let maybe_val = std::iter::once(snapshot.memtable)
-            .chain(snapshot.state.imm_memtable.iter().map(|imm| imm.table()))
-            .find_map(|memtable| memtable.get(key));
-        if let Some(entry) = maybe_val {
-            return self.unwrap_value(filter_expired(entry, ttl_now));
-        }
-
-        // Since the key remains unchanged during the point query, we only need to compute
-        // the hash value once and pass it to the filter to avoid unnecessary hash computation
-        let key_hash = filter::filter_hash(key);
-
-        // cache blocks that are being read
-        let sst_iter_options = SstIteratorOptions {
-            cache_blocks: true,
-            eager_spawn: true,
-            ..SstIteratorOptions::default()
-        };
-
-        for sst in &snapshot.state.core().l0 {
-            let filter_result = self.sst_might_include_key(sst, key, key_hash).await?;
-            if filter_result.might_contain_key() {
-                let iter =
-                    SstIterator::for_key(sst, key, self.table_store.clone(), sst_iter_options)
-                        .await?;
-
-                let mut ttl_iter = FilterIterator::wrap_ttl_filter_iterator(iter, ttl_now);
-                if let Some(entry) = ttl_iter.next_entry().await? {
-                    if entry.key == key {
-                        return unwrap_result(entry.value);
-                    }
-                }
-                if matches!(filter_result, FilterPositive) {
-                    self.db_stats.sst_filter_false_positives.inc();
-                }
-            }
-        }
-
-        for sr in &snapshot.state.core().compacted {
-            let filter_result = self.sr_might_include_key(sr, key, key_hash).await?;
-            if filter_result.might_contain_key() {
-                let iter =
-                    SortedRunIterator::for_key(sr, key, self.table_store.clone(), sst_iter_options)
-                        .await?;
-
-                let mut ttl_iter = FilterIterator::wrap_ttl_filter_iterator(iter, ttl_now);
-                if let Some(entry) = ttl_iter.next_entry().await? {
-                    if entry.key == key {
-                        return unwrap_result(entry.value);
-                    }
-                }
-                if matches!(filter_result, FilterPositive) {
-                    self.db_stats.sst_filter_false_positives.inc();
-                }
-            }
-        }
-        Ok(None)
-    }
-
-    fn unwrap_value(&self, entry: Option<RowEntry>) -> Result<Option<Bytes>, SlateDBError> {
-        if let Some(unwrapped) = entry {
-            unwrap_result(unwrapped.value)
-        } else {
-            Ok(None)
-        }
->>>>>>> 766165b1
     }
 
     pub async fn scan_with_options<'a>(
@@ -225,63 +132,7 @@
         options: &ScanOptions,
     ) -> Result<DbIterator<'a>, SlateDBError> {
         self.check_error()?;
-<<<<<<< HEAD
         self.reader.scan_with_options(range, options).await
-=======
-        let snapshot = Arc::new(self.state.read().snapshot());
-        let mut memtables = VecDeque::new();
-
-        if matches!(options.read_level, Uncommitted) {
-            memtables.push_back(snapshot.wal.clone());
-            for imm_wal in &snapshot.state.imm_wal {
-                memtables.push_back(imm_wal.table());
-            }
-        }
-
-        memtables.push_back(snapshot.memtable.clone());
-        for memtable in &snapshot.state.imm_memtable {
-            memtables.push_back(memtable.table());
-        }
-
-        let mem_iter =
-            VecDequeKeyValueIterator::materialize_range(memtables, range.clone()).await?;
-
-        let state = snapshot.state.as_ref().clone();
-        let read_ahead_blocks = self.table_store.bytes_to_blocks(options.read_ahead_bytes);
-
-        let sst_iter_options = SstIteratorOptions {
-            max_fetch_tasks: 1,
-            blocks_to_fetch: read_ahead_blocks,
-            cache_blocks: options.cache_blocks,
-            eager_spawn: true,
-        };
-
-        let mut l0_iters = VecDeque::new();
-        for sst in state.manifest.core.l0 {
-            let iter = SstIterator::new_owned(
-                range.clone(),
-                sst,
-                self.table_store.clone(),
-                sst_iter_options,
-            )
-            .await?;
-            l0_iters.push_back(iter);
-        }
-
-        let mut sr_iters = VecDeque::new();
-        for sr in state.manifest.core.compacted {
-            let iter = SortedRunIterator::new_owned(
-                range.clone(),
-                sr,
-                self.table_store.clone(),
-                sst_iter_options,
-            )
-            .await?;
-            sr_iters.push_back(iter);
-        }
-
-        DbIterator::new(range.clone(), mem_iter, l0_iters, sr_iters).await
->>>>>>> 766165b1
     }
 
     /// Fences all writers with an older epoch than the provided `manifest` by flushing an empty WAL file that acts
@@ -431,24 +282,6 @@
         rx.await?
     }
 
-<<<<<<< HEAD
-    async fn replay_wal(&self) -> Result<(), SlateDBError> {
-        let wal_id_last_compacted = self.state.read().state().core.last_compacted_wal_sst_id;
-        let mut wal_sst_list = self
-            .table_store
-            .list_wal_ssts((wal_id_last_compacted + 1)..)
-            .await?
-            .iter()
-            .map(|wal_sst| wal_sst.id.unwrap_wal_id())
-            .collect::<Vec<_>>();
-        let mut last_sst_id = wal_id_last_compacted;
-        let mut last_tick = self.state.read().state().core.last_l0_clock_tick;
-        let sst_batch_size = 4;
-
-        let mut remaining_sst_list = Vec::new();
-        if wal_sst_list.len() > sst_batch_size {
-            remaining_sst_list = wal_sst_list.split_off(sst_batch_size);
-=======
     async fn flush_memtables(&self) -> Result<(), SlateDBError> {
         {
             let mut guard = self.state.write();
@@ -456,19 +289,10 @@
                 let last_wal_id = guard.last_written_wal_id();
                 guard.freeze_memtable(last_wal_id)?;
             }
->>>>>>> 766165b1
         }
         self.flush_immutable_memtables().await
     }
 
-<<<<<<< HEAD
-        // Load the first N ssts and instantiate their iterators
-        let mut sst_iterators = VecDeque::new();
-        for sst_id in wal_sst_list {
-            let sst_iter = wal_replay::load_wal_iter(Arc::clone(&self.table_store), sst_id).await?;
-            sst_iterators.push_back((sst_iter, sst_id));
-        }
-=======
     async fn replay_wal(&self) -> Result<(), SlateDBError> {
         let sst_iter_options = SstIteratorOptions {
             max_fetch_tasks: 1,
@@ -476,7 +300,6 @@
             cache_blocks: true,
             eager_spawn: true,
         };
->>>>>>> 766165b1
 
         let replay_options = WalReplayOptions {
             sst_batch_size: 4,
@@ -489,17 +312,8 @@
             WalReplayIterator::new(&db_state, replay_options, Arc::clone(&self.table_store))
                 .await?;
 
-<<<<<<< HEAD
-            // feed the remaining SstIterators into the vecdeque
-            if let Some(sst_id) = remaining_sst_iter.next() {
-                let sst_iter =
-                    wal_replay::load_wal_iter(Arc::clone(&self.table_store), *sst_id).await?;
-                sst_iterators.push_back((sst_iter, *sst_id));
-            }
-=======
         while let Some(replayed_table) = replay_iter.next().await? {
             self.replay_memtable(replayed_table)?;
->>>>>>> 766165b1
         }
 
         Ok(())
