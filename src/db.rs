--- conflicted
+++ resolved
@@ -517,9 +517,14 @@
 #[cfg(test)]
 mod tests {
     use std::time::Duration;
-
+    use std::time::Duration;
+
+    use futures::StreamExt;
+    use object_store::memory::InMemory;
     use object_store::memory::InMemory;
     use object_store::ObjectStore;
+    use object_store::ObjectStore;
+    use tracing::info;
     use tracing::info;
 
     use super::*;
@@ -528,14 +533,6 @@
     use crate::sst_iter::SstIterator;
     #[cfg(feature = "wal_disable")]
     use crate::test_utils::assert_iterator;
-<<<<<<< HEAD
-    use futures::StreamExt;
-    use object_store::memory::InMemory;
-    use object_store::ObjectStore;
-    use std::time::Duration;
-    use tracing::info;
-=======
->>>>>>> 04cd8845
 
     #[tokio::test]
     async fn test_put_get_delete() {
