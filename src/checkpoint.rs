use crate::config::{CheckpointOptions, CheckpointScope};
use crate::db::Db;
use crate::error::SlateDBError;
use crate::manifest_store::{ManifestStore, StoredManifest};
use crate::mem_table_flush::MemtableFlushMsg;
use object_store::path::Path;
use object_store::ObjectStore;
use serde::Serialize;
use std::sync::Arc;
use std::time::{Duration, SystemTime};
use uuid::Uuid;

#[derive(Clone, PartialEq, Serialize, Debug)]
pub struct Checkpoint {
    pub id: Uuid,
    pub manifest_id: u64,
    pub expire_time: Option<SystemTime>,
    pub create_time: SystemTime,
}

#[derive(Debug)]
pub struct CheckpointCreateResult {
    /// The id of the created checkpoint.
    pub id: Uuid,
    /// The manifest id referenced by the created checkpoint.
    pub manifest_id: u64,
}

impl Db {
    /// Creates a checkpoint of an opened db using the provided options. Returns the ID of the created
    /// checkpoint and the id of the referenced manifest.
    pub async fn create_checkpoint(
        &self,
        scope: CheckpointScope,
        options: &CheckpointOptions,
    ) -> Result<CheckpointCreateResult, SlateDBError> {
        if let CheckpointScope::All { force_flush } = scope {
            if force_flush {
                self.flush().await?;
            } else {
                self.await_flush().await?;
            }
        }

        let (tx, rx) = tokio::sync::oneshot::channel();
        self.inner
            .memtable_flush_notifier
            .send(MemtableFlushMsg::CreateCheckpoint {
                options: options.clone(),
                sender: tx,
            })
            .map_err(|_| SlateDBError::CheckpointChannelError)?;

        rx.await?
    }

    /// Refresh the lifetime of an existing checkpoint. Takes the id of an existing checkpoint
    /// and a lifetime, and sets the lifetime of the checkpoint to the specified lifetime. If
    /// there is no checkpoint with the specified id, then this fn fails with
    /// SlateDBError::InvalidDbState
    pub async fn refresh_checkpoint(
        path: &Path,
        object_store: Arc<dyn ObjectStore>,
        id: Uuid,
        lifetime: Option<Duration>,
    ) -> Result<(), SlateDBError> {
        let manifest_store = Arc::new(ManifestStore::new(path, object_store));
        let mut stored_manifest = StoredManifest::load(manifest_store).await?;
        stored_manifest
            .maybe_apply_db_state_update(|stored_manifest| {
                let mut db_state = stored_manifest.db_state().clone();
                let expire_time = lifetime.map(|l| SystemTime::now() + l);
                let Some(_) = db_state.checkpoints.iter_mut().find_map(|c| {
                    if c.id == id {
                        c.expire_time = expire_time;
                        return Some(());
                    }
                    None
                }) else {
                    return Err(SlateDBError::InvalidDBState);
                };
                Ok(Some(db_state))
            })
            .await
    }

    /// Deletes the checkpoint with the specified id.
    pub async fn delete_checkpoint(
        path: &Path,
        object_store: Arc<dyn ObjectStore>,
        id: Uuid,
    ) -> Result<(), SlateDBError> {
        let manifest_store = Arc::new(ManifestStore::new(path, object_store));
        let mut stored_manifest = StoredManifest::load(manifest_store).await?;
        stored_manifest
            .maybe_apply_db_state_update(|stored_manifest| {
                let mut db_state = stored_manifest.db_state().clone();
                let checkpoints: Vec<Checkpoint> = db_state
                    .checkpoints
                    .iter()
                    .filter(|c| c.id != id)
                    .cloned()
                    .collect();
                db_state.checkpoints = checkpoints;
                Ok(Some(db_state))
            })
            .await
    }
}

#[cfg(test)]
mod tests {
    use crate::checkpoint::Checkpoint;
    use crate::checkpoint::CheckpointCreateResult;
    use crate::config::{CheckpointOptions, CheckpointScope, DbOptions};
    use crate::db::Db;
    use crate::db_state::SsTableId;
    use crate::error::SlateDBError;
    use crate::iter::KeyValueIterator;
    use crate::manifest::Manifest;
    use crate::manifest_store::ManifestStore;
    use crate::proptest_util::{rng, sample};
    use crate::sst::SsTableFormat;
    use crate::sst_iter::{SstIterator, SstIteratorOptions};
    use crate::tablestore::TableStore;
    use crate::{admin, test_utils};
    use bytes::Bytes;
    use object_store::memory::InMemory;
    use object_store::path::Path;
    use object_store::ObjectStore;
    use std::sync::Arc;
    use std::time::{Duration, SystemTime};

    #[tokio::test]
    async fn test_should_create_checkpoint() {
        let object_store: Arc<dyn ObjectStore> = Arc::new(InMemory::new());
        let path = Path::from("/tmp/test_kv_store");
        // open and close the db to init the manifest and trigger another write
        let db = Db::open_with_opts(path.clone(), DbOptions::default(), object_store.clone())
            .await
            .unwrap();
        db.close().await.unwrap();
        let manifest_store = ManifestStore::new(&path, object_store.clone());
        let (_, before_checkpoint) = manifest_store.read_latest_manifest().await.unwrap();

        let CheckpointCreateResult {
            id: checkpoint_id,
            manifest_id: checkpoint_manifest_id,
        } = admin::create_checkpoint(&path, object_store.clone(), &CheckpointOptions::default())
            .await
            .unwrap();

        let (latest_manifest_id, manifest) = manifest_store.read_latest_manifest().await.unwrap();
        assert_eq!(latest_manifest_id, checkpoint_manifest_id);
        let checkpoints = &manifest.core.checkpoints;
        assert_eq!(
            before_checkpoint.core.checkpoints.len() + 1,
            checkpoints.len()
        );
        let checkpoint = checkpoints.iter().find(|c| c.id == checkpoint_id).unwrap();
        assert_eq!(checkpoint.manifest_id, latest_manifest_id);
        assert_eq!(checkpoint.expire_time, None);
    }

    #[tokio::test]
    async fn test_should_create_checkpoint_with_expiry() {
        let object_store: Arc<dyn ObjectStore> = Arc::new(InMemory::new());
        let path = Path::from("/tmp/test_kv_store");
        // open and close the db to init the manifest and trigger another write
        let db = Db::open_with_opts(path.clone(), DbOptions::default(), object_store.clone())
            .await
            .unwrap();
        db.close().await.unwrap();
        let manifest_store = ManifestStore::new(&path, object_store.clone());
        let checkpoint_time = SystemTime::now();

        let CheckpointCreateResult {
            id: checkpoint_id,
            manifest_id: _,
        } = admin::create_checkpoint(
            &path,
            object_store.clone(),
            &CheckpointOptions {
                lifetime: Some(Duration::from_secs(3600)),
                ..CheckpointOptions::default()
            },
        )
        .await
        .unwrap();

        let (_, manifest) = manifest_store.read_latest_manifest().await.unwrap();
        let checkpoints = &manifest.core.checkpoints;
        let checkpoint = checkpoints.iter().find(|c| c.id == checkpoint_id).unwrap();
        assert!(checkpoint.expire_time.is_some());
        let expire_time = checkpoint.expire_time.unwrap();
        let expected = checkpoint_time + Duration::from_secs(3600);
        // check that expire time is close to the expected value (account for delay/time adjustment)
        if expire_time >= expected {
            assert!(expire_time.duration_since(expected).unwrap() < Duration::from_secs(5))
        } else {
            assert!(expected.duration_since(expire_time).unwrap() < Duration::from_secs(5))
        }
    }

    #[tokio::test]
    async fn test_should_create_checkpoint_from_checkpoint() {
        let object_store: Arc<dyn ObjectStore> = Arc::new(InMemory::new());
        let path = Path::from("/tmp/test_kv_store");
        let db = Db::open_with_opts(path.clone(), DbOptions::default(), object_store.clone())
            .await
            .unwrap();
        db.close().await.unwrap();
        let CheckpointCreateResult {
            id: source_checkpoint_id,
            manifest_id: source_checkpoint_manifest_id,
        } = admin::create_checkpoint(&path, object_store.clone(), &CheckpointOptions::default())
            .await
            .unwrap();

        let CheckpointCreateResult {
            id: _,
            manifest_id: checkpoint_manifest_id,
        } = admin::create_checkpoint(
            &path,
            object_store.clone(),
            &CheckpointOptions {
                source: Some(source_checkpoint_id),
                ..CheckpointOptions::default()
            },
        )
        .await
        .unwrap();

        assert_eq!(checkpoint_manifest_id, source_checkpoint_manifest_id);
    }

    #[tokio::test]
    async fn test_should_fail_create_checkpoint_from_missing_checkpoint() {
        let object_store: Arc<dyn ObjectStore> = Arc::new(InMemory::new());
        let path = Path::from("/tmp/test_kv_store");
        // open and close the db to init the manifest and trigger another write
        let _ = Db::open_with_opts(path.clone(), DbOptions::default(), object_store.clone())
            .await
            .unwrap();

        let source_checkpoint_id = uuid::Uuid::new_v4();
        let result = admin::create_checkpoint(
            &path,
            object_store.clone(),
            &CheckpointOptions {
                source: Some(source_checkpoint_id),
                ..CheckpointOptions::default()
            },
        )
        .await;

        assert!(result.is_err());
<<<<<<< HEAD
        assert!(matches!(result.unwrap_err(), SlateDBError::CheckpointMissing(id) if id == source_checkpoint_id));
=======
        assert!(
            matches!(result.unwrap_err(), SlateDBError::CheckpointMissing(id) if id == source_checkpoint_id)
        );
>>>>>>> 82baa2a1
    }

    #[tokio::test]
    async fn test_should_fail_create_checkpoint_no_manifest() {
        let object_store: Arc<dyn ObjectStore> = Arc::new(InMemory::new());
        let path = Path::from("/tmp/test_kv_store");

        let result =
            admin::create_checkpoint(&path, object_store.clone(), &CheckpointOptions::default())
                .await;

        assert!(result.is_err());
        assert!(matches!(
            result.unwrap_err(),
            SlateDBError::LatestManifestMissing
        ));
    }

    #[tokio::test]
    async fn test_should_refresh_checkpoint() {
        let object_store: Arc<dyn ObjectStore> = Arc::new(InMemory::new());
        let path = Path::from("/tmp/test_kv_store");
        let _ = Db::open_with_opts(path.clone(), DbOptions::default(), object_store.clone())
            .await
            .unwrap();
        let CheckpointCreateResult { id, manifest_id: _ } = admin::create_checkpoint(
            &path,
            object_store.clone(),
            &CheckpointOptions {
                lifetime: Some(Duration::from_secs(100)),
                ..CheckpointOptions::default()
            },
        )
        .await
        .unwrap();
        let manifest_store = ManifestStore::new(&path, object_store.clone());
        let (_, manifest) = manifest_store.read_latest_manifest().await.unwrap();
        let checkpoint = manifest
            .core
            .checkpoints
            .iter()
            .find(|c| c.id == id)
            .unwrap();
        let expire_time = checkpoint.expire_time.unwrap();

        Db::refresh_checkpoint(
            &path,
            object_store.clone(),
            id,
            Some(Duration::from_secs(1000)),
        )
        .await
        .unwrap();

        let (_, manifest) = manifest_store.read_latest_manifest().await.unwrap();
        let found: Vec<&Checkpoint> = manifest
            .core
            .checkpoints
            .iter()
            .filter(|c| c.id == id)
            .collect();
        assert_eq!(1, found.len());
        let refreshed_expire_time = found.first().unwrap().expire_time.unwrap();
        assert!(refreshed_expire_time > expire_time);
    }

    #[tokio::test]
    async fn test_should_fail_refresh_checkpoint_if_checkpoint_missing() {
        let object_store: Arc<dyn ObjectStore> = Arc::new(InMemory::new());
        let path = Path::from("/tmp/test_kv_store");
        let _ = Db::open_with_opts(path.clone(), DbOptions::default(), object_store.clone())
            .await
            .unwrap();

        let result = Db::refresh_checkpoint(
            &path,
            object_store.clone(),
            uuid::Uuid::new_v4(),
            Some(Duration::from_secs(1000)),
        )
        .await;

        assert!(matches!(result, Err(SlateDBError::InvalidDBState)));
    }

    #[tokio::test]
    async fn test_should_delete_checkpoint() {
        let object_store: Arc<dyn ObjectStore> = Arc::new(InMemory::new());
        let path = Path::from("/tmp/test_kv_store");
        let _ = Db::open_with_opts(path.clone(), DbOptions::default(), object_store.clone())
            .await
            .unwrap();
        let CheckpointCreateResult { id, manifest_id: _ } =
            admin::create_checkpoint(&path, object_store.clone(), &CheckpointOptions::default())
                .await
                .unwrap();

        Db::delete_checkpoint(&path, object_store.clone(), id)
            .await
            .unwrap();

        let manifest_store = ManifestStore::new(&path, object_store.clone());
        let (_, manifest) = manifest_store.read_latest_manifest().await.unwrap();
        assert!(!manifest.core.checkpoints.iter().any(|c| c.id == id));
    }

    #[tokio::test]
    async fn test_checkpoint_scope_with_force_flush() {
        let db_options = DbOptions {
            flush_interval: Duration::from_millis(5000),
            ..DbOptions::default()
        };
        test_checkpoint_scope_all(db_options, true, |manifest| {
            SsTableId::Wal(manifest.core.next_wal_sst_id - 1)
        })
        .await;
    }

    #[tokio::test]
    async fn test_checkpoint_scope_with_no_force_flush() {
        let db_options = DbOptions {
            flush_interval: Duration::from_millis(10),
            ..DbOptions::default()
        };
        test_checkpoint_scope_all(db_options, false, |manifest| {
            SsTableId::Wal(manifest.core.next_wal_sst_id - 1)
        })
        .await;
    }

    #[tokio::test]
    #[cfg(feature = "wal_disable")]
    async fn test_checkpoint_scope_with_force_flush_wal_disabled() {
        let db_options = DbOptions {
            flush_interval: Duration::from_millis(5000),
            wal_enabled: false,
            ..DbOptions::default()
        };
        test_checkpoint_scope_all(db_options, true, |manifest| {
            manifest.core.l0.front().unwrap().id
        })
        .await;
    }

    #[tokio::test(start_paused = true)]
    #[cfg(feature = "wal_disable")]
    async fn test_checkpoint_scope_with_no_force_flush_wal_disabled() {
        let db_options = DbOptions {
            flush_interval: Duration::from_millis(10),
            wal_enabled: false,
            ..DbOptions::default()
        };

        let object_store: Arc<dyn ObjectStore> = Arc::new(InMemory::new());
        let path = Path::from("/tmp/test_kv_store");
        let db = Arc::new(
            Db::open_with_opts(path.clone(), db_options, Arc::clone(&object_store))
                .await
                .unwrap(),
        );

        let mut rng = rng::new_test_rng(None);
        let table = sample::table(&mut rng, 1000, 10);
        test_utils::seed_database(&db, &table, false).await.unwrap();

        // Under the current implementation, when the WAL is disabled, we have to wait for
        // either an explicit flush or for enough accumulated new data to force a flush of
        // the current memtable.
        let db_clone = Arc::clone(&db);
        let checkpoint_handle = tokio::spawn(async move {
            db_clone
                .create_checkpoint(
                    CheckpointScope::All { force_flush: false },
                    &CheckpointOptions::default(),
                )
                .await
        });

        tokio::time::sleep(Duration::from_millis(100)).await;
        db.flush().await.unwrap();

        let checkpoint = tokio::join!(checkpoint_handle).0.unwrap().unwrap();

        let manifest_store = ManifestStore::new(&path, object_store.clone());
        let manifest = manifest_store
            .read_manifest(checkpoint.manifest_id)
            .await
            .unwrap();

        let last_written_kv = table.last_key_value().unwrap();
        assert_flushed_entry(
            Arc::clone(&object_store),
            path,
            &manifest.core.l0.front().unwrap().id,
            last_written_kv,
        )
        .await
    }

    async fn test_checkpoint_scope_all<F: FnOnce(Manifest) -> SsTableId>(
        db_options: DbOptions,
        force_flush: bool,
        last_flushed_table: F,
    ) {
        let object_store: Arc<dyn ObjectStore> = Arc::new(InMemory::new());
        let path = Path::from("/tmp/test_kv_store");
        let db = Db::open_with_opts(path.clone(), db_options, Arc::clone(&object_store))
            .await
            .unwrap();

        let mut rng = rng::new_test_rng(None);
        let table = sample::table(&mut rng, 1000, 10);
        test_utils::seed_database(&db, &table, false).await.unwrap();

        let checkpoint = db
            .create_checkpoint(
                CheckpointScope::All { force_flush },
                &CheckpointOptions::default(),
            )
            .await
            .unwrap();

        let manifest_store = ManifestStore::new(&path, object_store.clone());
        let manifest = manifest_store
            .read_manifest(checkpoint.manifest_id)
            .await
            .unwrap();

        let last_written_kv = table.last_key_value().unwrap();
        let last_flushed_table_id = last_flushed_table(manifest);
        assert_flushed_entry(
            Arc::clone(&object_store),
            path,
            &last_flushed_table_id,
            last_written_kv,
        )
        .await;
    }

    async fn assert_flushed_entry(
        object_store: Arc<dyn ObjectStore>,
        path: Path,
        table_id: &SsTableId,
        kv: (&Bytes, &Bytes),
    ) {
        let table_store = Arc::new(TableStore::new(
            Arc::clone(&object_store),
            SsTableFormat::default(),
            path.clone(),
            None,
        ));
        let last_checkpoint_wal = table_store.open_sst(table_id).await.unwrap();

        let mut wal_iter = SstIterator::for_key(
            &last_checkpoint_wal,
            kv.0,
            Arc::clone(&table_store),
            SstIteratorOptions::default(),
        )
        .await
        .unwrap();

        let wal_entry = wal_iter.next().await.unwrap().unwrap();
        assert_eq!(*kv.1, wal_entry.value)
    }
}<|MERGE_RESOLUTION|>--- conflicted
+++ resolved
@@ -255,13 +255,9 @@
         .await;
 
         assert!(result.is_err());
-<<<<<<< HEAD
-        assert!(matches!(result.unwrap_err(), SlateDBError::CheckpointMissing(id) if id == source_checkpoint_id));
-=======
         assert!(
             matches!(result.unwrap_err(), SlateDBError::CheckpointMissing(id) if id == source_checkpoint_id)
         );
->>>>>>> 82baa2a1
     }
 
     #[tokio::test]
