--- conflicted
+++ resolved
@@ -6,162 +6,7 @@
 use std::cmp::{Ordering, Reverse};
 use std::collections::{BinaryHeap, VecDeque};
 
-<<<<<<< HEAD
-pub(crate) struct TwoMergeIterator<T1: KeyValueIterator, T2: KeyValueIterator> {
-    iterator1: (T1, Option<RowEntry>),
-    iterator2: (T2, Option<RowEntry>),
-    max_seq: Option<u64>,
-}
-
-impl<T1: KeyValueIterator, T2: KeyValueIterator> TwoMergeIterator<T1, T2> {
-    pub(crate) async fn new(
-        mut iterator1: T1,
-        mut iterator2: T2,
-        max_seq: Option<u64>,
-    ) -> Result<Self, SlateDBError> {
-        let next1 = iterator1.next_entry().await?;
-        let next2 = iterator2.next_entry().await?;
-        Ok(Self {
-            iterator1: (iterator1, next1),
-            iterator2: (iterator2, next2),
-            max_seq,
-        })
-    }
-
-    async fn advance1(&mut self) -> Result<Option<RowEntry>, SlateDBError> {
-        if self.iterator1.1.is_none() {
-            return Ok(None);
-        }
-        Ok(std::mem::replace(
-            &mut self.iterator1.1,
-            self.iterator1.0.next_entry().await?,
-        ))
-    }
-
-    async fn advance2(&mut self) -> Result<Option<RowEntry>, SlateDBError> {
-        if self.iterator2.1.is_none() {
-            return Ok(None);
-        }
-        Ok(std::mem::replace(
-            &mut self.iterator2.1,
-            self.iterator2.0.next_entry().await?,
-        ))
-    }
-
-    fn peek1(&self) -> Option<&RowEntry> {
-        self.iterator1.1.as_ref()
-    }
-
-    fn peek2(&self) -> Option<&RowEntry> {
-        self.iterator2.1.as_ref()
-    }
-
-    fn peek_inner(&self) -> Option<&RowEntry> {
-        match (self.peek1(), self.peek2()) {
-            (None, None) => None,
-            (Some(v1), None) => Some(v1),
-            (None, Some(v2)) => Some(v2),
-            (Some(v1), Some(v2)) => {
-                if v1.key < v2.key {
-                    Some(v1)
-                } else {
-                    Some(v2)
-                }
-            }
-        }
-    }
-
-    async fn advance_inner(&mut self) -> Result<Option<RowEntry>, SlateDBError> {
-        match (self.peek1(), self.peek2()) {
-            (None, None) => Ok(None),
-            (Some(_), None) => self.advance1().await,
-            (None, Some(_)) => self.advance2().await,
-            (Some(next1), Some(next2)) => {
-                if next1.key < next2.key {
-                    self.advance1().await
-                } else {
-                    self.advance2().await
-                }
-            }
-        }
-    }
-}
-
-impl<T1, T2> TwoMergeIterator<T1, T2>
-where
-    T1: KeyValueIterator + SeekToKey,
-    T2: KeyValueIterator + SeekToKey,
-{
-    async fn seek1(&mut self, next_key: &[u8]) -> Result<(), SlateDBError> {
-        match &self.iterator1.1 {
-            None => Ok(()),
-            Some(val) => {
-                if val.key < next_key {
-                    self.iterator1.0.seek(next_key).await?;
-                    self.iterator1.1 = self.iterator1.0.next_entry().await?;
-                    Ok(())
-                } else {
-                    Ok(())
-                }
-            }
-        }
-    }
-
-    async fn seek2(&mut self, next_key: &[u8]) -> Result<(), SlateDBError> {
-        match &self.iterator2.1 {
-            None => Ok(()),
-            Some(val) => {
-                if val.key < next_key {
-                    self.iterator2.0.seek(next_key).await?;
-                    self.iterator2.1 = self.iterator2.0.next_entry().await?;
-                    Ok(())
-                } else {
-                    Ok(())
-                }
-            }
-        }
-    }
-}
-
-impl<T1, T2> SeekToKey for TwoMergeIterator<T1, T2>
-where
-    T1: KeyValueIterator + SeekToKey,
-    T2: KeyValueIterator + SeekToKey,
-{
-    async fn seek(&mut self, next_key: &[u8]) -> Result<(), SlateDBError> {
-        self.seek1(next_key).await?;
-        self.seek2(next_key).await
-    }
-}
-
-impl<T1: KeyValueIterator, T2: KeyValueIterator> KeyValueIterator for TwoMergeIterator<T1, T2> {
-    async fn next_entry(&mut self) -> Result<Option<RowEntry>, SlateDBError> {
-        let mut current_kv = match self.advance_inner().await? {
-            Some(kv) => kv,
-            None => return Ok(None),
-        };
-        while let Some(peeked_kv) = self.peek_inner() {
-            if peeked_kv.key != current_kv.key {
-                break;
-            }
-            if peeked_kv.seq > current_kv.seq
-                && self
-                    .max_seq
-                    .map(|max_seq| peeked_kv.seq <= max_seq)
-                    .unwrap_or(true)
-            {
-                current_kv = peeked_kv.clone();
-            }
-            self.advance_inner().await?;
-        }
-        Ok(Some(current_kv))
-    }
-}
-
-struct MergeIteratorHeapEntry<T: KeyValueIterator> {
-=======
 struct MergeIteratorHeapEntry<'a> {
->>>>>>> 378060a2
     next_kv: RowEntry,
     index: usize,
     iterator: Box<dyn KeyValueIterator + 'a>,
@@ -212,18 +57,6 @@
     }
 }
 
-<<<<<<< HEAD
-pub(crate) struct MergeIterator<T: KeyValueIterator> {
-    current: Option<MergeIteratorHeapEntry<T>>,
-    iterators: BinaryHeap<Reverse<MergeIteratorHeapEntry<T>>>,
-    max_seq: Option<u64>,
-}
-
-impl<T: KeyValueIterator> MergeIterator<T> {
-    pub(crate) async fn new(
-        mut iterators: VecDeque<T>,
-        max_seq: Option<u64>,
-=======
 pub(crate) struct MergeIterator<'a> {
     current: Option<MergeIteratorHeapEntry<'a>>,
     iterators: BinaryHeap<Reverse<MergeIteratorHeapEntry<'a>>>,
@@ -232,7 +65,6 @@
 impl<'a> MergeIterator<'a> {
     pub(crate) async fn new<T: KeyValueIterator + 'a>(
         iterators: impl IntoIterator<Item = T>,
->>>>>>> 378060a2
     ) -> Result<Self, SlateDBError> {
         let mut heap = BinaryHeap::new();
         for (index, mut iterator) in iterators.into_iter().enumerate() {
@@ -247,7 +79,6 @@
         Ok(Self {
             current: heap.pop().map(|r| r.0),
             iterators: heap,
-            max_seq,
         })
     }
 
@@ -283,12 +114,7 @@
             if peeked_entry.key != current_kv.key {
                 break;
             }
-            if peeked_entry.seq > current_kv.seq
-                && self
-                    .max_seq
-                    .map(|max_seq| peeked_entry.seq <= max_seq)
-                    .unwrap_or(true)
-            {
+            if peeked_entry.seq > current_kv.seq {
                 current_kv = peeked_entry.clone();
             }
             self.advance().await?;
@@ -348,7 +174,7 @@
                 .with_entry(b"gggg", b"7777", 0),
         );
 
-        let mut merge_iter = MergeIterator::new(iters, None).await.unwrap();
+        let mut merge_iter = MergeIterator::new(iters).await.unwrap();
 
         assert_iterator(
             &mut merge_iter,
@@ -388,7 +214,7 @@
                 .with_entry(b"xxxx", b"badx1", 3),
         );
 
-        let mut merge_iter = MergeIterator::new(iters, None).await.unwrap();
+        let mut merge_iter = MergeIterator::new(iters).await.unwrap();
 
         assert_iterator(
             &mut merge_iter,
@@ -413,11 +239,7 @@
             .with_entry(b"xxxx", b"24242424", 0)
             .with_entry(b"yyyy", b"25252525", 0);
 
-<<<<<<< HEAD
-        let mut merge_iter = TwoMergeIterator::new(iter1, iter2, None).await.unwrap();
-=======
         let mut merge_iter = MergeIterator::new([iter1, iter2]).await.unwrap();
->>>>>>> 378060a2
 
         assert_iterator(
             &mut merge_iter,
@@ -442,11 +264,7 @@
             .with_entry(b"cccc", b"badc1", 2)
             .with_entry(b"xxxx", b"24242424", 3);
 
-<<<<<<< HEAD
-        let mut merge_iter = TwoMergeIterator::new(iter1, iter2, None).await.unwrap();
-=======
         let mut merge_iter = MergeIterator::new([iter1, iter2]).await.unwrap();
->>>>>>> 378060a2
 
         assert_iterator(
             &mut merge_iter,
@@ -474,7 +292,7 @@
                 .with_entry(b"cc", b"cc2", 0),
         );
 
-        let mut merge_iter = MergeIterator::new(iters, None).await.unwrap();
+        let mut merge_iter = MergeIterator::new(iters).await.unwrap();
         merge_iter.seek(b"bb".as_ref()).await.unwrap();
 
         assert_iterator(
@@ -502,7 +320,7 @@
                 .with_entry(b"cc", b"cc2", 0),
         );
 
-        let mut merge_iter = MergeIterator::new(iters, None).await.unwrap();
+        let mut merge_iter = MergeIterator::new(iters).await.unwrap();
         assert_next_entry(&mut merge_iter, &RowEntry::new_value(b"aa", b"aa1", 0)).await;
 
         merge_iter.seek(b"bb".as_ref()).await.unwrap();
@@ -531,11 +349,7 @@
             .with_entry(b"cc", b"cc2", 6)
             .with_entry(b"ee", b"ee2", 7);
 
-<<<<<<< HEAD
-        let mut merge_iter = TwoMergeIterator::new(iter1, iter2, None).await.unwrap();
-=======
         let mut merge_iter = MergeIterator::new([iter1, iter2]).await.unwrap();
->>>>>>> 378060a2
         merge_iter.seek(b"b".as_ref()).await.unwrap();
 
         assert_iterator(
