--- conflicted
+++ resolved
@@ -1,6 +1,15 @@
-<<<<<<< HEAD
+use chrono::{DateTime, Utc};
+use std::collections::{BTreeMap, HashSet};
+use std::sync::atomic::Ordering;
+use std::sync::Arc;
+use std::time::{Duration, Instant};
+use std::{fmt, thread};
+use tokio::runtime::Handle;
+use tokio::sync::watch;
+use tracing::{debug, error, info};
 use crate::checkpoint::Checkpoint;
-use crate::config::{GarbageCollectorDirectoryOptions, GarbageCollectorOptions};
+use crate::config::GcExecutionMode::Periodic;
+use crate::config::{GarbageCollectorDirectoryOptions, GarbageCollectorOptions, GcExecutionMode};
 use crate::db_state::{CoreDbState, SsTableId};
 use crate::error::SlateDBError;
 use crate::garbage_collector::GarbageCollectorMessage::*;
@@ -8,34 +17,8 @@
 use crate::manifest_store::{maybe_apply_db_state_update, ManifestStore, StoredManifest};
 use crate::metrics::DbStats;
 use crate::tablestore::{SstFileMetadata, TableStore};
-use chrono::{DateTime, Utc};
-use std::collections::{BTreeMap, HashSet};
-=======
-use chrono::Utc;
-use std::collections::HashSet;
-use std::sync::atomic::Ordering;
->>>>>>> eaf8d632
-use std::sync::Arc;
-use std::time::{Duration, Instant};
-use std::{fmt, thread};
-use tokio::runtime::Handle;
-use tokio::sync::watch;
-use tracing::{debug, error, info};
-
-<<<<<<< HEAD
-const DEFAULT_MIN_AGE: std::time::Duration = std::time::Duration::from_secs(86400);
-=======
-use crate::config::GcExecutionMode::Periodic;
-use crate::config::{GarbageCollectorDirectoryOptions, GarbageCollectorOptions, GcExecutionMode};
-use crate::db_state::SsTableId;
-use crate::error::SlateDBError;
-use crate::garbage_collector::GarbageCollectorMessage::*;
-use crate::manifest_store::ManifestStore;
-use crate::metrics::DbStats;
-use crate::tablestore::TableStore;
 
 const DEFAULT_MIN_AGE: Duration = Duration::from_secs(86400);
->>>>>>> eaf8d632
 
 #[derive(Debug)]
 pub(crate) enum GarbageCollectorMessage {
@@ -483,18 +466,19 @@
 
 #[cfg(test)]
 mod tests {
-<<<<<<< HEAD
-    use crate::checkpoint::Checkpoint;
-    use crate::error::SlateDBError;
-=======
+    use std::collections::HashSet;
     use std::{fs::File, sync::Arc, time::SystemTime};
 
     use chrono::{DateTime, Utc};
+    use log::info;
     use object_store::{local::LocalFileSystem, path::Path};
     use ulid::Ulid;
-
+    use uuid::Uuid;
+
+    use crate::checkpoint::Checkpoint;
     use crate::config::GcExecutionMode::Once;
->>>>>>> eaf8d632
+    use crate::error::SlateDBError;
+    use crate::metrics::Counter;
     use crate::types::RowEntry;
     use crate::{
         db_state::{CoreDbState, SortedRun, SsTableHandle, SsTableId},
@@ -504,13 +488,6 @@
         sst::SsTableFormat,
         tablestore::TableStore,
     };
-    use chrono::{DateTime, Utc};
-    use log::info;
-    use object_store::{local::LocalFileSystem, path::Path};
-    use std::collections::HashSet;
-    use std::{fs::File, sync::Arc, time::SystemTime};
-    use ulid::Ulid;
-    use uuid::Uuid;
 
     #[tokio::test]
     async fn test_collect_garbage_manifest() {
@@ -550,10 +527,6 @@
             db_stats.clone(),
         )
         .await;
-<<<<<<< HEAD
-=======
-        garbage_collector.await_shutdown().await;
->>>>>>> eaf8d632
 
         // Verify that the first manifest was deleted
         let manifests = manifest_store.list_manifests(..).await.unwrap();
@@ -591,10 +564,6 @@
             db_stats.clone(),
         )
         .await;
-<<<<<<< HEAD
-=======
-        garbage_collector.await_shutdown().await;
->>>>>>> eaf8d632
 
         // Verify that no manifests were deleted
         let manifests = manifest_store.list_manifests(..).await.unwrap();
@@ -815,10 +784,6 @@
             db_stats.clone(),
         )
         .await;
-<<<<<<< HEAD
-=======
-        garbage_collector.await_shutdown().await;
->>>>>>> eaf8d632
 
         // Verify that the first manifest was deleted, but the second is still safe
         let manifests = manifest_store.list_manifests(..).await.unwrap();
@@ -894,10 +859,6 @@
             db_stats.clone(),
         )
         .await;
-<<<<<<< HEAD
-=======
-        garbage_collector.await_shutdown().await;
->>>>>>> eaf8d632
 
         // Verify that the first WAL was deleted and the second is kept
         let wal_ssts = table_store.list_wal_ssts(..).await.unwrap();
@@ -1042,10 +1003,6 @@
             db_stats.clone(),
         )
         .await;
-<<<<<<< HEAD
-=======
-        garbage_collector.await_shutdown().await;
->>>>>>> eaf8d632
 
         // Verify that the first WAL was deleted and the second is kept even though it's expired
         let wal_ssts = table_store.list_wal_ssts(..).await.unwrap();
@@ -1174,10 +1131,6 @@
             db_stats.clone(),
         )
         .await;
-<<<<<<< HEAD
-=======
-        garbage_collector.await_shutdown().await;
->>>>>>> eaf8d632
 
         // Verify that the first WAL was deleted and the second is kept
         let compacted_ssts = table_store.list_compacted_ssts(..).await.unwrap();
@@ -1411,7 +1364,6 @@
         file.set_modified(now_minus_24h).unwrap();
         DateTime::<Utc>::from(now_minus_24h)
     }
-<<<<<<< HEAD
 
     /// Wait for the garbage collector to run at least once.
     /// # Arguments
@@ -1480,11 +1432,10 @@
 
         // Wait for the garbage collector to run
         wait_for_gc(db_stats.gc_count.clone());
-        garbage_collector.close().await;
+
+        garbage_collector.await_shutdown().await;
 
         // Verify reference integrity
         assert_no_dangling_references(manifest_store, table_store).await;
     }
-=======
->>>>>>> eaf8d632
 }