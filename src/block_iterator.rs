--- conflicted
+++ resolved
@@ -1,8 +1,5 @@
-<<<<<<< HEAD
 use std::sync::Arc;
-=======
 use bytes::{Buf, Bytes};
->>>>>>> 04cd8845
 
 use crate::{
     block::{Block, TOMBSTONE},
