use bytes::{Buf, BufMut, Bytes, BytesMut};
use siphasher::sip::SipHasher13;
use std::mem::size_of;

pub const DEFAULT_BITS_PER_KEY: u32 = 10;

pub(crate) struct BloomFilterBuilder {
    bits_per_key: u32,
    key_hashes: Vec<u64>,
}

#[derive(PartialEq, Eq)]
pub(crate) struct BloomFilter {
    num_probes: u16,
    buffer: Bytes,
}

impl BloomFilterBuilder {
    pub(crate) fn new(bits_per_key: u32) -> Self {
        Self {
            bits_per_key,
            key_hashes: Vec::new(),
        }
    }

    pub(crate) fn add_key(&mut self, key: &[u8]) {
        self.key_hashes.push(filter_hash(key))
    }

<<<<<<< HEAD
    // TODO: make this function static and use it in the estimator?
    fn filter_bytes(&self, num_keys: u32, bits_per_key: u32) -> usize {
=======
    fn filter_size_bytes(&self) -> usize {
        let num_keys = self.key_hashes.len() as u32;
        let bits_per_key = self.bits_per_key;
>>>>>>> d005fc99
        let filter_bits = num_keys * bits_per_key;
        // compute filter bytes rounded up to the number of bytes required to fit the filter
        ((filter_bits + 7) / 8) as usize
    }

    pub(crate) fn build(&self) -> BloomFilter {
        let num_probes = optimal_num_probes(self.bits_per_key);
        let filter_bytes = self.filter_size_bytes();
        let filter_bits = (filter_bytes * 8) as u32;
        let mut buffer = vec![0x00; filter_bytes];
        for k in self.key_hashes.iter() {
            let probes = probes_for_key(*k, num_probes, filter_bits);
            for p in probes {
                set_bit(p as usize, &mut buffer)
            }
        }
        BloomFilter {
            num_probes,
            buffer: Bytes::from(buffer),
        }
    }
}

impl BloomFilter {
    pub(crate) fn decode(mut buf: &[u8]) -> BloomFilter {
        let num_probes = buf.get_u16();
        BloomFilter {
            num_probes,
            buffer: Bytes::copy_from_slice(buf),
        }
    }

    pub(crate) fn encode(&self) -> Bytes {
        let mut encoded = BytesMut::with_capacity(size_of::<u16>() + self.buffer.len());
        encoded.put_u16(self.num_probes);
        encoded.put(self.buffer.slice(..));
        encoded.freeze()
    }

    fn filter_bits(&self) -> u32 {
        (self.buffer.len() * 8) as u32
    }

    pub(crate) fn has_key(&self, key: &[u8]) -> bool {
        for p in probes_for_key(filter_hash(key), self.num_probes, self.filter_bits()) {
            if !check_bit(p as usize, &self.buffer) {
                return false;
            }
        }
        true
    }
}

fn filter_hash(key: &[u8]) -> u64 {
    // sip hash is the default rust hash function, however its only
    // accessible by creating DefaultHasher. Direct use of SipHasher13 in
    // std is deprecated. We don't want to use DefaultHasher because the
    // underlying algorithm could change. Therefore, we use SipHasher13 from
    // the siphasher crate
    let hasher = SipHasher13::new();
    hasher.hash(key)
}

fn probes_for_key(key_hash: u64, num_probes: u16, filter_bits: u32) -> Vec<u32> {
    // implements enhanced double hashing from:
    // https://www.khoury.northeastern.edu/~pete/pub/bloom-filters-verification.pdf
    // as suggested by the author P. Dillinger for RocksDB's legacy filters here:
    // https://github.com/facebook/rocksdb/issues/4120
    let mut probes = vec![0u32; num_probes as usize];
    let filter_bits = filter_bits as u64;
    let mut h = ((key_hash << 32) >> 32) % filter_bits; // lower 32 bits of hash
    let mut delta = (key_hash >> 32) % filter_bits; // higher 32 bits of hash
    for i in 0..num_probes {
        delta = (delta + i as u64) % filter_bits;
        probes[i as usize] = h as u32;
        h = (h + delta) % filter_bits;
    }
    probes
}

fn check_bit(bit: usize, buf: &[u8]) -> bool {
    let byte = bit / 8;
    let bit_in_byte = bit % 8;
    (buf[byte] & (1 << bit_in_byte)) != 0
}

fn set_bit(bit: usize, buf: &mut [u8]) {
    let byte = bit / 8;
    let bit_in_byte = bit % 8;
    buf[byte] |= 1 << bit_in_byte;
}

fn optimal_num_probes(bits_per_key: u32) -> u16 {
    // bits_per_key * ln(2)
    // https://en.wikipedia.org/wiki/Bloom_filter#Optimal_number_of_hash_functions
    (bits_per_key as f32 * 0.69) as u16
}

#[cfg(test)]
mod tests {
    use super::*;

    #[test]
    fn test_set_specified_bit_only() {
        // some hard-coded test cases
        let cases = [
            (
                vec![0xF0u8, 0xABu8, 0x9Cu8],
                vec![0xF8u8, 0xABu8, 0x9Cu8],
                3,
            ),
            (
                vec![0xF0u8, 0xABu8, 0x9Cu8],
                vec![0xF0u8, 0xAFu8, 0x9Cu8],
                10,
            ),
        ];
        for (buf, expected, bit) in cases.iter() {
            let mut updated = buf.clone();
            set_bit(*bit, &mut updated);
            assert_eq!(updated, *expected);
        }
        // more of a property style test
        let nbytes = 4;
        for byte in 0..nbytes {
            for i in 0..8 {
                let mut buf = vec![0u8; nbytes];
                let bit = byte * 8 + i;
                set_bit(bit, &mut buf);
                for unset in 0..nbytes {
                    if unset != byte {
                        assert_eq!(buf[unset], 0)
                    } else {
                        assert_eq!(buf[byte], 1 << i);
                    }
                }
            }
        }
    }

    #[test]
    fn test_set_bits_doesnt_unset_bits() {
        let mut buf = vec![0xFFu8; 3];
        for i in 0..24 {
            set_bit(i, &mut buf);
            assert_eq!(buf, vec![0xFFu8; 3]);
        }
    }

    #[test]
    fn test_check_bits() {
        let num_bytes = 4;
        for i in 0..num_bytes {
            for b in 0..8 {
                let bit = i * 8 + b;
                let mut buf = vec![0u8; num_bytes];
                buf[i] = 1 << b;
                for checked in 0..num_bytes * 8 {
                    let bit_on = check_bit(checked, buf.as_slice());
                    assert_eq!(bit_on, bit == checked);
                }
            }
        }
    }

    #[test]
    fn test_compute_probes() {
        // h1 = 0xDEADBEEF, h2 = 0xDF77EF56
        let hash = 0xDF77EF56DEADBEEFu64;
        let probes = probes_for_key(hash, 7, 1000000);
        assert_eq!(
            probes,
            vec![
                928559, // h1
                107781, // h1 + h2
                287004, // h1 + h2 + h2 + 1
                466229, // h1 + h2 + h2 + 1 + h2 + 1 + 2
                645457, // h1 + h2 + h2 + 1 + h2 + 1 + 2 + h2 + 1 + 2 + 3
                824689, 3926,
            ]
        );
    }

    #[test]
    fn test_filter_effective() {
        let keys_to_test = 100000;
        let key_sz = size_of::<u32>();
        let mut builder = BloomFilterBuilder::new(DEFAULT_BITS_PER_KEY);
        for i in 0..keys_to_test {
            let mut bytes = BytesMut::with_capacity(key_sz);
            bytes.reserve(key_sz);
            bytes.put_u32(i);
            builder.add_key(bytes.freeze().as_ref());
        }
        let filter = builder.build();

        // check all entries in filter
        for i in 0..keys_to_test {
            let mut bytes = BytesMut::with_capacity(key_sz);
            bytes.reserve(key_sz);
            bytes.put_u32(i);
            assert!(filter.has_key(bytes.freeze().as_ref()));
        }

        // check false positives
        let mut fp = 0;
        for i in keys_to_test..2 * keys_to_test {
            let mut bytes = BytesMut::with_capacity(key_sz);
            bytes.reserve(key_sz);
            bytes.put_u32(i);
            if filter.has_key(bytes.freeze().as_ref()) {
                fp += 1;
            }
        }

        // observed fp is .0087
        assert!((fp as f32 / keys_to_test as f32) < 0.01);
    }
}<|MERGE_RESOLUTION|>--- conflicted
+++ resolved
@@ -27,14 +27,10 @@
         self.key_hashes.push(filter_hash(key))
     }
 
-<<<<<<< HEAD
     // TODO: make this function static and use it in the estimator?
-    fn filter_bytes(&self, num_keys: u32, bits_per_key: u32) -> usize {
-=======
     fn filter_size_bytes(&self) -> usize {
         let num_keys = self.key_hashes.len() as u32;
         let bits_per_key = self.bits_per_key;
->>>>>>> d005fc99
         let filter_bits = num_keys * bits_per_key;
         // compute filter bytes rounded up to the number of bytes required to fit the filter
         ((filter_bits + 7) / 8) as usize
