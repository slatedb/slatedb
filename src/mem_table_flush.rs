--- conflicted
+++ resolved
@@ -47,25 +47,15 @@
             let rguard_state = self.db_inner.state.read();
             rguard_state.state().core.clone()
         };
-<<<<<<< HEAD
-
-        let checkpoint_id = Uuid::new_v4();
-        let checkpoint = self.manifest.new_checkpoint(checkpoint_id, options)?;
-        let result = CheckpointCreateResult {
-            id: checkpoint.id,
-            manifest_id: checkpoint.manifest_id,
-        };
-=======
         let id = Uuid::new_v4();
         let checkpoint = self.manifest.new_checkpoint(id, options)?;
         let manifest_id = checkpoint.manifest_id;
->>>>>>> 82baa2a1
         core.checkpoints.push(checkpoint);
         self.manifest.update_db_state(core).await?;
         Ok(CheckpointCreateResult { id, manifest_id })
     }
 
-    async fn write_manifest(&mut self) -> Result<(), SlateDBError> {
+    giasync fn write_manifest(&mut self) -> Result<(), SlateDBError> {
         let core = {
             let rguard_state = self.db_inner.state.read();
             rguard_state.state().core.clone()
