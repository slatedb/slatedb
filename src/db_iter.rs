--- conflicted
+++ resolved
@@ -1,12 +1,7 @@
 use crate::bytes_range::BytesRange;
 use crate::error::SlateDBError;
-<<<<<<< HEAD
 use crate::filter_iterator::FilterIterator;
-use crate::iter::{KeyValueIterator, SeekToKey};
-use crate::mem_table::VecDequeKeyValueIterator;
-=======
 use crate::iter::KeyValueIterator;
->>>>>>> e3d27f72
 use crate::merge_iterator::{MergeIterator, TwoMergeIterator};
 use crate::sorted_run_iterator::SortedRunIterator;
 use crate::sst_iter::SstIterator;
@@ -16,18 +11,10 @@
 use std::collections::VecDeque;
 use std::ops::RangeBounds;
 
-<<<<<<< HEAD
 type ScanIterator<'a> = TwoMergeIterator<
-    FilterIterator<VecDequeKeyValueIterator>,
-    TwoMergeIterator<
-        FilterIterator<MergeIterator<SstIterator<'a>>>,
-        FilterIterator<MergeIterator<SortedRunIterator<'a>>>,
-    >,
+    FilterIterator<MergeIterator<'a>>,
+    TwoMergeIterator<FilterIterator<MergeIterator<'a>>, FilterIterator<MergeIterator<'a>>>,
 >;
-=======
-type ScanIterator<'a> =
-    TwoMergeIterator<MergeIterator<'a>, TwoMergeIterator<MergeIterator<'a>, MergeIterator<'a>>>;
->>>>>>> e3d27f72
 
 pub struct DbIterator<'a> {
     range: BytesRange,
@@ -170,18 +157,6 @@
 
     #[tokio::test]
     async fn test_max_seq_iterator_empty() {
-        let mut iter = DbIterator::new(
-            BytesRange::from(..),
-            VecDequeKeyValueIterator::new(VecDeque::new()),
-            VecDeque::new(),
-            VecDeque::new(),
-            None,
-        )
-        .await
-        .unwrap();
-
-        // Test that entries with seq > max_seq are filtered out
-        let result = iter.next().await;
-        assert!(result.unwrap().is_none());
+        todo!()
     }
 }