--- conflicted
+++ resolved
@@ -21,19 +21,6 @@
 impl<'a> DbIterator<'a> {
     pub(crate) async fn new(
         range: BytesRange,
-<<<<<<< HEAD
-        mem_iter: VecDequeKeyValueIterator,
-        l0_iters: VecDeque<SstIterator<'a>>,
-        sr_iters: VecDeque<SortedRunIterator<'a>>,
-        max_seq: Option<u64>,
-    ) -> Result<Self, SlateDBError> {
-        let (l0_iter, sr_iter) = tokio::join!(
-            MergeIterator::new(l0_iters, max_seq),
-            MergeIterator::new(sr_iters, max_seq),
-        );
-        let sst_iter = TwoMergeIterator::new(l0_iter?, sr_iter?, max_seq).await?;
-        let iter = TwoMergeIterator::new(mem_iter, sst_iter, max_seq).await?;
-=======
         mem_iters: impl IntoIterator<Item = MemTableIterator>,
         l0_iters: impl IntoIterator<Item = SstIterator<'a>>,
         sr_iters: impl IntoIterator<Item = SortedRunIterator<'a>>,
@@ -61,7 +48,6 @@
         };
 
         let iter = MergeIterator::new(iters).await?;
->>>>>>> 378060a2
         Ok(DbIterator {
             range,
             iter,
