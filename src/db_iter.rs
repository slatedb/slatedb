use crate::bytes_range::BytesRange;
use crate::error::SlateDBError;
<<<<<<< HEAD
use crate::iter::KeyValueIterator;
use crate::mem_table::VecDequeKeyValueIterator;
=======
use crate::iter::{KeyValueIterator, SeekToKey};
use crate::mem_table::MemTableIterator;
>>>>>>> 4c84d666
use crate::merge_iterator::{MergeIterator, TwoMergeIterator};
use crate::sorted_run_iterator::SortedRunIterator;
use crate::sst_iter::SstIterator;
use crate::types::KeyValue;

use bytes::Bytes;
use std::collections::VecDeque;
use std::ops::RangeBounds;

type ScanIterator<'a> = TwoMergeIterator<
<<<<<<< HEAD
    VecDequeKeyValueIterator,
    TwoMergeIterator<MergeIterator<'a>, MergeIterator<'a>>,
=======
    MergeIterator<MemTableIterator>,
    TwoMergeIterator<MergeIterator<SstIterator<'a>>, MergeIterator<SortedRunIterator<'a>>>,
>>>>>>> 4c84d666
>;

pub struct DbIterator<'a> {
    range: BytesRange,
    iter: ScanIterator<'a>,
    invalidated_error: Option<SlateDBError>,
    last_key: Option<Bytes>,
}

impl<'a> DbIterator<'a> {
    pub(crate) async fn new(
        range: BytesRange,
        mem_iter: MergeIterator<MemTableIterator>,
        l0_iters: VecDeque<SstIterator<'a>>,
        sr_iters: VecDeque<SortedRunIterator<'a>>,
    ) -> Result<Self, SlateDBError> {
        let (l0_iter, sr_iter) =
            tokio::join!(MergeIterator::new(l0_iters), MergeIterator::new(sr_iters),);
        let sst_iter = TwoMergeIterator::new(l0_iter?, sr_iter?).await?;
        let iter = TwoMergeIterator::new(mem_iter, sst_iter).await?;
        Ok(DbIterator {
            range,
            iter,
            invalidated_error: None,
            last_key: None,
        })
    }

    /// Get the next record in the scan.
    ///
    /// # Errors
    ///
    /// Returns [`SlateDBError::InvalidatedIterator`] if the iterator has been invalidated
    ///  due to an underlying error
    pub async fn next(&mut self) -> Result<Option<KeyValue>, SlateDBError> {
        if let Some(error) = self.invalidated_error.clone() {
            Err(SlateDBError::InvalidatedIterator(Box::new(error)))
        } else {
            let result = self.iter.next().await;
            self.maybe_invalidate(result)
        }
    }

    fn maybe_invalidate<T: Clone>(
        &mut self,
        result: Result<T, SlateDBError>,
    ) -> Result<T, SlateDBError> {
        if let Err(error) = &result {
            self.invalidated_error = Some(error.clone());
        }
        result
    }

    /// Seek ahead to the next key. The next key must be larger than the
    /// last key returned by the iterator and less than the end bound specified
    /// in the `scan` arguments.
    ///
    /// After a successful seek, the iterator will return the next record
    /// with a key greater than or equal to `next_key`.
    ///
    /// # Errors
    ///
    /// Returns [`SlateDBError::InvalidArgument`] in the following cases:
    ///
    /// - if `next_key` comes before the current iterator position
    /// - if `next_key` is beyond the upper bound specified in the original
    ///   [`crate::db::Db::scan`] parameters
    ///
    /// Returns [`SlateDBError::InvalidatedIterator`] if the iterator has been
    ///  invalidated in order to reclaim resources.
    pub async fn seek<K: AsRef<[u8]>>(&mut self, next_key: K) -> Result<(), SlateDBError> {
        let next_key = next_key.as_ref();
        if let Some(error) = self.invalidated_error.clone() {
            Err(SlateDBError::InvalidatedIterator(Box::new(error)))
        } else if !self.range.contains(&next_key) {
            Err(SlateDBError::InvalidArgument {
                msg: format!(
                    "Cannot seek to a key '{:?}' which is outside the iterator range {:?}",
                    next_key, self.range
                ),
            })
        } else if self
            .last_key
            .clone()
            .is_some_and(|last_key| next_key <= last_key)
        {
            Err(SlateDBError::InvalidArgument {
                msg: "Cannot seek to a key less than the last returned key".to_string(),
            })
        } else {
            let result = self.iter.seek(next_key).await;
            self.maybe_invalidate(result)
        }
    }
}

#[cfg(test)]
mod tests {
    use crate::bytes_range::BytesRange;
    use crate::db_iter::DbIterator;
    use crate::error::SlateDBError;
    use crate::merge_iterator::MergeIterator;
    use bytes::Bytes;
    use std::collections::VecDeque;

    #[tokio::test]
    async fn test_invalidated_iterator() {
        let mut iter = DbIterator::new(
            BytesRange::from(..),
            MergeIterator::new(VecDeque::new()).await.unwrap(),
            VecDeque::new(),
            VecDeque::new(),
        )
        .await
        .unwrap();

        iter.invalidated_error = Some(SlateDBError::ChecksumMismatch);

        let result = iter.next().await;
        let err = result.expect_err("Failed to return invalidated iterator");
        assert_invalidated_iterator_error(err);

        let result = iter.seek(Bytes::new()).await;
        let err = result.expect_err("Failed to return invalidated iterator");
        assert_invalidated_iterator_error(err);
    }

    fn assert_invalidated_iterator_error(err: SlateDBError) {
        let SlateDBError::InvalidatedIterator(from_err) = err else {
            panic!("Unexpected error")
        };
        assert!(matches!(*from_err, SlateDBError::ChecksumMismatch));
    }
}<|MERGE_RESOLUTION|>--- conflicted
+++ resolved
@@ -1,12 +1,6 @@
 use crate::bytes_range::BytesRange;
 use crate::error::SlateDBError;
-<<<<<<< HEAD
 use crate::iter::KeyValueIterator;
-use crate::mem_table::VecDequeKeyValueIterator;
-=======
-use crate::iter::{KeyValueIterator, SeekToKey};
-use crate::mem_table::MemTableIterator;
->>>>>>> 4c84d666
 use crate::merge_iterator::{MergeIterator, TwoMergeIterator};
 use crate::sorted_run_iterator::SortedRunIterator;
 use crate::sst_iter::SstIterator;
@@ -16,15 +10,8 @@
 use std::collections::VecDeque;
 use std::ops::RangeBounds;
 
-type ScanIterator<'a> = TwoMergeIterator<
-<<<<<<< HEAD
-    VecDequeKeyValueIterator,
-    TwoMergeIterator<MergeIterator<'a>, MergeIterator<'a>>,
-=======
-    MergeIterator<MemTableIterator>,
-    TwoMergeIterator<MergeIterator<SstIterator<'a>>, MergeIterator<SortedRunIterator<'a>>>,
->>>>>>> 4c84d666
->;
+type ScanIterator<'a> =
+    TwoMergeIterator<MergeIterator<'a>, TwoMergeIterator<MergeIterator<'a>, MergeIterator<'a>>>;
 
 pub struct DbIterator<'a> {
     range: BytesRange,
@@ -36,7 +23,7 @@
 impl<'a> DbIterator<'a> {
     pub(crate) async fn new(
         range: BytesRange,
-        mem_iter: MergeIterator<MemTableIterator>,
+        mem_iter: MergeIterator<'a>,
         l0_iters: VecDeque<SstIterator<'a>>,
         sr_iters: VecDeque<SortedRunIterator<'a>>,
     ) -> Result<Self, SlateDBError> {
@@ -125,15 +112,17 @@
     use crate::bytes_range::BytesRange;
     use crate::db_iter::DbIterator;
     use crate::error::SlateDBError;
+    use crate::mem_table::MemTableIterator;
     use crate::merge_iterator::MergeIterator;
     use bytes::Bytes;
     use std::collections::VecDeque;
 
     #[tokio::test]
     async fn test_invalidated_iterator() {
+        let mem_iters: VecDeque<MemTableIterator> = VecDeque::new();
         let mut iter = DbIterator::new(
             BytesRange::from(..),
-            MergeIterator::new(VecDeque::new()).await.unwrap(),
+            MergeIterator::new(mem_iters).await.unwrap(),
             VecDeque::new(),
             VecDeque::new(),
         )
