use std::collections::VecDeque;
use std::time::{Duration, SystemTime, UNIX_EPOCH};

use bytes::Bytes;
use flatbuffers::{FlatBufferBuilder, ForwardsUOffset, InvalidFlatbuffer, Vector, WIPOffset};
use ulid::Ulid;

use crate::db_state::{self, SsTableInfo, SsTableInfoCodec};
use crate::db_state::{CoreDbState, SsTableHandle};

#[path = "./generated/manifest_generated.rs"]
#[allow(warnings)]
#[rustfmt::skip]
mod manifest_generated;
pub use manifest_generated::{
    BlockMeta, BlockMetaArgs, ManifestV1, ManifestV1Args, SsTableIndex, SsTableIndexArgs,
    SsTableInfo as FbSsTableInfo, SsTableInfoArgs,
};

use crate::config::CompressionCodec;
use crate::db_state::SsTableId;
use crate::db_state::SsTableId::Compacted;
use crate::error::SlateDBError;
use crate::flatbuffer_types::manifest_generated::{
<<<<<<< HEAD
    CompactedSsTable, CompactedSsTableArgs, CompactedSstId, CompactedSstIdArgs, CompressionFormat,
    SortedRun, SortedRunArgs,
=======
    Checkpoint, CheckpointArgs, CheckpointMetadata, CompactedSsTable, CompactedSsTableArgs,
    CompactedSstId, CompactedSstIdArgs, CompressionFormat, SortedRun, SortedRunArgs, SstRowFeature,
    Uuid, UuidArgs,
>>>>>>> 4913efb9
};
use crate::manifest::{Manifest, ManifestCodec};

/// A wrapper around a `Bytes` buffer containing a FlatBuffer-encoded `SsTableIndex`.
pub(crate) struct SsTableIndexOwned {
    data: Bytes,
}

impl SsTableIndexOwned {
    pub fn new(data: Bytes) -> Result<Self, InvalidFlatbuffer> {
        flatbuffers::root::<SsTableIndex>(&data)?;
        Ok(Self { data })
    }

    pub fn borrow(&self) -> SsTableIndex<'_> {
        let raw = &self.data;
        unsafe { flatbuffers::root_unchecked::<SsTableIndex>(raw) }
    }

    /// Returns the size of the SSTable index in bytes.
    pub(crate) fn size(&self) -> usize {
        self.data.len()
    }
}

#[derive(Clone)]
pub(crate) struct FlatBufferSsTableInfoCodec {}

impl SsTableInfoCodec for FlatBufferSsTableInfoCodec {
    fn encode(&self, info: &SsTableInfo) -> Bytes {
        Self::create_from_sst_info(info)
    }

    fn decode(&self, bytes: &Bytes) -> Result<SsTableInfo, SlateDBError> {
        let info = flatbuffers::root::<FbSsTableInfo>(bytes)?;
        Ok(Self::sst_info(&info))
    }

    fn clone_box(&self) -> Box<dyn SsTableInfoCodec> {
        Box::new(Self {})
    }
}

impl FlatBufferSsTableInfoCodec {
    pub fn sst_info(info: &FbSsTableInfo) -> SsTableInfo {
        let first_key: Option<Bytes> = info
            .first_key()
            .map(|key| Bytes::copy_from_slice(key.bytes()));

        SsTableInfo {
            first_key,
            index_offset: info.index_offset(),
            index_len: info.index_len(),
            filter_offset: info.filter_offset(),
            filter_len: info.filter_len(),
            compression_codec: info.compression_format().into(),
        }
    }

    pub fn create_from_sst_info(info: &SsTableInfo) -> Bytes {
        let builder = FlatBufferBuilder::new();
        let mut db_fb_builder = DbFlatBufferBuilder::new(builder);
        db_fb_builder.create_sst_info(info)
    }
}

pub(crate) struct FlatBufferManifestCodec {}

impl ManifestCodec for FlatBufferManifestCodec {
    fn encode(&self, manifest: &Manifest) -> Bytes {
        Self::create_from_manifest(manifest)
    }

    fn decode(&self, bytes: &Bytes) -> Result<Manifest, SlateDBError> {
        let manifest = flatbuffers::root::<ManifestV1>(bytes)?;
        Ok(Self::manifest(&manifest))
    }
}

impl FlatBufferManifestCodec {
    fn unix_ts_to_time(unix_ts: u32) -> SystemTime {
        UNIX_EPOCH + Duration::from_secs(unix_ts as u64)
    }

    fn maybe_unix_ts_to_time(unix_ts: u32) -> Option<SystemTime> {
        if unix_ts == 0 {
            None
        } else {
            Some(Self::unix_ts_to_time(unix_ts))
        }
    }

    pub fn manifest(manifest: &ManifestV1) -> Manifest {
        let l0_last_compacted = manifest
            .l0_last_compacted()
            .map(|id| Ulid::from((id.high(), id.low())));
        let mut l0 = VecDeque::new();
        for man_sst in manifest.l0().iter() {
            let man_sst_id = man_sst.id();
            let sst_id = Compacted(Ulid::from((man_sst_id.high(), man_sst_id.low())));

            let sst_info = FlatBufferSsTableInfoCodec::sst_info(&man_sst.info());
            let l0_sst = SsTableHandle::new(sst_id, sst_info);
            l0.push_back(l0_sst);
        }
        let mut compacted = Vec::new();
        for manifest_sr in manifest.compacted().iter() {
            let mut ssts = Vec::new();
            for manifest_sst in manifest_sr.ssts().iter() {
                let id = Compacted(manifest_sst.id().ulid());
                let info = FlatBufferSsTableInfoCodec::sst_info(&manifest_sst.info());
                ssts.push(SsTableHandle::new(id, info));
            }
            compacted.push(db_state::SortedRun {
                id: manifest_sr.id(),
                ssts,
            })
        }
        let checkpoints: Vec<db_state::Checkpoint> = manifest
            .checkpoints()
            .iter()
            .map(|cp| db_state::Checkpoint {
                id: uuid::Uuid::from_u64_pair(cp.id().high(), cp.id().low()),
                manifest_id: cp.manifest_id(),
                expire_time: Self::maybe_unix_ts_to_time(cp.checkpoint_expire_time_s()),
                create_time: Self::unix_ts_to_time(cp.checkpoint_create_time_s()),
            })
            .collect();
        let core = CoreDbState {
            initialized: manifest.initialized(),
            l0_last_compacted,
            l0,
            compacted,
            next_wal_sst_id: manifest.wal_id_last_seen() + 1,
            last_compacted_wal_sst_id: manifest.wal_id_last_compacted(),
            last_clock_tick: manifest.last_clock_tick(),
            checkpoints,
        };
        Manifest {
            core,
            writer_epoch: manifest.writer_epoch(),
            compactor_epoch: manifest.compactor_epoch(),
        }
    }

    pub fn create_from_manifest(manifest: &Manifest) -> Bytes {
        let builder = FlatBufferBuilder::new();
        let mut db_fb_builder = DbFlatBufferBuilder::new(builder);
        db_fb_builder.create_manifest(manifest)
    }
}

impl<'b> CompactedSstId<'b> {
    pub(crate) fn ulid(&self) -> Ulid {
        Ulid::from((self.high(), self.low()))
    }
}

struct DbFlatBufferBuilder<'b> {
    builder: FlatBufferBuilder<'b>,
}

impl<'b> DbFlatBufferBuilder<'b> {
    fn new(builder: FlatBufferBuilder<'b>) -> Self {
        Self { builder }
    }

    fn add_sst_info(&mut self, info: &SsTableInfo) -> WIPOffset<FbSsTableInfo<'b>> {
        let first_key = match info.first_key.as_ref() {
            None => None,
            Some(first_key_vector) => Some(self.builder.create_vector(first_key_vector)),
        };

        FbSsTableInfo::create(
            &mut self.builder,
            &SsTableInfoArgs {
                first_key,
                index_offset: info.index_offset,
                index_len: info.index_len,
                filter_offset: info.filter_offset,
                filter_len: info.filter_len,
                compression_format: info.compression_codec.into(),
            },
        )
    }

    fn add_compacted_sst_id(&mut self, ulid: &Ulid) -> WIPOffset<CompactedSstId<'b>> {
        let uidu128 = ulid.0;
        let high = (uidu128 >> 64) as u64;
        let low = ((uidu128 << 64) >> 64) as u64;
        CompactedSstId::create(&mut self.builder, &CompactedSstIdArgs { high, low })
    }

    #[allow(clippy::panic)]
    fn add_compacted_sst(
        &mut self,
        id: &SsTableId,
        info: &SsTableInfo,
    ) -> WIPOffset<CompactedSsTable<'b>> {
        let ulid = match id {
            SsTableId::Wal(_) => {
                panic!("cannot pass WAL SST handle to create compacted sst")
            }
            SsTableId::Compacted(ulid) => *ulid,
        };
        let compacted_sst_id = self.add_compacted_sst_id(&ulid);
        let compacted_sst_info = self.add_sst_info(info);
        CompactedSsTable::create(
            &mut self.builder,
            &CompactedSsTableArgs {
                id: Some(compacted_sst_id),
                info: Some(compacted_sst_info),
            },
        )
    }

    fn add_compacted_ssts<'a, I>(
        &mut self,
        ssts: I,
    ) -> WIPOffset<Vector<'b, ForwardsUOffset<CompactedSsTable<'b>>>>
    where
        I: Iterator<Item = &'a SsTableHandle>,
    {
        let compacted_ssts: Vec<WIPOffset<CompactedSsTable>> = ssts
            .map(|sst| self.add_compacted_sst(&sst.id, &sst.info))
            .collect();
        self.builder.create_vector(compacted_ssts.as_ref())
    }

    fn add_sorted_run(&mut self, sorted_run: &db_state::SortedRun) -> WIPOffset<SortedRun<'b>> {
        let ssts = self.add_compacted_ssts(sorted_run.ssts.iter());
        SortedRun::create(
            &mut self.builder,
            &SortedRunArgs {
                id: sorted_run.id,
                ssts: Some(ssts),
            },
        )
    }

    fn add_sorted_runs(
        &mut self,
        sorted_runs: &[db_state::SortedRun],
    ) -> WIPOffset<Vector<'b, ForwardsUOffset<SortedRun<'b>>>> {
        let sorted_runs_fbs: Vec<WIPOffset<SortedRun>> = sorted_runs
            .iter()
            .map(|sr| self.add_sorted_run(sr))
            .collect();
        self.builder.create_vector(sorted_runs_fbs.as_ref())
    }

    fn add_uuid(&mut self, uuid: uuid::Uuid) -> WIPOffset<Uuid<'b>> {
        let (high, low) = uuid.as_u64_pair();
        Uuid::create(&mut self.builder, &UuidArgs { high, low })
    }

    fn time_to_unix_ts(time: &SystemTime) -> u32 {
        time.duration_since(UNIX_EPOCH)
            .expect("manifest expire time cannot be earlier than epoch")
            .as_secs() as u32 // TODO: check bounds
    }

    fn maybe_time_to_unix_ts(time: Option<&SystemTime>) -> u32 {
        time.map(Self::time_to_unix_ts).unwrap_or(0)
    }

    fn add_checkpoint(&mut self, checkpoint: &db_state::Checkpoint) -> WIPOffset<Checkpoint<'b>> {
        let id = self.add_uuid(checkpoint.id);
        let checkpoint_expire_time_s = Self::maybe_time_to_unix_ts(checkpoint.expire_time.as_ref());
        let checkpoint_create_time_s = Self::time_to_unix_ts(&checkpoint.create_time);
        Checkpoint::create(
            &mut self.builder,
            &CheckpointArgs {
                id: Some(id),
                manifest_id: checkpoint.manifest_id,
                checkpoint_expire_time_s,
                checkpoint_create_time_s,
                metadata: None,
                metadata_type: CheckpointMetadata::NONE,
            },
        )
    }

    fn add_checkpoints(
        &mut self,
        checkpoints: &[db_state::Checkpoint],
    ) -> WIPOffset<Vector<'b, ForwardsUOffset<Checkpoint<'b>>>> {
        let checkpoints_fb_vec: Vec<WIPOffset<Checkpoint>> =
            checkpoints.iter().map(|c| self.add_checkpoint(c)).collect();
        self.builder.create_vector(checkpoints_fb_vec.as_ref())
    }

    fn create_manifest(&mut self, manifest: &Manifest) -> Bytes {
        let core = &manifest.core;
        let l0 = self.add_compacted_ssts(core.l0.iter());
        let mut l0_last_compacted = None;
        if let Some(ulid) = core.l0_last_compacted.as_ref() {
            l0_last_compacted = Some(self.add_compacted_sst_id(ulid))
        }
        let compacted = self.add_sorted_runs(&core.compacted);
        let checkpoints = self.add_checkpoints(&core.checkpoints);
        let manifest = ManifestV1::create(
            &mut self.builder,
            &ManifestV1Args {
                manifest_id: 0, // todo: get rid of me
                initialized: core.initialized,
                writer_epoch: manifest.writer_epoch,
                compactor_epoch: manifest.compactor_epoch,
                wal_id_last_compacted: core.last_compacted_wal_sst_id,
                wal_id_last_seen: core.next_wal_sst_id - 1,
                l0_last_compacted,
                l0: Some(l0),
                compacted: Some(compacted),
                last_clock_tick: core.last_clock_tick,
                checkpoints: Some(checkpoints),
            },
        );
        self.builder.finish(manifest, None);
        Bytes::copy_from_slice(self.builder.finished_data())
    }

    fn create_sst_info(&mut self, info: &SsTableInfo) -> Bytes {
        let copy = self.add_sst_info(info);
        self.builder.finish(copy, None);
        Bytes::copy_from_slice(self.builder.finished_data())
    }
}

impl From<Option<CompressionCodec>> for CompressionFormat {
    fn from(value: Option<CompressionCodec>) -> Self {
        match value {
            None => CompressionFormat::None,
            Some(codec) => match codec {
                #[cfg(feature = "snappy")]
                CompressionCodec::Snappy => CompressionFormat::Snappy,
                #[cfg(feature = "lz4")]
                CompressionCodec::Lz4 => CompressionFormat::Lz4,
                #[cfg(feature = "zlib")]
                CompressionCodec::Zlib => CompressionFormat::Zlib,
                #[cfg(feature = "zstd")]
                CompressionCodec::Zstd => CompressionFormat::Zstd,
            },
        }
    }
}

impl From<CompressionFormat> for Option<CompressionCodec> {
    fn from(value: CompressionFormat) -> Self {
        match value {
            #[cfg(feature = "snappy")]
            CompressionFormat::Snappy => Some(CompressionCodec::Snappy),
            #[cfg(feature = "lz4")]
            CompressionFormat::Lz4 => Some(CompressionCodec::Lz4),
            #[cfg(feature = "zlib")]
            CompressionFormat::Zlib => Some(CompressionCodec::Zlib),
            #[cfg(feature = "zstd")]
            CompressionFormat::Zstd => Some(CompressionCodec::Zstd),
            _ => None,
        }
    }
<<<<<<< HEAD
=======
}

impl From<RowFeature> for SstRowFeature {
    fn from(value: RowFeature) -> Self {
        match value {
            RowFeature::Flags => SstRowFeature::Flags,
            RowFeature::Timestamp => SstRowFeature::Timestamp,
            RowFeature::ExpireAtTs => SstRowFeature::ExpireAtTs,
        }
    }
}

#[allow(clippy::panic)]
impl From<SstRowFeature> for RowFeature {
    fn from(value: SstRowFeature) -> Self {
        match value {
            SstRowFeature::Flags => RowFeature::Flags,
            SstRowFeature::Timestamp => RowFeature::Timestamp,
            SstRowFeature::ExpireAtTs => RowFeature::ExpireAtTs,
            _ => panic!(
                "Attempted to read SST written with unknown SstRowAttribute. Are you \
            running an older version of SlateDB than was used to write the SST?"
            ),
        }
    }
}

#[cfg(test)]
mod tests {
    use crate::db_state;
    use crate::db_state::CoreDbState;
    use crate::flatbuffer_types::FlatBufferManifestCodec;
    use crate::manifest::{Manifest, ManifestCodec};
    use std::time::{Duration, SystemTime};

    #[test]
    fn test_should_encode_decode_manifest_checkpoints() {
        // given:
        let mut core = CoreDbState::new();
        core.checkpoints = vec![
            db_state::Checkpoint {
                id: uuid::Uuid::new_v4(),
                manifest_id: 1,
                expire_time: None,
                create_time: SystemTime::UNIX_EPOCH + Duration::from_secs(100),
            },
            db_state::Checkpoint {
                id: uuid::Uuid::new_v4(),
                manifest_id: 2,
                expire_time: Some(SystemTime::UNIX_EPOCH + Duration::from_secs(1000)),
                create_time: SystemTime::UNIX_EPOCH + Duration::from_secs(200),
            },
        ];
        let manifest = Manifest {
            core,
            writer_epoch: 0,
            compactor_epoch: 0,
        };
        let codec = FlatBufferManifestCodec {};

        // when:
        let bytes = codec.encode(&manifest);
        let decoded = codec.decode(&bytes).expect("failed to decode manifest");

        // then:
        assert_eq!(manifest, decoded);
    }
>>>>>>> 4913efb9
}<|MERGE_RESOLUTION|>--- conflicted
+++ resolved
@@ -22,14 +22,9 @@
 use crate::db_state::SsTableId::Compacted;
 use crate::error::SlateDBError;
 use crate::flatbuffer_types::manifest_generated::{
-<<<<<<< HEAD
-    CompactedSsTable, CompactedSsTableArgs, CompactedSstId, CompactedSstIdArgs, CompressionFormat,
-    SortedRun, SortedRunArgs,
-=======
     Checkpoint, CheckpointArgs, CheckpointMetadata, CompactedSsTable, CompactedSsTableArgs,
-    CompactedSstId, CompactedSstIdArgs, CompressionFormat, SortedRun, SortedRunArgs, SstRowFeature,
-    Uuid, UuidArgs,
->>>>>>> 4913efb9
+    CompactedSstId, CompactedSstIdArgs, CompressionFormat, SortedRun, SortedRunArgs, Uuid,
+    UuidArgs,
 };
 use crate::manifest::{Manifest, ManifestCodec};
 
@@ -390,33 +385,6 @@
             _ => None,
         }
     }
-<<<<<<< HEAD
-=======
-}
-
-impl From<RowFeature> for SstRowFeature {
-    fn from(value: RowFeature) -> Self {
-        match value {
-            RowFeature::Flags => SstRowFeature::Flags,
-            RowFeature::Timestamp => SstRowFeature::Timestamp,
-            RowFeature::ExpireAtTs => SstRowFeature::ExpireAtTs,
-        }
-    }
-}
-
-#[allow(clippy::panic)]
-impl From<SstRowFeature> for RowFeature {
-    fn from(value: SstRowFeature) -> Self {
-        match value {
-            SstRowFeature::Flags => RowFeature::Flags,
-            SstRowFeature::Timestamp => RowFeature::Timestamp,
-            SstRowFeature::ExpireAtTs => RowFeature::ExpireAtTs,
-            _ => panic!(
-                "Attempted to read SST written with unknown SstRowAttribute. Are you \
-            running an older version of SlateDB than was used to write the SST?"
-            ),
-        }
-    }
 }
 
 #[cfg(test)]
@@ -459,5 +427,4 @@
         // then:
         assert_eq!(manifest, decoded);
     }
->>>>>>> 4913efb9
 }