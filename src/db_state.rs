--- conflicted
+++ resolved
@@ -408,22 +408,6 @@
         Ok(tick)
     }
 
-<<<<<<< HEAD
-    pub fn refresh_db_state(&mut self, compactor_state: &CoreDbState) {
-        // copy over L0 up to l0_last_compacted
-        let l0_last_compacted = &compactor_state.l0_last_compacted;
-        let mut new_l0 = VecDeque::new();
-        for sst in self.state.core.l0.iter() {
-            if let Some(l0_last_compacted) = l0_last_compacted {
-                if sst.id.unwrap_compacted_id() == *l0_last_compacted {
-                    break;
-                }
-            }
-            new_l0.push_back(sst.clone());
-        }
-        let compacted = compactor_state.compacted.clone();
-        let checkpoints = compactor_state.checkpoints.clone();
-=======
     pub fn merge_db_state(&mut self, updated_state: &CoreDbState) {
         // The compactor removes tables from l0_last_compacted, so we
         // only want to keep the tables up to there.
@@ -441,14 +425,10 @@
         };
 
         let compacted = updated_state.compacted.clone();
->>>>>>> 16e6a84d
         let mut state = self.state_copy();
         state.core.l0_last_compacted.clone_from(l0_last_compacted);
         state.core.l0 = new_l0;
         state.core.compacted = compacted;
-<<<<<<< HEAD
-        state.core.checkpoints = checkpoints;
-=======
 
         // Checkpoints may also be added externally, so we need to copy them.
         state
@@ -456,7 +436,6 @@
             .checkpoints
             .clone_from(&updated_state.checkpoints);
 
->>>>>>> 16e6a84d
         self.update_state(state);
     }
 }
