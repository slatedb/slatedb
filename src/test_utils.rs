use crate::config::Clock;
use crate::iter::KeyValueIterator;
use crate::types::{KeyValue, RowAttributes, RowEntry};
use bytes::Bytes;
use rand::Rng;
use std::sync::atomic::{AtomicI64, Ordering};

<<<<<<< HEAD
pub(crate) async fn assert_iterator<T: KeyValueIterator>(
    iterator: &mut T,
    entries: &[(Vec<u8>, ValueDeletable, RowAttributes)],
) {
    // We use Vec<u8> instead of &[u8] for the keys in the entries for several reasons:
    // 1. Ownership and Lifetime: Vec<u8> owns its data, while &[u8] is a borrowed slice.
    //    Using Vec<u8> allows us to store and manipulate the data without worrying about lifetimes.

    // 2. Flexibility: Vec<u8> can be easily cloned, extended, or modified if needed.
    //    This is particularly useful when working with keys that might need to be adjusted or compared.

    // 3. Consistency with Bytes: The iterator returns keys as Bytes, which is similar to Vec<u8> in that
    //    it owns its data. Using Vec<u8> in our test data maintains this consistency.

    // 4. Avoid Slice Referencing Issues: Using &[u8] could lead to complicated lifetime issues,
    //    especially if the original data the slice refers to goes out of scope.

    // 5. Performance: While Vec<u8> has a slight overhead compared to &[u8], the difference is
    //    negligible for most use cases, especially in tests where convenience and clarity are prioritized.

    for expected in entries.iter() {
        assert_next_entry(iterator, expected).await;
=======
/// Asserts that the iterator returns the exact set of expected values in correct order.
pub(crate) async fn assert_iterator<T: KeyValueIterator>(iterator: &mut T, entries: Vec<RowEntry>) {
    for expected_entry in entries.iter() {
        let actual_entry = iterator
            .next_entry()
            .await
            .expect("iterator next_entry failed")
            .expect("expected iterator to return a value");
        assert_eq!(actual_entry, expected_entry.clone());
>>>>>>> 5217059c
    }
    assert!(iterator
        .next_entry()
        .await
        .expect("iterator next_entry failed")
        .is_none());
}

pub(crate) async fn assert_next_entry<T: KeyValueIterator>(
    iterator: &mut T,
    expected: &(Vec<u8>, ValueDeletable, RowAttributes),
) {
    let (expected_k, expected_v, expected_attr) = expected;
    let kv = iterator
        .next_entry()
        .await
        .expect("iterator next_entry failed")
        .expect("expected iterator to return a value");
    assert_eq!(kv.key, Bytes::from(expected_k.clone()));
    assert_eq!(kv.value, *expected_v);
    assert_eq!(
        kv.expire_ts, expected_attr.expire_ts,
        "Attribute expire_ts mismatch at key {:?}",
        kv.key
    );
}

pub fn assert_kv(kv: &KeyValue, key: &[u8], val: &[u8]) {
    assert_eq!(kv.key, key);
    assert_eq!(kv.value, val);
}

pub(crate) fn gen_attrs(ts: i64) -> RowAttributes {
    RowAttributes {
        ts: Some(ts),
        expire_ts: None,
    }
}

pub(crate) fn gen_empty_attrs() -> RowAttributes {
    RowAttributes {
        ts: None,
        expire_ts: None,
    }
}

pub(crate) struct TestClock {
    pub(crate) ticker: AtomicI64,
}

impl TestClock {
    pub(crate) fn new() -> TestClock {
        TestClock {
            ticker: AtomicI64::new(0),
        }
    }
}

impl Clock for TestClock {
    fn now(&self) -> i64 {
        self.ticker.load(Ordering::SeqCst)
    }
}

pub(crate) fn gen_rand_bytes(n: usize) -> Bytes {
    let mut rng = rand::thread_rng();
    let random_bytes: Vec<u8> = (0..n).map(|_| rng.gen()).collect();
    Bytes::from(random_bytes)
}

// it seems that insta still does not allow to customize the snapshot path in insta.yaml,
// we can remove this macro once insta supports it.
macro_rules! assert_debug_snapshot {
    ($name:expr, $output:expr) => {
        let mut settings = insta::Settings::clone_current();
        let path = std::path::PathBuf::from(env!("CARGO_MANIFEST_DIR")).join("testdata/snapshots");
        settings.set_snapshot_path(path);
        settings.bind(|| insta::assert_debug_snapshot!($name, $output));
    };
}

pub(crate) use assert_debug_snapshot;<|MERGE_RESOLUTION|>--- conflicted
+++ resolved
@@ -5,40 +5,10 @@
 use rand::Rng;
 use std::sync::atomic::{AtomicI64, Ordering};
 
-<<<<<<< HEAD
-pub(crate) async fn assert_iterator<T: KeyValueIterator>(
-    iterator: &mut T,
-    entries: &[(Vec<u8>, ValueDeletable, RowAttributes)],
-) {
-    // We use Vec<u8> instead of &[u8] for the keys in the entries for several reasons:
-    // 1. Ownership and Lifetime: Vec<u8> owns its data, while &[u8] is a borrowed slice.
-    //    Using Vec<u8> allows us to store and manipulate the data without worrying about lifetimes.
-
-    // 2. Flexibility: Vec<u8> can be easily cloned, extended, or modified if needed.
-    //    This is particularly useful when working with keys that might need to be adjusted or compared.
-
-    // 3. Consistency with Bytes: The iterator returns keys as Bytes, which is similar to Vec<u8> in that
-    //    it owns its data. Using Vec<u8> in our test data maintains this consistency.
-
-    // 4. Avoid Slice Referencing Issues: Using &[u8] could lead to complicated lifetime issues,
-    //    especially if the original data the slice refers to goes out of scope.
-
-    // 5. Performance: While Vec<u8> has a slight overhead compared to &[u8], the difference is
-    //    negligible for most use cases, especially in tests where convenience and clarity are prioritized.
-
-    for expected in entries.iter() {
-        assert_next_entry(iterator, expected).await;
-=======
 /// Asserts that the iterator returns the exact set of expected values in correct order.
 pub(crate) async fn assert_iterator<T: KeyValueIterator>(iterator: &mut T, entries: Vec<RowEntry>) {
     for expected_entry in entries.iter() {
-        let actual_entry = iterator
-            .next_entry()
-            .await
-            .expect("iterator next_entry failed")
-            .expect("expected iterator to return a value");
-        assert_eq!(actual_entry, expected_entry.clone());
->>>>>>> 5217059c
+        assert_next_entry(iterator, expected_entry).await;
     }
     assert!(iterator
         .next_entry()
@@ -49,21 +19,14 @@
 
 pub(crate) async fn assert_next_entry<T: KeyValueIterator>(
     iterator: &mut T,
-    expected: &(Vec<u8>, ValueDeletable, RowAttributes),
+    expected_entry: &RowEntry,
 ) {
-    let (expected_k, expected_v, expected_attr) = expected;
-    let kv = iterator
+    let actual_entry = iterator
         .next_entry()
         .await
         .expect("iterator next_entry failed")
         .expect("expected iterator to return a value");
-    assert_eq!(kv.key, Bytes::from(expected_k.clone()));
-    assert_eq!(kv.value, *expected_v);
-    assert_eq!(
-        kv.expire_ts, expected_attr.expire_ts,
-        "Attribute expire_ts mismatch at key {:?}",
-        kv.key
-    );
+    assert_eq!(actual_entry, expected_entry.clone())
 }
 
 pub fn assert_kv(kv: &KeyValue, key: &[u8], val: &[u8]) {
