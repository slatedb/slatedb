--- conflicted
+++ resolved
@@ -141,7 +141,6 @@
     }
 }
 
-<<<<<<< HEAD
 #[allow(dead_code)]
 pub(crate) fn gen_rand_bytes(n: usize) -> Bytes {
     let mut rng = rand::thread_rng();
@@ -149,7 +148,6 @@
     Bytes::from(random_bytes)
 }
 
-=======
 // it seems that insta still does not allow to customize the snapshot path in insta.yaml,
 // we can remove this macro once insta supports it.
 #[cfg(test)]
@@ -165,7 +163,6 @@
 #[cfg(test)]
 pub(crate) use assert_debug_snapshot;
 
->>>>>>> 1510b573
 #[cfg(test)]
 mod tests {
     use bytes::{BufMut, Bytes};
