--- conflicted
+++ resolved
@@ -90,10 +90,7 @@
 }
 
 use crate::db::Db;
-<<<<<<< HEAD
 use crate::db_iter::DbIterator;
-=======
->>>>>>> b99ae9e0
 pub(crate) use assert_debug_snapshot;
 
 pub(crate) fn decode_codec_entries(
@@ -124,17 +121,6 @@
     }
 
     Ok(entries)
-}
-
-pub(crate) async fn seed_database(db: &Db, table: &BTreeMap<Bytes, Bytes>, await_durable: bool) {
-    let put_options = PutOptions::default();
-    let write_options = &WriteOptions { await_durable };
-
-    for (key, value) in table.iter() {
-        db.put_with_options(key, value, &put_options, write_options)
-            .await
-            .unwrap();
-    }
 }
 
 pub(crate) async fn assert_ordered_scan_in_range<T: RangeBounds<Bytes>>(
