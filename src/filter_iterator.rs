use async_trait::async_trait;

use crate::iter::KeyValueIterator;
use crate::types::RowEntry;
use crate::utils::is_not_expired;
use crate::SlateDBError;

pub(crate) type FilterPredicate = Box<dyn Fn(&RowEntry) -> bool + Send + Sync>;

pub(crate) struct FilterIterator<T: KeyValueIterator> {
    iterator: T,
<<<<<<< HEAD
    predicate: Box<dyn Fn(&RowEntry) -> bool + Send + Sync>,
}

impl<T: KeyValueIterator> FilterIterator<T> {
    pub(crate) fn new(
        iterator: T,
        predicate: Box<dyn Fn(&RowEntry) -> bool + Send + Sync>,
    ) -> Self {
=======
    predicate: FilterPredicate,
}

impl<T: KeyValueIterator> FilterIterator<T> {
    pub(crate) fn new(iterator: T, predicate: FilterPredicate) -> Self {
>>>>>>> d63e4459
        Self {
            predicate,
            iterator,
        }
    }

    #[allow(unused)]
    pub(crate) fn new_with_ttl_now(iterator: T, ttl_now: i64) -> Self {
        let predicate = Box::new(move |entry: &RowEntry| is_not_expired(entry, ttl_now));
        Self::new(iterator, predicate)
    }

    pub(crate) fn new_with_max_seq(iterator: T, max_seq: Option<u64>) -> Self {
        match max_seq {
            Some(max_seq) => {
                let predicate = Box::new(move |entry: &RowEntry| entry.seq <= max_seq);
                Self::new(iterator, predicate)
            }
            None => Self::new(iterator, Box::new(|_| true)),
        }
    }
}

#[async_trait]
impl<T: KeyValueIterator> KeyValueIterator for FilterIterator<T> {
    async fn next_entry(&mut self) -> Result<Option<RowEntry>, SlateDBError> {
        while let Some(entry) = self.iterator.next_entry().await? {
            if (self.predicate)(&entry) {
                return Ok(Some(entry));
            }
        }
        Ok(None)
    }
}

#[cfg(test)]
mod tests {
    use super::*;
    use crate::test_utils::assert_iterator;
    use crate::types::RowEntry;

    #[tokio::test]
    async fn test_filter_iterator_should_return_only_matching_entries() {
        let iter = crate::test_utils::TestIterator::new()
            .with_entry(b"aaaa", b"1111", 0)
            .with_entry(b"bbbb", b"", 0)
            .with_entry(b"cccc", b"3333", 0)
            .with_entry(b"d", b"4444", 0)
            .with_entry(b"eeee", b"5", 0)
            .with_entry(b"ffff", b"6666", 0)
            .with_entry(b"g", b"7", 0);

        let filter_entry =
            move |entry: &RowEntry| -> bool { entry.key.len() == 4 && entry.value.len() == 4 };

        let mut filter_iter = FilterIterator::new(iter, Box::new(filter_entry));

        assert_iterator(
            &mut filter_iter,
            vec![
                RowEntry::new_value(b"aaaa", b"1111", 0),
                RowEntry::new_value(b"cccc", b"3333", 0),
                RowEntry::new_value(b"ffff", b"6666", 0),
            ],
        )
        .await;
    }

    #[tokio::test]
    async fn test_filter_iterator_should_return_none_with_no_matches() {
        let iter = crate::test_utils::TestIterator::new()
            .with_entry(b"", b"1", 0)
            .with_entry(b"b", b"2", 0)
            .with_entry(b"c", b"3", 0);

        let filter_entry =
            move |entry: &RowEntry| -> bool { entry.key.len() == 4 && entry.value.len() == 4 };

        let mut filter_iter = FilterIterator::new(iter, Box::new(filter_entry));

        assert_eq!(filter_iter.next().await.unwrap(), None);
    }

    #[tokio::test]
    async fn test_filter_iterator_predicate_builder() {
        let iter = crate::test_utils::TestIterator::new()
            .with_entry(b"a", b"val1", 5)
            .with_entry(b"b", b"val2", 2)
            .with_entry(b"b", b"val2", 10)
            .with_entry(b"c", b"val3", 10)
            .with_entry(b"d", b"val4", 8);

        let mut filter_iter = FilterIterator::new_with_max_seq(iter, Some(9));

        assert_iterator(
            &mut filter_iter,
            vec![
                RowEntry::new_value(b"a", b"val1", 5),
                RowEntry::new_value(b"b", b"val2", 2),
                RowEntry::new_value(b"d", b"val4", 8),
            ],
        )
        .await;
    }
}<|MERGE_RESOLUTION|>--- conflicted
+++ resolved
@@ -9,22 +9,11 @@
 
 pub(crate) struct FilterIterator<T: KeyValueIterator> {
     iterator: T,
-<<<<<<< HEAD
-    predicate: Box<dyn Fn(&RowEntry) -> bool + Send + Sync>,
-}
-
-impl<T: KeyValueIterator> FilterIterator<T> {
-    pub(crate) fn new(
-        iterator: T,
-        predicate: Box<dyn Fn(&RowEntry) -> bool + Send + Sync>,
-    ) -> Self {
-=======
     predicate: FilterPredicate,
 }
 
 impl<T: KeyValueIterator> FilterIterator<T> {
     pub(crate) fn new(iterator: T, predicate: FilterPredicate) -> Self {
->>>>>>> d63e4459
         Self {
             predicate,
             iterator,
