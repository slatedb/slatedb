--- conflicted
+++ resolved
@@ -1,12 +1,7 @@
 use bytes::Bytes;
 
 /// Represents a key-value pair known not to be a tombstone.
-<<<<<<< HEAD
 #[derive(Debug, Clone, PartialEq, Eq, Hash, PartialOrd, Ord)]
-=======
-#[derive(Debug, Clone)]
-#[cfg(test)]
->>>>>>> 0a5d12bf
 pub struct KeyValue {
     pub key: Bytes,
     pub value: Bytes,
