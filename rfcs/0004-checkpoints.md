--- conflicted
+++ resolved
@@ -87,10 +87,6 @@
     // Externally owned Checkpoint ID we've used to create an initial state of cloned database.
     source_checkpoint_id: Uuid (required);
 
-<<<<<<< HEAD
-   // Optional parent checkpoint ID
-   parent_checkpoint: Uuid (required);
-=======
     // Checkpoint ID this database has placed on the external database that prevents referenced
     // data files from being GC'd. Both final_checkpoint_id and source_checkpoint_id should resolve
     // to the same manifest_id as long as they both still exist.
@@ -98,7 +94,6 @@
 
     // Compacted SST IDs belonging to external DB that are currently being referenced.
     sst_ids: [CompactedSstId] (required);
->>>>>>> 13ab6bf9
 }
 
 table ManifestV1 {
